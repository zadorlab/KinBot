--- conflicted
+++ resolved
@@ -53,9 +53,8 @@
         """
         # set of unique bonds to break
         bonds = []
-        frag_unique = []
-        for i in range(self.species.natom - 1):
-            for j in range(i+1, self.species.natom):
+        for i in range(len(self.species.atom)-1):
+            for j in range(i+1, len(self.species.atom)):
                 # only consider a bond of which both
                 # atoms are not in the same cycle
                 cycle = []
@@ -65,44 +64,18 @@
                 if j not in cycle:
                     # only consider single bonds for homolytic scissions
                     if self.species.bond[i][j] == 1:
-                        # check if the bond is present in the 'homolytic_bonds' list, or if the list is empty
-                        # add is a boolean that tells if the bond needs to be added to the homolytic scissions
-                        # to be considered (i.e. the 'bonds' list)
-                        add = 0
-                        # get the elements of the current bond under consideration, and put them
-                        # in alphabetical order
-                        bond_elements = sorted([self.species.atom[i], self.species.atom[j]])
-                        # check all bonds to be considered, supplied by the user
-                        for user_bond in self.par.par['homolytic_bonds']:
-                            if sorted(user_bond) == bond_elements:
-                                # if there is a match between the current bond and a user-defined
-                                # bond, put the add boolean to 1
-                                add = 1
-                        # add the bond if the 'add' boolean is 1 or if the user defined list is empty
-                        # (in the latter case, all single bonds that are not in a cycle are considered. 
-                        if len(self.par.par['homolytic_bonds']) == 0 or add:
-                            # check if a bond with identical atomids
-                            # has been added to the bonds list yet
-                            new = 1
-                            for bi in bonds:
-                                if sorted([self.species.atomid[at] for at in bi]) == sorted([self.species.atomid[i], self.species.atomid[j]]):
-                                    new = 0
-                            if new:
-                                bonds.append([i, j])
-                                hs = HomolyticScission(self.species, self.par,
-                                                       self.qc, [i, j])
-                                hs.create_geometries()
-                                self.hss.append(hs)
-<<<<<<< HEAD
-        if len(self.hss) == 0:
-            logging.info("No HS products")
-        else:
-            for item in self.hss:
-                print(item.species.chemid)
-        print("end of generate hs")
-=======
-        
->>>>>>> 5bc0b5d7
+                        # check if a bond with identical atomids
+                        # has been added to the bonds list yet
+                        new = 1
+                        for bi in bonds:
+                            if sorted([self.species.atomid[at] for at in bi]) == sorted([self.species.atomid[i], self.species.atomid[j]]):
+                                new = 0
+                        if new:
+                            bonds.append([i, j])
+                            hs = HomolyticScission(self.species, self.par,
+                                                   self.qc, [i, j])
+                            hs.create_geometries()
+                            self.hss.append(hs)
         # optimize the products of the hss
         while 1:
             for index, hs in enumerate(self.hss):
@@ -113,13 +86,8 @@
                     hs.status = 1
                 if hs.status == 1:
                     # wait for the optimization to finish
-                    print("running hs.status == 1 loop")
                     err = 0
-                    hs.products_final = []
                     for prod in hs.products:
-                        hs.products_final.append(prod)
-                    for i, prod in enumerate(hs.products_final):
-                        chemid = prod.chemid
                         e, prod.geom = hs.qc.get_qc_geom(str(prod.chemid) + '_well', prod.natom)
                         if e < 0:
                             # optimizatin failed
@@ -131,52 +99,23 @@
                         else:
                             e2, prod.energy = hs.qc.get_qc_energy(str(prod.chemid) + '_well', prod.natom)
                             e2, prod.zpe = hs.qc.get_qc_zpe(str(prod.chemid) + '_well', prod.natom)
-                            prod.characterize(dimer=0)
-                            fragmentChemid = []
-                            if chemid != prod.chemid:
-                                hs.products_final.pop(i)
-                                newfrags, newmaps = prod.start_multi_molecular()
-                                for i, newProd in  enumerate(newfrags):
-                                    newProd.characterize(dimer=0)
-                                    for f in frag_unique:
-                                        if newprod.chemid == f.chemid:
-                                            newfrags.pop(i)
-                                            newprod = f
-                                            j = i - 1
-                                            newfrags.insert(j, newProd)
-                                    j = i - 1
-                                hs.products_final.insert(j, newProd)
-                                hs.qc.qc_opt(newProd, newProd.geom, 0)
-                                fragmentChemid.append(newProd.chemid)
-                            if len(fragmentChemid) == 1:
-                                fragmentChemid.append(" ")
-                            if len(fragmentChemid) > 0:
-                                logging.info("HS product {} changed to {} {} during optimization.".format(chemid, fragmentChemid[0], fragmentChemid[1]))
-                    print("hs.products")
-                    for prod in hs.products:
-                        print(prod.chemid)
-                    print("hs.products_final")
-                    for prodf in hs.products_final:
-                        print(prodf.chemid)
-
-                    hs.products = []
-                    for prodf in hs.products_final:
-                        hs.products.append(prodf)
-                    hs.products_final = []
                     if err == 0:
-                        print("inside err == 0")
                         hs.status = 2
                 if hs.status == 2:
                     # Do the product conf search, high level opt and HIR
                     for i, prod in enumerate(hs.products):
                         chemid = prod.chemid
                         prod_opt = Optimize(prod, self.par, self.qc)
+                        if str(chemid) != str(prod_opt.species.chemid):
+                            logging.info("HS product {} changed to {} during optimization.".format(chemid, prod_opt.species.chemid))
+                            hs.qc.qc_opt(prod_opt.species, prod_opt.species.geom)
+                            #j = i - 1
+                            #hs.products.pop(i)
+                            #hs.products.insert(j, prod_opt)
+                            #hs.qc.qc_opt(prod, prod.geom)
+                            #prod_opt = Optimize(prod, self.par, self.qc)
                         prod_opt.do_optimization()
-                        if str(chemid) != str(prod_opt.species.chemid):
-                            logging.info("product changed from {} to {} during step 2 of homolytic_scissons".format(chemid, prod_opt.species.chemid))
-                    print("end step 2")
-                    for p in hs.prod_opt:
-                        print(p.species.chemid, p.species.energy)
+                        hs.prod_opt.append(prod_opt)
                     hs.status = 3
                 if hs.status == 3:
                     # check up on the optimization
@@ -196,7 +135,6 @@
                         species_energy = self.species.energy
                         prod_energy = 0.
                         for pr_opt in hs.prod_opt:
-                            print(pr_opt.species.energy)
                             prod_energy += pr_opt.species.energy
                         barrier = (prod_energy - species_energy)*constants.AUtoKCAL
                         prod_name = ' '.join(sorted([str(prod.species.chemid) for prod in hs.prod_opt]))
@@ -207,17 +145,13 @@
                             hs.status = -1
                             name = '_'.join(sorted([str(prod.species.chemid) for prod in hs.prod_opt]))
                             logging.info('Homolytic scission (barrier {:.2f} kcal/mol) lead to products {}'.format(barrier, name))
+            for prod in hs.products:
+                print(prod.chemid)
             if all([hs.status < 0 for hs in self.hss]):
-                print("end hs")
-                for p in hs.products:
-                    print(p.chemid)
-                for pr in hs.prod_opt:
-                    print("\t{}".format(prod_opt.species.chemid))
-                print("for hs in self.hss")
                 for hs in self.hss:
                     if hs.status == -1:
-                        p1 = ' '.join(sorted([str(prod.chemid) for prod in hs.products]))
-                        p2 = ' '.join(sorted([str(prod.species.chemid) for prod in hs.prod_opt]))
-                        print("products {}--> prod_opt {}".format(p1, p2))
+                        for prod in hs.products:
+                            print(prod)
+                            print(prod.chemid)
                         prod_name = ' '.join(sorted([str(prod.chemid) for prod in hs.products]))
                 break