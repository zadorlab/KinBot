import sys
import logging
import datetime
import copy

from kinbot import license_message
from kinbot import postprocess
from kinbot.parameters import Parameters
from kinbot.mess import MESS
from kinbot.optimize import Optimize
from kinbot.reaction_finder import ReactionFinder
from kinbot.reaction_finder_bimol import ReactionFinderBimol
from kinbot.reaction_generator import ReactionGenerator
from kinbot.stationary_pt import StationaryPoint
from kinbot.qc import QuantumChemistry
<<<<<<< HEAD
from kinbot.config_log import config_log
=======
from kinbot.utils import make_dirs, clean_files
>>>>>>> 180e9f9e


def main():
    if sys.version_info.major < 3:
        print(f'KinBot only runs with python 3.8 or higher. You have python {sys.version_info.major}.{sys.version_info.minor}. Bye!')
        sys.exit(-1)
    elif sys.version_info.minor < 8:
        print(f'KinBot only runs with python 3.8 or higher. You have python {sys.version_info.major}.{sys.version_info.minor}. Bye!')
        sys.exit(-1)

    try:
        input_file = sys.argv[1]
    except IndexError:
        print('To use KinBot, supply one argument being the input file!')
        sys.exit(-1)

    print(license_message.message)

    # initialize the parameters for this run
    masterpar = Parameters(input_file)
    par = masterpar.par
    input_file = masterpar.input_file
    # set up the logging environment
    if par['verbose']:
        logger = config_log('KinBot', 'debug')
    else:
        logger = config_log('KinBot')

    # write the license message and the parameters to the log file
    logger.info(license_message.message)
    logger.info('Input parameters')
    par_str = "\n\t".join([str(p) + ": " + str(par[p])for p in par])

    logger.info(par_str)
    # time stamp of the KinBot start
    logger.info('Starting KinBot')

    make_dirs(par)

    if par['bimol'] == 0:
        # initialize the reactant
        well0 = StationaryPoint('well0',
                                par['charge'],
                                par['mult'],
                                smiles=par['smiles'],
                                structure=par['structure'])
        well0.short_name = 'w1'
        # write the initial reactant geometry to a file for visualization
        with open('geometry.xyz', 'w') as geom_out:
            geom_out.write('{}\n\n'.format(well0.natom))
            for i, at in enumerate(well0.atom):
                x, y, z = well0.geom[i]
                geom_out.write('{} {:.6f} {:.6f} {:.6f}\n'.format(at, x, y, z))
            geom_out.write('\n\n')

        # characterize the initial reactant
        well0.characterize()
        well0.name = str(well0.chemid)
        start_name = well0.name
        if well0.name in par['skip_chemids']:
            logging.info('This chemid is skipped, nothing to do here')
            logging.info('Finished KinBot at {}'.format(datetime.datetime.now()))
            print("Done!")
            return 

        # initialize the qc instance
        qc = QuantumChemistry(par)

        clean_files()

        # start the initial optimization of the reactant
        logger.info('Starting optimization of initial well...')
        qc.qc_opt(well0, well0.geom)
        err, well0.geom = qc.get_qc_geom(str(well0.chemid) + '_well',
                                         well0.natom, wait=1)
        logger.debug(f'Initial well opt error {err}.')
        err, well0.freq = qc.get_qc_freq(str(well0.chemid) + '_well',
                                         well0.natom, wait=1)
        logger.debug(f'Initial well freq error {err}, frequencies are {well0.freq}.')
        if err < 0:
            logger.error('Error with initial structure optimization.')
            return
        if well0.freq[0] <= 0:
            logger.warning(f'First frequency is {well0.freq[0]} for initial structure.')
            well0.freq[0] *= -1.
        if well0.freq[1] <= 0:
            logger.error(f'Second frequency is {well0.freq[1]} for initial structure.')
            return

        # characterize again and look for differences
        well0 = StationaryPoint('well0',
                                par['charge'],
                                par['mult'],
                                atom=copy.deepcopy(well0.atom),
                                geom=copy.deepcopy(well0.geom))
        well0.short_name = 'w1'
        well0.characterize()
        well0.name = str(well0.chemid)
        if well0.name != start_name:
            logger.error('The first well optimized to a structure different from the input.')
            return

        # do an MP2 optimization of the reactant,
        # to compare some scan barrier heigths to
        if par['families'] == ['all'] or \
                'birad_recombination_R' in par['families'] or \
                'r12_cycloaddition' in par['families'] or \
                'r14_birad_scission' in par['families'] or \
                'R_Addition_MultipleBond' in par['families'] or \
                (par['skip_families'] != ['none'] and
                ('birad_recombination_R' not in par['skip_families'] or
                'r12_cycloaddition' not in par['skip_families'] or
                'r14_birad_scission' not in par['skip_families'] or
                'R_Addition_MultipleBond' not in par['skip_families'])) or \
                par['reaction_search'] == 0:
            logger.debug('Starting MP2 optimization of initial well...')
            qc.qc_opt(well0, well0.geom, mp2=1)
            err, geom = qc.get_qc_geom(str(well0.chemid) + '_well_mp2', well0.natom, 1)

        # comparison for barrierless scan
        if par['barrierless_saddle']:
            logger.debug('Optimization of intial well for barrierless at {}/{}'.
                    format(par['barrierless_saddle_method'], par['barrierless_saddle_basis']))
            qc.qc_opt(well0, well0.geom, bls=1)
            err, geom = qc.get_qc_geom(str(well0.chemid) + '_well_bls', well0.natom, 1)

        # characterize again and look for differences
        well0.characterize()
        well0.name = str(well0.chemid)

        err, well0.energy = qc.get_qc_energy(str(well0.chemid) + '_well', 1)
        err, well0.zpe = qc.get_qc_zpe(str(well0.chemid) + '_well', 1)
        # to save the starting energy to make thresholds consistent
        well0.start_energy = well0.energy 
        well0.start_zpe = well0.zpe 

        well_opt = Optimize(well0, par, qc, wait=1)
        well_opt.do_optimization()
        if well_opt.shigh == -999:
            logger.error('Error with high level optimization of initial structure.')
            return

        # if par['pes']:
        #    filecopying.copy_to_database_folder(well0.chemid, well0.chemid, qc)

        if par['reaction_search'] == 1:
            logger.info('\tStarting reaction search...')
            rf = ReactionFinder(well0, par, qc)
            rf.find_reactions()
            rg = ReactionGenerator(well0, par, qc, input_file)
            rg.generate()

<<<<<<< HEAD
        if par['homolytic_scissions'] == 1:
            logger.info('\tStarting the search for homolytic scission products...')
            well0.homolytic_scissions = HomolyticScissions(well0, par, qc)
            well0.homolytic_scissions.find_homolytic_scissions()

=======
>>>>>>> 180e9f9e
    # BIMOLECULAR REACTANTS
    elif par['bimol'] == 1:
        fragments = {'frag_a': None, 'frag_b': None} 
        # initialize the reacting fragments
        charge = 0
        for ii, frag in enumerate(fragments):
            fragments[frag] = StationaryPoint(frag,
                                              par['charge'][ii],
                                              par['mult'][ii],
                                              structure=par['structure'][ii])
            fragments[frag].characterize()
            fragments[frag].name = str(fragments[frag].chemid)
            charge += par['charge'][ii]
         
        # this is just formally a well
        well0 = StationaryPoint('bimolecular',
                                par['charge'],
                                par['mult'][2],
                                smiles=par['smiles'],
                                structure=par['structure'],
                                fragA=fragments['frag_a'],
                                fragB=fragments['frag_b'],
                                )
        well0.characterize()
        well0.short_name = 'w1'
        well0.chemid = '_'.join(sorted([fragments['frag_a'].name, fragments['frag_b'].name]))
        well0.name = str(well0.chemid)
 
        qc = QuantumChemistry(par)

        logger.info('\tStarting optimization of fragments...')
        for frag in fragments.values():
            qc.qc_opt(frag, frag.geom)
            err, frag.geom = qc.get_qc_geom(str(frag.chemid) + '_well',
                                            frag.natom, wait=1)
            if err < 0:
                logger.error(f'Error with initial structure optimization of {frag.name}.')
                return
            err, frag.freq = qc.get_qc_freq(str(frag.chemid) + '_well',
                                            frag.natom, wait=1)
            if frag.freq[0] <= 0. and frag.freq[0] >= -20.:
                logger.warning(f'Found imaginary frequency {frag.freq[0]} for {frag.name}. It is flipped.')
                frag.freq[0] *= -1.
            elif frag.freq[0] < -20.:
                logger.error(f'Found imaginary frequency {frag.freq[0]} for {frag.name}.')
                return
            if frag.freq[1] <= 0:
                logger.error(f'Found two imaginary frequencies {frag.freq[1]} for {frag.name}.')
                return
            # characterize again and look for differences
            frag.characterize()
            if frag.name != str(frag.chemid):
                logger.error(f'Reactant {frag} optimized to a structure different from the input.')
                return

        well0.energy = 0.
        well0.zpe = 0.
        well0.fragA = fragments['frag_a']  # update
        well0.fragB = fragments['frag_b']  # update
        well0.structure = [well0.fragA.structure, well0.fragB.structure]  # update, used in reactions
        for frag in fragments.values():
            err, frag.energy = qc.get_qc_energy(str(frag.chemid) + '_well', 1)
            err, frag.zpe = qc.get_qc_zpe(str(frag.chemid) + '_well', 1)
            well0.energy += frag.energy
            well0.zpe += frag.zpe

            frag_opt = Optimize(frag, par, qc, wait=1)
            frag_opt.do_optimization()
            if frag_opt.shigh == -999:
                logger.error(f'Error with high level optimization for {frag.name}.')
                return

        well0.fragA = fragments['frag_a']  # update
        well0.fragB = fragments['frag_b']  # update
        well0.energy = 0.
        well0.zpe = 0.
        for frag in fragments.values():
            well0.energy += frag.energy
            well0.zpe += frag.zpe
        # if par['pes']:
        #    filecopying.copy_to_database_folder(well0.chemid, well0.chemid, qc)

        if par['reaction_search'] == 1:
            logger.info('\tStarting bimolecular reaction search...')
            rf = ReactionFinderBimol(well0, par, qc)
            rf.find_reactions()
            rg = ReactionGenerator(well0, par, qc, input_file)
            rg.generate()

    if par['me'] > 0:  # it will be 2 for kinbots when the mess file is needed but not run
        mess = MESS(par, well0)
        mess.write_input(qc)

<<<<<<< HEAD
        if par['me'] == 1: 
            logger.info('\tStarting Master Equation calculations')
=======
        if par['me'] == 1:
            logging.info('\tStarting Master Equation calculations')
>>>>>>> 180e9f9e
            if par['me_code'] == 'mess':
                mess.run()

    postprocess.create_summary_file(well0, qc, par)
    postprocess.createPESViewerInput(well0, qc, par)
    postprocess.creatMLInput(well0, qc, par)

    logger.info('Finished KinBot at {}'.format(datetime.datetime.now()))
    print("Done!")
    return


if __name__ == "__main__":
    main()<|MERGE_RESOLUTION|>--- conflicted
+++ resolved
@@ -13,11 +13,8 @@
 from kinbot.reaction_generator import ReactionGenerator
 from kinbot.stationary_pt import StationaryPoint
 from kinbot.qc import QuantumChemistry
-<<<<<<< HEAD
+from kinbot.utils import make_dirs, clean_files
 from kinbot.config_log import config_log
-=======
-from kinbot.utils import make_dirs, clean_files
->>>>>>> 180e9f9e
 
 
 def main():
@@ -78,10 +75,10 @@
         well0.name = str(well0.chemid)
         start_name = well0.name
         if well0.name in par['skip_chemids']:
-            logging.info('This chemid is skipped, nothing to do here')
-            logging.info('Finished KinBot at {}'.format(datetime.datetime.now()))
+            logger.info('This chemid is skipped, nothing to do here')
+            logger.info('Finished KinBot at {}'.format(datetime.datetime.now()))
             print("Done!")
-            return 
+            return
 
         # initialize the qc instance
         qc = QuantumChemistry(par)
@@ -151,8 +148,8 @@
         err, well0.energy = qc.get_qc_energy(str(well0.chemid) + '_well', 1)
         err, well0.zpe = qc.get_qc_zpe(str(well0.chemid) + '_well', 1)
         # to save the starting energy to make thresholds consistent
-        well0.start_energy = well0.energy 
-        well0.start_zpe = well0.zpe 
+        well0.start_energy = well0.energy
+        well0.start_zpe = well0.zpe
 
         well_opt = Optimize(well0, par, qc, wait=1)
         well_opt.do_optimization()
@@ -170,14 +167,6 @@
             rg = ReactionGenerator(well0, par, qc, input_file)
             rg.generate()
 
-<<<<<<< HEAD
-        if par['homolytic_scissions'] == 1:
-            logger.info('\tStarting the search for homolytic scission products...')
-            well0.homolytic_scissions = HomolyticScissions(well0, par, qc)
-            well0.homolytic_scissions.find_homolytic_scissions()
-
-=======
->>>>>>> 180e9f9e
     # BIMOLECULAR REACTANTS
     elif par['bimol'] == 1:
         fragments = {'frag_a': None, 'frag_b': None} 
@@ -271,13 +260,8 @@
         mess = MESS(par, well0)
         mess.write_input(qc)
 
-<<<<<<< HEAD
-        if par['me'] == 1: 
+        if par['me'] == 1:
             logger.info('\tStarting Master Equation calculations')
-=======
-        if par['me'] == 1:
-            logging.info('\tStarting Master Equation calculations')
->>>>>>> 180e9f9e
             if par['me_code'] == 'mess':
                 mess.run()
 
