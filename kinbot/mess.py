--- conflicted
+++ resolved
@@ -367,16 +367,6 @@
                     freq = self.make_freq(species, freqFactor, 0)
                 # molecule template
                 fragments += self.fragmenttpl.format(chemid=name,
-<<<<<<< HEAD
-                                                    natom=species.natom,
-                                                    geom=self.make_geom(species),
-                                                    symm=float(species.sigma_ext) / float(species.nopt),
-                                                    nfreq=len(species.reduced_freqs),
-                                                    freq=freq,
-                                                    hinderedrotor=self.make_rotors(species),
-                                                    nelec=1,
-                                                    mult=species.mult)
-=======
                                                      natom=species.natom,
                                                      geom=self.make_geom(species),
                                                      symm=float(species.sigma_ext) / float(species.nopt),
@@ -385,7 +375,6 @@
                                                      hinderedrotor=self.make_rotors(species),
                                                      nelec=1,
                                                      mult=species.mult)
->>>>>>> cb617840
             else:
                 if self.par['pes']:
                     name = '{{fr_name_{}}}'.format(species.chemid)
@@ -440,21 +429,11 @@
 
         if self.par['pes']:
             name = '{name}'
-<<<<<<< HEAD
-            energy = '{zeroenergy}'
-            freq = '{freq}'
-        else:
-            name = self.well_names[species.chemid] + ' ! ' + str(species.chemid)
-            energy = ((species.energy + species.zpe) - (self.species.energy + self.species.zpe)) * constants.AUtoKCAL
-            energy += well_add
-            freq = self.make_freq(species, freqFactor, 0)
-=======
             zeroenergy = '{zeroenergy}'
         else:
             name = self.well_names[species.chemid] + ' ! ' + str(species.chemid)
             zeroenergy = ((species.energy + species.zpe) - (self.species.energy + self.species.zpe)) * constants.AUtoKCAL
             zeroenergy += well_add
->>>>>>> cb617840
 
         mess_well = self.welltpl.format(chemid=name,
                                         natom=species.natom,
@@ -479,29 +458,6 @@
 
         freq = ''
 
-<<<<<<< HEAD
-        if self.par['pes'] == 1:
-            imfreq = {'imfreq'}
-            cutoff = {'cutoff'}
-            welldepth1 = {'welldepth1'}
-            welldepth2 = {'welldepth2'}
-        else:
-            left_zeroenergy += barrier_add
-            right_zeroenergy += barrier_add
-            cutoff = min(left_zeroenergy, right_zeroenergy)
-            imfreq = -reaction.ts.reduced_freqs[0] * imagfreqFactor
-            welldepth1 = left_zeroenergy
-            welldepth2 = right_zeroenergy
- 
-            # write tunneling block
-        if left_zeroenergy < 0 or right_zeroenergy < 0:
-            tun = ''
-        else:
-            tun = self.tunneltpl.format(cutoff=cutoff,
-                                        imfreq=imfreq,
-                                        welldepth1=welldepth1,
-                                        welldepth2=welldepth2)
-=======
         left_zeroenergy += barrier_add
         right_zeroenergy += barrier_add
 
@@ -513,7 +469,6 @@
                                         imfreq=-reaction.ts.reduced_freqs[0] * imagfreqFactor,
                                         welldepth1=left_zeroenergy,
                                         welldepth2=right_zeroenergy)
->>>>>>> cb617840
 
         # name the product
         if len(reaction.products) == 1:
@@ -537,12 +492,7 @@
             chemid_reac = self.well_names[self.species.chemid]
             chemid_prod = prod_name
             long_rxn_name = reaction.instance_name
-<<<<<<< HEAD
-            zeroenergy = left_zeroenergy + barrier_add
-            freq = self.make_freq(reaction.ts, freqFactor, 0)
-=======
             zeroenergy = left_zeroenergy
->>>>>>> cb617840
     
         # TODO working here
         if self.species.reac_type[index] == 'barrierless_saddle':
