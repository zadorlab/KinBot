--- conflicted
+++ resolved
@@ -89,15 +89,7 @@
         returns 0, -1 if the energy was not there
         A non-object-oriented version is used in pes.py
         """
-<<<<<<< HEAD
-        fname = str(self.species.chemid)
-        if self.species.wellorts:
-            fname = self.species.name
-        print("looking at file: {}".format(fname))
-=======
         fname = self.get_name(name)
-
->>>>>>> d02a6ff7
         status = os.path.exists('molpro/' + fname + '.out')
         if status:
             with open('molpro/' + fname + '.out') as f:
