--- conflicted
+++ resolved
@@ -516,7 +516,7 @@
                 # maybe we need to do IRC at the high level as well...
                 same_geom = ((geometry.matrix_corr(imagmode, imagmode_high) > 0.9) and \
                         (geometry.equal_geom(self.species, dummy, 0.3))) \
-                        or (geometry.equal_geom(self.species, dummy, 0.15))
+                        or (geometry.equal_geom(self.species, dummy, 0.2))
                 if self.par['multi_conf_tst'] != 1:  # for now skipping this
                     p_coord = copy.deepcopy(self.species.geom)
                     q_coord = copy.deepcopy(dummy.geom)
@@ -541,7 +541,6 @@
                             f'corr: {geometry.matrix_corr(imagmode, imagmode_high):.2f}, '\
                             f'same: {same_geom}')
             else:
-<<<<<<< HEAD
                 same_geom = geometry.equal_geom(self.species, dummy, 0.1)
         else:
             same_geom = 1
@@ -565,38 +564,6 @@
                             or np.count_nonzero(np.array(freq) < -1 * self.par['imagfreq_threshold']) >= 2  # More than one imaginary frequency beyond the threshold
                             or np.count_nonzero(np.array(freq) < 0) == 0):  # No imaginary frequencies:
                 freq_ok = 1
-=======
-                l1_file = 'conf/{}_low'.format(self.log_name(0))
-            l2_file = self.log_name(1, conf=conf)
-            if self.qc.qc == 'gauss':
-                imagmode = reader_gauss.read_imag_mode(l1_file, self.species.natom)
-                imagmode_high = reader_gauss.read_imag_mode(l2_file, self.species.natom)
-            elif self.qc.qc == 'qchem':
-                imagmode = reader_qchem.read_imag_mode(l1_file, self.species.natom)
-                imagmode_high = reader_qchem.read_imag_mode(l2_file, self.species.natom)
-            # either geom is roughly same with closely matching imaginary modes, or geometry is very close
-            # maybe we need to do IRC at the high level as well...
-            same_geom = ((geometry.matrix_corr(imagmode, imagmode_high) > 0.9) and \
-                    (geometry.equal_geom(self.species, dummy, 0.3))) \
-                    or (geometry.equal_geom(self.species, dummy, 0.2))
-            if self.par['multi_conf_tst'] != 1:  # for now skipping this
-                p_coord = copy.deepcopy(self.species.geom)
-                q_coord = copy.deepcopy(dummy.geom)
-                p_atoms = self.species.atom
-                q_atoms = self.species.atom
-                p_cent = rmsd.centroid(p_coord)
-                q_cent = rmsd.centroid(q_coord)
-                p_coord -= p_cent
-                q_coord -= q_cent
-                rotation_method = rmsd.kabsch_rmsd
-                reorder_method = rmsd.reorder_brute
-                #q_review = reorder_method(p_atoms, q_atoms, p_coord, q_coord)
-                #q_coord = q_coord[q_review]
-                #q_atoms = q_atoms[q_review]
-                result_rmsd = rotation_method(p_coord, q_coord)
-                #if result_rmsd > 0.15:
-                #    same_geom = 0
->>>>>>> ace8083f
             else:
                 freq_ok = 0
         else:
