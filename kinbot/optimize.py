--- conflicted
+++ resolved
@@ -31,14 +31,14 @@
             delattr(self.species, 'cycle_chain')
         except AttributeError:
             logging.info("{} has no cycle_chain attribute to delete".format(self.species.chemid))
+        print("wellorts: {}".format(self.species.wellorts))
         if self.species.wellorts:
             self.species.characterize(bond_mx=self.species.bond)
+            self.name = str(self.species.name)
         else:
             self.species.characterize()
-<<<<<<< HEAD
-=======
             self.name = str(self.species.chemid)
->>>>>>> 9945f1d5
+        print("name = {}".format(self.name))
         self.par = par
         self.qc = qc
         # wait for all calculations to finish before returning
@@ -94,20 +94,12 @@
                     if status:
                         # ring conf search is finished
                         self.scycconf = 1
-<<<<<<< HEAD
-                # do the open chain part of the molecule
-                if self.scycconf == 1:
-                    # do open chain part if cyclic part is done
-                    if self.sconf == -1:
-                        # open chain part has not started yet
-=======
                 # first do an semi empirical optimization if requested by the user
                 if self.par['semi_emp_conformer_search'] == 1:
                     logging.info('semi empirical conformer search is starting for {}'.format(self.name))
                     if self.ssemi_empconf == -1:
                         # semi empirical part has not started yet
                         self.species.semi_emp_confs = Conformers(self.species, self.par, self.qc, semi_emp=1)
->>>>>>> 9945f1d5
                         for geom in self.species.confs.cyc_conf_geoms:
                             # take all the geometries from the cyclic part
                             # generate the conformers for the current geometry
@@ -306,7 +298,7 @@
                 symmetry.calculate_symmetry(self.species)
 
                 # calculate the new frequencies with the internal rotations projected out
-                fr_file = self.name
+                fr_file = str(self.name)
                 if not self.species.wellorts:
                     fr_file += '_well'
                 if self.par['high_level']:
@@ -316,22 +308,24 @@
                 self.species.kinbot_freqs, self.species.reduced_freqs = frequencies.get_frequencies(self.species, hess, self.species.geom)
 
                 # write the molpro input and read the molpro energy, if available
-                if self.par['single_point_qc'] == 'molpro':
-                    molp = Molpro(self.species, self.par)
-                    if 'barrierless_saddle' in self.name:
-                        key = self.par['barrierless_saddle_single_point_key']
-                        molp.create_molpro_input(bls=1)
-                    else:
-                        key = self.par['single_point_key']
-                        molp.create_molpro_input()
-                    molp.create_molpro_submit()
-                    status, molpro_energy = molp.get_molpro_energy(key)
-
-                    # FIXME this might be wrong here:
-                    if status:
-                        self.species.energy = molpro_energy
-
-                self.delete_files()
+                print(self.name)
+                if self.par['L3_calc'] == 1:
+                    if self.par['single_point_qc'] == 'molpro':
+                        molp = Molpro(self.species, self.par)
+                        if 'barrierless_saddle' in self.par:
+                            key = self.par['barrierless_saddle_single_point_key']
+                            molp.create_molpro_input(bls=1)
+                        else:
+                            key = self.par['single_point_key']
+                            molp.create_molpro_input()
+                        molp.create_molpro_submit()
+                        status, molpro_energy = molp.get_molpro_energy(key)
+
+                        # FIXME this might be wrong here:
+                        if status:
+                            self.species.energy = molpro_energy
+
+                    self.delete_files()
 
             if self.wait:
                 if self.shir == 1 or self.shigh == -999:
@@ -394,7 +388,7 @@
 
 
     def fr_file_name(self, high):
-        fr_file = self.name
+        fr_file = str(self.name)
         if not self.species.wellorts:
             fr_file += '_well'
         # if self.par['high_level']:
