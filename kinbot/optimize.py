--- conflicted
+++ resolved
@@ -95,8 +95,7 @@
                         self.scycconf = 1
                 # do the open chain part of the molecule
                 if self.scycconf == 1:
-<<<<<<< HEAD
-<<<<<<< .merge_file_QbOnOx
+
                     # do open chain part if cyclic part is done
                     if self.sconf == -1:
                         # open chain part has not started yet
@@ -160,7 +159,6 @@
                                     if (self.semi_emp_energies[i] - self.semi_emp_low_energy) * constants.AUtoKCAL < self.par.par['semi_emp_confomer_threshold']:
                                         self.species.confs.generate_conformers(0, geom)
                             else:
-=======
                     # first do an semi empirical optimization if requested by the user
                     if self.par.par['semi_emp_conformer_search'] == 1:
                         if self.ssemi_empconf == -1:
@@ -198,7 +196,6 @@
                                     if (self.semi_emp_energies[i] - self.semi_emp_low_energy) * constants.AUtoKCAL < self.par.par['semi_emp_confomer_threshold']:
                                         self.species.confs.generate_conformers(0, geom)
                             else:
->>>>>>> 056f6c46
                                 for geom in self.species.confs.cyc_conf_geoms:
                                     # take all the geometries from the cyclic part
                                     # generate the conformers for the current geometry
