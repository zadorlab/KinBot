--- conflicted
+++ resolved
@@ -3,9 +3,7 @@
 import copy
 import logging
 import time
-import numpy as np
-
-from kinbot import constants
+
 from kinbot import frequencies
 from kinbot import geometry
 from kinbot import symmetry
@@ -35,10 +33,8 @@
             logging.info("{} has no cycle_chain attribute to delete".format(self.species.chemid))
         if self.species.wellorts:
             self.species.characterize(bond_mx=self.species.bond)
-            self.name = self.species.name
         else:
             self.species.characterize()
-            self.name = self.species.chemid
         self.par = par
         self.qc = qc
         # wait for all calculations to finish before returning
@@ -57,7 +53,6 @@
         # -999:failed
         self.scycconf = -1
         self.sconf = -1
-        self.ssemi_empconf = -1
         self.shigh = -1
         self.shir = -1
 
@@ -68,6 +63,7 @@
         self.max_restart = par.par['rotation_restart']
 
     def do_optimization(self):
+        #print("start do_opt {}".format(self.species.chemid))
         while 1:
             # do the conformational search
             if self.par.par['conformer_search'] == 1:
@@ -95,46 +91,15 @@
                     if status:
                         # ring conf search is finished
                         self.scycconf = 1
-                # first do an semi empirical optimization if requested by the user
-                if self.par.par['semi_emp_conformer_search'] == 1:
-                    logging.info('semi empirical conformer search is starting for {}'.format(self.name))
-                    if self.ssemi_empconf == -1:
-                        # semi empirical part has not started yet
-                        self.species.semi_emp_confs = Conformers(self.species, self.par, self.qc, semi_emp=1)
+                # do the open chain part of the molecule
+                if self.scycconf == 1:
+                    # do open chain part if cyclic part is done
+                    if self.sconf == -1:
+                        # open chain part has not started yet
                         for geom in self.species.confs.cyc_conf_geoms:
                             # take all the geometries from the cyclic part
                             # generate the conformers for the current geometry
-                            self.species.semi_emp_confs.generate_conformers(0, geom)
-                        # set conf status to running
-                        self.ssemi_empconf = 0
-                        if self.ssemi_empconf == 0:
-                            # semi empirical conformational search is running
-                            # check if the conformational search is done
-                            status, lowest_conf, geom, self.semi_emp_low_energy, self.semi_emp_conformers, self.semi_emp_energies = self.species.semi_emp_confs.check_conformers(wait=self.wait)
-                            if status == 1:
-                                logging.info("semi empirical lowest energy conformer for species {} is number {}".format(self.name, lowest_conf))
-                                # set conf status to finished
-                                self.ssemi_empconf = 1
-                else:
-                    self.ssemi_empconf = 1
-                if self.ssemi_empconf == 1:
-                    # do open chain part if cyclic (if there were any) and semi empirical (if requested) parts are done
-                    if self.sconf == -1:
-                        # open chain part has not started yet
-                        # if semi empirical conformer were searched for, start from those, 
-                        # else start from cyclic conformers
-                        if self.par.par['semi_emp_conformer_search'] == 1:
-                            self.species.confs.nconfs = 1
-                            for i, geom in enumerate(self.semi_emp_conformers):
-                                if (self.semi_emp_energies[i] - self.semi_emp_low_energy) * constants.AUtoKCAL < self.par.par['semi_emp_confomer_threshold']:
-                                    self.species.confs.generate_conformers(-999, geom)
-                            logging.info("There are {} structures below the {} kcal/mol threshold for species {} in the semiempirical search.". \
-                                         format(i, self.par.par['semi_emp_confomer_threshold'], self.name))
-                        else:
-                            for geom in self.species.confs.cyc_conf_geoms:
-                                # take all the geometries from the cyclic part
-                                # generate the conformers for the current geometry
-                                self.species.confs.generate_conformers(0, geom)
+                            self.species.confs.generate_conformers(0, geom)
                         # set conf status to running
                         self.sconf = 0
                     if self.sconf == 0:
@@ -142,78 +107,10 @@
                         # check if the conformational search is done
                         status, lowest_conf, geom, low_energy, conformers, energies = self.species.confs.check_conformers(wait=self.wait)
                         if status == 1:
-<<<<<<< HEAD
-     
-                            #create stationary points for chirality check
-                            well0_stpt = StationaryPoint(name='well0', charge=self.par.par['charge'], mult=self.par.par['mult'],                                                                                natom=self.species.natom, atom=self.species.atom, geom=self.species.geom)
-                            lowConf_stpt = StationaryPoint(name='conf', charge=self.par.par['charge'], mult=self.par.par['mult'],                                                                                 natom=self.species.natom, atom=self.species.atom, geom=geom)
-
-                            #characterize & generate chirality label for well0 & conf
-                            well0_stpt.characterize()
-                            well0_stpt.bond = self.species.bond
-                            well0_chiral = well0_stpt.calc_chiral()
-            
-                            lowConf_stpt.characterize()
-                            lowConf_stpt.bond = self.species.bond
-                            lowConfChiral = lowConf_stpt.calc_chiral()
-                            well0Chiral_str = ' '.join(str(val) for val in well0_chiral)
-                            lowConfChiral_str = ' '.join(str(val) for val in lowConfChiral)
-
-                            print("{}\nwell0: {}\nlow conf: {}".format(self.species.chemid, well0Chiral_str, lowConfChiral_str))
-                            npe = np.array(energies)
-                            badconfs = []
-                            #if well0Chiral_str != lowConfChiral_str:
-			    #logging.info("Low energy conformer chirality differs from well chirality")
-			    #logging.info("\tChecking conformation of other conformers")
-			    print("Checking conformation of other conformers")
-                            print("conformers: {}".format(len(conformers)))
-			    
-                            for i, conf in enumerate(conformers):
-			        print(i)
-                                #conf_stpt = StationaryPoint(name='conf', charge=self.par.par['charge'], mult=self.par.par['mult'],                                                                                                                   natom=self.species.natom, atom=self.species.atom, geom=conf)
-			        #conf_stpt.characterize()
-			        #conf_stpt.bond = self.species.bond
-			        #conf_stptChiral = conf_stpt.calc_chiral()
-			        #conf_stptChiralStr = ' '.join(str(val) for val in conf_stptChiral)
-			        #if conf_stptChiralStr == well0Chiral_str:
-				#    print("conf {} matches chirality".format(i))
-			        #else:
-				#    print("conf {} does NOT match chirality".format(i))
-				#    badconfs.append(i)
-                                    
-                                #print("done with confs")
-                                #print(badconfs, i)
-                                
-                            print("done with confs") 
-                            """
-                            #Implement the following
-                            # 1. check next conf chirality
-                            # 2. if chirality changes remove conf & energy + create log
-                            # 3. if lowest E conf changes chirality check array for lowest energy & report lowest E as new conf
-                            #if well0Chiral_str != lowConfChiral_str:
-			    print("reading through conformers")
-			    for i, conf in enumerate(conformers):
-			        conf_stpt.characterize()
-			        conf_stpt.bond = self.species.bond
-			        conf_stptChiral = conf_stpt.calc_chiral()
-			        conf_stptChiralStr = ' '.join(str(val) for val in conf_stptChiral)
-			        print("{} conf {}, energy: {} chiral: {}".format(self.species.chemid, i, energies[i], conf_stptChiral))
-			    while len(energies) > 0:
-			        lowe_index = energies.index(np.amin(npe))
-			        print("min energy at index {}, e = {}".format(lowe_index, energies[lowe_index]))
-			        conformers.pop(lowe_index)
-			        energies.pop(lowe_index)
-			        npe = np.delete(npe, lowe_index)
-			        print(len(energies), len(npe), len(conformers))
-                            """
-                            print("past conf check")
-                            # conf search is done
                             if self.species.wellorts:
                                 self.name = self.species.name
                             else:
                                 self.name = self.species.chemid
-=======
->>>>>>> ffc2bc55
                             logging.info("lowest energy conformer for species: {} is number {}".format(self.name, lowest_conf))
                             # save lowest energy conformer as species geometry
                             self.species.geom = geom
@@ -221,6 +118,7 @@
                             self.species.energy = low_energy
                             # set conf status to finished
                             self.sconf = 1
+
             else:
                 # no conf search necessary, set status to finished
                 self.sconf = 1
@@ -228,6 +126,7 @@
                 # if the conformers were already done in a previous run
                 if self.par.par['conformer_search'] == 1:
                     status, lowest_conf, geom, low_energy, conformers, energies = self.species.confs.check_conformers(wait=self.wait)
+
                     # perform conformer check at this point
                     filteredConf = [] 
                     #for conf in conformers:
@@ -238,8 +137,12 @@
                     # do the high level calculations
                     if self.par.par['high_level'] == 1:
                         if self.shigh == -1:
+                            if self.species.wellorts:
+                                name = self.species.name
+                            else:
+                                name = self.species.chemid
                             # high level calculation did not start yet
-                            logging.info('\tStarting high level optimization of {}'.format(self.name))
+                            logging.info('\tStarting high level optimization of {}'.format(name))
                             if self.species.wellorts:
                                 # do the high level optimization of a ts
                                 self.qc.qc_opt_ts(self.species, self.species.geom, high_level=1)
@@ -255,7 +158,7 @@
                                 # found an error
                                 logging.info('\tHigh level optimization failed for {}'.format(self.species.name))
                                 self.shigh = -999
-                            if status == 'normal':
+                            elif status == 'normal':
                                 # finished successfully
                                 err, new_geom = self.qc.get_qc_geom(self.job_high, self.species.natom, wait=self.wait)
 
@@ -293,6 +196,7 @@
                     else:
                         # no high-level calculations necessary, set status to finished
                         self.shigh = 1
+                    logging.info("done with conformer search for {}".format(self.species.name))
                     if self.shigh == 1:
                         # do the HIR calculation
                         if self.par.par['rotor_scan'] == 1:
@@ -378,22 +282,9 @@
                 # write the molpro input and read the molpro energy, if available
                 if self.par.par['single_point_qc'] == 'molpro':
                     molp = Molpro(self.species, self.par)
-<<<<<<< HEAD
                     molp.create_molpro_input()
                     molp.create_molpro_submit()
-                    print(self.par.par['single_point_key'])
                     status, molpro_energy = molp.get_molpro_energy(self.par.par['single_point_key'])
-=======
-                    if 'barrierless_saddle' in self.species.name:
-                        molp.create_molpro_input(bls=1)
-                        molp.create_molpro_submit()
-                        status, molpro_energy = molp.get_molpro_energy(self.par.par['barrierless_saddle_single_point_key'])
-                    else:
-                        molp.create_molpro_input()
-                        molp.create_molpro_submit()
-                        status, molpro_energy = molp.get_molpro_energy(self.par.par['single_point_key'])
-
->>>>>>> ffc2bc55
                     if status:
                         self.species.energy = molpro_energy
 
