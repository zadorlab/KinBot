"""
File that contains all the default and user-defined parameters for the
reaction search.
The defaults are listed in this file and the user defined parameters
are defined in a json file that needs to be given as an argument to the
initializer.
"""
import sys
import json
import logging
from ase import units

logger = logging.getLogger('KinBot')


class Parameters:
    """
    This class initiates all parameters to their defaults and reads in the
    user-defined variables, which overwrite the defaults
    """
    def __init__(self, inpfile=None):
        """
        Initialize all the variable and read the file which is the user input
        file
        """
        # user input file
        self.input_file = inpfile

        self.par = {
            # User should not set this
            'input_file': self.input_file,
            # GENERAL INFO
            # title of the current calculations
            'title': '',
            # verbose log file
            'verbose': 0,

            # INPUT SPECIES INFO
            # SMILES of the species
            'smiles': '',
            # geometry of the species
            'structure': [],
            # Charge of the species
            'charge': 0,
            # Multiplicity of the species
            'mult': 0,
            # Whether it is a bimolecular reaction
            'bimol': 0,

            # WHICH STEPS TO TAKE
            # Do a reaction search
            'reaction_search': 1,
            # Which reaction families to include in the search
            'families': ['all'],
            # Which reaction families to include in the search bimolecular reactions
            'bimol_families': ['all'],
            # Which reaction families to skip in the search
            'skip_families': ['none'],
            # Which chemids to skip kinbot runs for during PES calculations
            'skip_chemids': ['none'],
            # Skip specific reactions, usually makes sense once the search is done
            'skip_reactions': ['none'],
            # perform variational calculations for the homolytic scissions
            'variational': 0,
            # break specific bonds in the homolytic search
            # this is a dictionary written as:
            # {chemid1: [[atom1, atom2], [atom3, atom4], ...], [chemid2: [..]]}
            'barrierless_saddle': {},
            # starting distance for barrierless_saddle searches, A
            'barrierless_saddle_start': 2.0,
            # step size in A
            'barrierless_saddle_step': 0.2,
            # for the hom_sci family, using the same format as in barrierless_saddle
            'homolytic_bonds': {},
            # if requested with specific_reaction = 1
            # then only these bonds are broken and formed
            # atom index for break/form bonds starts at 0
            'specific_reaction': 0,
            'break_bonds': [],
            'form_bonds': [],
            # Threshold above which barriers are deemed unimportant
            'barrier_threshold': 100.,
            # Additional barrier allowance for homolytic scissions
            'hom_sci_threshold_add': 5.,
            # Number of 0.1 Angstrom steps in bond scans
            'scan_step': 30,
            # Do a full PES scan instead of one well
            'pes': 0,
            # Maximum number of simultaneous kinbot runs in a pes search
            'simultaneous_kinbot': 5,
            # Perform high level optimization and freq calculation (L2)
            'high_level': 0,
            # Calculate AIE for each conformer - requires conformer search
            'calc_aie': 0,

            # CONFORMATIONAL SEARCH
            # Do a conformational search
            'conformer_search': 0,
            # The angular grid for dihedrals, angle = 360 / grid
            'conf_grid': 3,
            # Do a semi empirical conformational search and select the lowest conformers
            # for the L1 conformer search
            'semi_emp_conformer_search': 0,
            # Do a hindered rotor scan
            'rotor_scan': 0,
            # Energy threshold for free rotor in kcal/mol
            'free_rotor_thrs': 0.1,
            # Number of points along the rotor scan
            'nrotation': 12,
            # Make figures of the HIR profiles
            'plot_hir_profiles': 0,
            # Number of HIR restarts in case a lower energy point gets found
            'rotation_restart': 3,
            # Maximum number of diherals for which exhaustive
            # comformation searches are done
            'max_dihed': 5,
            # Number of random conformers in case no exhaustive search is done
            'random_conf': 500,
            # Maximum number of diherals for which exhaustive
            # comformation searches are done at semi empirical level
            'max_dihed_semi_emp': 5,
            # Number of random conformers in case no exhaustive search is done
            # at semi empirical level
            'random_conf_semi_emp': 500,
            # threshold of conformers at semi empirical level to take to the L1 level
            # in kcal/mol
            'semi_emp_confomer_threshold': 5,
            # multi conformer TST
            'multi_conf_tst': 0,
            # temperature in K
            'multi_conf_tst_temp': 300.0,
            # percent of Boltzmann to include
            'multi_conf_tst_boltz': 0.05, 
            # force print conformational info, might be slow 
            'print_conf': 0,

            # For the combinatorial search, minimum number of bonds to break
            # this value is decreased by 1 for radical reactions
            'min_bond_break': 2,
            # For the combinatorial search, maximum number of bonds to break
            # this value is decreased by 1 for radical reactions
            'max_bond_break': 3,
            # For the combinatorial search, include molecular pathways
            'comb_molec': 1,
            # For the combinatorial search, include reactions with radicals
            'comb_rad': 1,
            # For the combinatorial search, include reactions with lone electron pairs
            'comb_lone': 1,
            # For the combinatorial search, include reactions with pi electrons
            'comb_pi': 1,
            # For the combinatorial search, allow the breaking of valence
            'break_valence': 1,
            # Search for one specific reaction using combinatorial approach
            'one_reaction_comb': 0,
            # Search for one specific reaction using family approach
            'one_reaction_fam': 0,
            # For cyclic transition states, look at this ring size range
            'ringrange': [3, 9],

            # QUANTUM CHEMISTRY INFO
            # Which quantum chemistry code to use
            'qc': 'gauss',  # or nwchem
            # nwchem-specific parameter
            'methodclass': 'dft',  # or scf or mp2
            # Command for the quantum chemistry code
            'qc_command': 'g16',
            # Quantum chemistry method to use as L1
            'method': 'b3lyp',
            # Basis set to use
            'basis': '6-31G',
            # Quantum chemistry method to use as L1 for scans
            'scan_method': 'mp2',
            # Basis set to use for scans
            'scan_basis': '6-31G',
            # Method to scan bonds in barrierless_saddle family
            'barrierless_saddle_method': 'b3lyp',
            # Basis set to scan bonds in barrierless_saddle family
            'barrierless_saddle_basis': '6-31G',
            # Method to scan bonds in barrierless_saddle family
            'barrierless_saddle_method_high': 'b3lyp',
            # Basis set to scan bonds in barrierless_saddle family
            'barrierless_saddle_basis_high': '6-31G',
            # for Gaussian, request CalcAll for TS optimization
            'calcall_ts': 0,
            # Quantum chemistry method to use for high-level L2
            'high_level_method': 'M062X',
            # Basis set to use for high-level
            'high_level_basis': '6-311++G(d,p)',
            # method for semi empirical conformer search
            'semi_emp_method': 'am1',
            # Integral grid for Gaussian, only for the high-level calculations
            'integral': '',
            # Optimization threshold
            'opt': '',
            # for Gaussian irc: IRC(MaxPoints=n)
            'irc_maxpoints': 30,
            # for Gaussian irc, IRC(StepSize=n)
            'irc_stepsize': 20,
            # for Gaussian, allow Guess=(Mix,Always)
            'guessmix': 0,
            # Turn off/on (0/1) molpro L3 calculations
            'L3_calc': 0,
            # name of the single point code's name
            'single_point_qc': 'molpro',
            # Name of the template for the single-point calculation (L3)
            # If not specified, then the tpl/[single_point_qc].inp is used
            'single_point_template': '',
            # The keyword to be searched for in Molpro for the desired
            # energy. Compulsory if Molpro energies are used.
            'single_point_key': '',
            # L3 for barrierless template, CASPT2-like molpro is expected
            'barrierless_saddle_single_point_template': '',
            # L3 for barrierless template for product, CASPT2-like molpro is expected
            'barrierless_saddle_prod_single_point_template': '',
            # active orbitals
            'barrierless_saddle_norbital': 0,
            # number of electrons on them 
            'barrierless_saddle_nelectron': 0,
            # number of states
            'barrierless_saddle_nstate': 0,
            # single point key for barrierless
            'barrierless_saddle_single_point_key': '',
            # Command string to be used for single point energy calculation
            'single_point_command': '',
            # Hindered rotor max optimization steps
            'hir_maxcycle': None,
            # Non-rigid or rigid hir
            'rigid_hir': 0,
<<<<<<< HEAD
            # Threshold to accept negative frequencies for floppy structures, this is a positive number
            'imagfreq_threshold': 50.,
=======
            # use_sella
            'use_sella': False,
>>>>>>> a6e2f75a

            # COMPUTATIONAL ENVIRONEMNT
            # Which queuing system to use
            'queuing': 'pbs',  # or slurm
            # Template for queue:
            'queue_template': '',
            # Name of the queue
            'queue_name': 'medium',
            # E.g. the type of node or anything that comes with -C in SLURM
            'slurm_feature': '',
            # Number of cores to run the L0-L2 qc jobs on
            'ppn': 1,
            # Number of cores to run the L3 qc jobs on
            'single_point_ppn': 4,
            # This many spaces can be used for numbering files, e.g., in ga
            'zf': 4,
            # delete intermediate files
            'delete_intermediate_files': 0,
            # Scratch directory
            'scratch': '',
            # User name
            'username': '',
            # Max. number of job from user in queue, if negative, ignored
            'queue_job_limit': -1,

            # MASTER EQUATION
            # Assemble the ME
            'me': 0,
            # Run the ME
            'run_me': 0,
            # Which ME code to use:
            'me_code': 'mess',  # or mesmer
            # collision parameters
            'collider': 'He',
            'epsilon': 0.0,
            'epsilon_unit': 'K',  # can be K or J/mol or cm-1
            'sigma': 0.0,
            # MESS specific keywords
            'mess_command': 'mess',
            'TemperatureList': [300. + 100. * i for i in range(18)],
            'PressureList': [7.6, 76., 760., 7600., 76000.],
            'EnergyStepOverTemperature': .2,
            'ExcessEnergyOverTemperature': 30,
            'ModelEnergyLimit': 400,
            'CalculationMethod': 'direct',  # or low-eigenvalue
            'ChemicalEigenvalueMax': 0.2,
            'EnergyRelaxationFactor': 200,
            'EnergyRelaxationPower': .85,
            'EnergyRelaxationExponentCutoff': 15,
            # MESMER specific keywords
            'mesmer_command': 'mesmer',

            # UQ KEYWORDS
            # UQ off/on (0/1)
            'uq': 0,
            # Number of mess input files generated for each structure
            'uq_n': 100,
            # Max number of mess calculations running at once
            'uq_max_runs': 5,
            # Uncertainty in stable intermediate  energy, +/- 0.5 kcal/mol
            'well_uq': 0.5,
            # Uncertainty in saddle point (TS) energy, +/- 1.0 kcal/mol
            'barrier_uq': 1.0,
            # Uncertainty in positive frequency values, mult/div by a maximum factor of 1.2.
            # factor of 1.2 corresponds to values ranging from 0.833 to 1.2 times the original frequency
            'freq_uq': 1.2,
            # Uncertainty in negative frequency values, mult/div by a maximum factor of 1.1.
            # factor of 1.1 corresponds to values ranging from 0.909 to 1.1 times the original frequency
            'imagfreq_uq': 1.1,
            # LJ parameters
            'epsilon_uq': 1.2,
            'sigma_uq': 1.2,
            # Collisional parameters
            'enrelfact_uq': 1.2,
            'enrelpow_uq': 1.2,
            # PST symmetry number
            'pstsymm_uq': 2.0,
        }

        if self.input_file is not None:
            self.read_user_input()

        err = None
        if self.par['me'] == 1:
            if self.par['calc_aie'] and not self.par['conformer_search']:
                err = 'AIE calculation requires a conformer search.'
            if self.par['epsilon'] == 0. or self.par['sigma'] == 0.:
                err = 'If you want to run a ME, you need to provide sigma and epsilon for the complexes.'
            if self.par['rotor_scan'] == 0 and self.par['multi_conf_tst'] == 0:
                err = 'If you want to run a ME, the rotor_scan needs to be turned on.'
            # convert to cm-1 units
            if self.par['epsilon_unit'] == 'cm-1':  # units in MESS
                pass
            elif self.par['epsilon_unit'] == 'K':  # CHEMKIN units, default
                self.par['epsilon'] *= units.kB / units.invcm
            elif self.par['epsilon_unit'] == 'J/mol':  # units in RMG
                self.par['epsilon'] *= units.J / units.mol / units.invcm
            else:
                err = 'Unknown unit for epsilon, has to be K, J/mol or cm-1'
                
        if self.par['families'] != ['all'] and self.par['skip_families'] != ['none']:
            err = 'Only one of the "families" or "skip_families" parameters can be defined.'

        if self.par['pes'] and self.par['specific_reaction']:
            err = 'Specific reaction cannot be searched in PES mode.'

        if self.par['high_level'] == 1 and self.par['conformer_search'] == 0:
            err = 'Conformer search has to be done before L2.'

        if self.par['uq'] == 0:
            self.par['uq_n'] = 1

        if self.par['bimol'] == 1 and self.par['method'] == 'b3lyp':
            logger.warning('B3LYP is not recommended as L1 for bimolecular reactions.')
            logger.warning('Choose for instance M06-2X or wB97XD.')
            print('B3LYP is not recommended as L1 for bimolecular reactions.')
            print('Choose for instance M06-2X.')

        if self.par['bimol'] and len(self.par['structure']) != 2:
            err = 'For bimolecular reactions two fragments need to be defined.'

        if self.par['multi_conf_tst'] and not self.par['conformer_search']:
            err = 'For multi conformer tst calculation conformer search needs to be activated.'

        if self.par['imagfreq_threshold'] < 0:
            err = 'The threshold for imaginary freqency has to be a positive number, interpreted as an imaginary value.'

        if not self.par['multi_conf_tst']:
            self.par['multi_conf_tst_temp'] = None
            self.par['multi_conf_tst_boltz'] = 0.05 

        if self.par['multi_conf_tst']:
            self.par['rotor_scan'] = 0

        self.par['well_uq'] = float(self.par['well_uq'])
        self.par['barrier_uq'] = float(self.par['barrier_uq'])
        self.par['freq_uq'] = float(self.par['freq_uq'])
        self.par['imagfreq_uq'] = float(self.par['imagfreq_uq'])

        if err is not None:
            logger.error(err)
            sys.exit(-1)

        return

    def read_user_input(self):
        """
        Read the user input file and overwrite the default values
        """
        try:
            with open(self.input_file) as json_file:
                try:
                    user_data = json.load(json_file)
                except ValueError:
                    msg = 'There is an error in the json input file'
                    raise ValueError(msg)
        except IOError:
            msg = 'Input file {} does not exist'.format(self.input_file)
            raise IOError(msg)
        for key in user_data:
            if key in self.par:
                self.par[key] = user_data[key]
            else:
                msg = f'KinBot does not recognize option {key} with value {user_data[key]}'
                raise IOError(msg)

        return

    def print_parameters(self):
        """
        Make a string out of the parameters
        """
        s = ''
        for key in self.par:
            s += '{}\t{}\n'.format(key, self.par[key])
        return s<|MERGE_RESOLUTION|>--- conflicted
+++ resolved
@@ -226,13 +226,10 @@
             'hir_maxcycle': None,
             # Non-rigid or rigid hir
             'rigid_hir': 0,
-<<<<<<< HEAD
+            # use_sella
+            'use_sella': False,
             # Threshold to accept negative frequencies for floppy structures, this is a positive number
             'imagfreq_threshold': 50.,
-=======
-            # use_sella
-            'use_sella': False,
->>>>>>> a6e2f75a
 
             # COMPUTATIONAL ENVIRONEMNT
             # Which queuing system to use
