"""
This is the main class to run KinBot to explore
a full PES instead of only the reactions of one well
"""
import sys
import os
import re
import stat
import shutil
import datetime
import time
import subprocess
import json
import networkx as nx
import numpy as np
import getpass

from copy import deepcopy
from ase.db import connect

from kinbot import kb_path
from kinbot import constants
from kinbot import license_message
from kinbot import pp_settings
from kinbot.parameters import Parameters
from kinbot.stationary_pt import StationaryPoint
from kinbot.fragments import Fragment
from kinbot.vrc_tst_surfaces import VRC_TST_Surface
from kinbot.mess import MESS
from kinbot.uncertaintyAnalysis import UQ
from kinbot.config_log import config_log
from kinbot.molpro import Molpro


def main():
    if sys.version_info.major < 3:
        print(f'KinBot only runs with python 3.10 or higher. You have python {sys.version_info.major}.{sys.version_info.minor}. Bye!')
        sys.exit(-1)
    elif sys.version_info.minor < 10:
        print(f'KinBot only runs with python 3.10 or higher. You have python {sys.version_info.major}.{sys.version_info.minor}. Bye!')
        sys.exit(-1)

    try:
        input_file = sys.argv[1]
    except IndexError:
        print('To use the pes script, supply one argument being the input file!')
        sys.exit(-1)

    # TODO: write information about the arguments
    # change this to nice argument parsers with
    # dashes etc.
    no_kinbot = 0
    task = 'all'
    names = []
    if len(sys.argv) > 2:
        if sys.argv[2] == 'no-kinbot':
            no_kinbot = 1
    if len(sys.argv) > 3:
        # possible tasks are:
        # 1. all: This is the default showing all pathways
        # 2. lowestpath: show the lowest path between the species
        # corresponding to the names
        # 3. allpaths: show all paths between the species
        # corresponding to the names
        # 4. wells: show all reactions of one wells
        # corresponding to the names
        task = sys.argv[3]
        names = sys.argv[4:]

    # print the license message to the console
    print(license_message.message)
    global logger
    logger = config_log('KinBot', mode='pes')

    # initialize the parameters
    par = Parameters(input_file, show_warnings=True).par

    # set up the logging environment
    if par['verbose']:
        logger = config_log('KinBot', mode='pes', level='debug')

    msg = 'Starting the PES search at {}'.format(datetime.datetime.now())
    logger.info(msg)

    well0 = StationaryPoint('well0',
                            par['charge'],
                            par['mult'],
                            smiles=par['smiles'],
                            structure=par['structure'])
    well0.characterize()
    write_input(input_file, well0, par['barrier_threshold'], os.getcwd(), par['me'])

    # add the initial well to the chemids
    with open('chemids', 'w') as f:
        f.write(str(well0.chemid) + '\n')

    # create a directory for the L3 single point calculations
    # directory has the name of the code, e.g., molpro
    try:
        os.mkdir(par['single_point_qc'])
    except OSError:
        pass

    # jobs that are running
    running = []
    # jobs that are finished
    finished = []
    # jobs that are waiting 
    waiting = []
    # list of all jobs
    jobs = []
    # dict of the pid's for all jobs
    pids = {}
    a = 0
    b = 0
    c = 0

    if 'none' not in par['keep_chemids']:
        with open('chemids', 'w') as f:
            for keep in par['keep_chemids']:
                f.write(keep + '\n')
                write_input_keep(input_file, keep, os.getcwd())

    if 'none' in par['skip_chemids']:
        logger.info('No KinBot runs to be skipped.')
    if 'none' in par['keep_chemids']:
        logger.info('All valid explored KinBot runs are kept.')

    while 1:
        j = len(jobs)
        if j != a:
            logger.info('{0} {1} {2}'.format("len(jobs): ", j, "\n"))
        a = j
        with open('chemids', 'r') as f:
            jobs = f.read().split('\n')
            jobs = [ji for ji in jobs if ji != '']

        if len(jobs) > j:
            logger.info('Picked up new jobs: ' + ' '.join(jobs[j:]))

        k = len(running)
        l = len(finished)
        if b != k:
            logger.info('{0} {1} {2}'.format("len(running): ", len(running), "\n"))
        b = k
        if c != l:
            logger.info('{0} {1} {2}'.format("len(finished): ", len(finished), "\n"))
        c = l
        if len(finished) == len(jobs):
            time.sleep(2)
            if len(finished) == len(jobs):
                break

        while (len(running) < par['simultaneous_kinbot'] and
               len(running) + len(finished) < len(jobs)):
            # start a new job
            job = jobs[len(running) + len(finished)]
            kb = 1
            logger.info('Job: {}'.format(job))
            if job in par['skip_chemids'] and 'none' not in par['skip_chemids']:
                kb = 0
            if job not in par['keep_chemids'] and 'none' not in par['keep_chemids']:
                kb = 0
            logger.info(f'kb: {kb} for {job}')
            if kb == 1:
                pid = 0
                if not no_kinbot:
                    pid = submit_job(job, par)  # kinbot is submitted here
                else:
                    get_wells(job)
                pids[job] = pid
                t = datetime.datetime.now()
                logger.info('Started job {} at {}'.format(job, t))
                running.append(job)
            elif kb == 0:
                logger.info('Skipping Kinbot for {}'.format(job))
                finished.append(job)
            else:
                logger.info('kb value not 0 or 1')

        # check if a thread is done
        for job in running:
            if not check_status(job, pids[job]):
                t = datetime.datetime.now()
                logger.info('Finished job {} at {}'.format(job, t))
                finished.append(job)
                if not no_kinbot:
                    # write a temporary pes file
                    # remove old xval and im_extent files
                    try:
                        os.remove('{}_xval.txt'.format(par['title']))
                    except OSError:
                        pass
                    try:
                        os.remove('{}_im_extent.txt'.format(par['title']))
                    except OSError:
                        pass
        # remove the finished threads
        for job in finished:
            if job in running:
                running.remove(job)
        if not no_kinbot:
            # write a summary of what is running and finished
            summary_lines = []
            summary_lines.append('Total\t\t{}'.format(len(jobs)))
            summary_lines.append('Running\t\t{}'.format(len(running)))
            summary_lines.append('Finished\t{}'.format(len(finished)))
            summary_lines.append('')
            summary_lines.append('Running:')
            for job in running:
                summary_lines.append('\t{}'.format(job))
            summary_lines.append('')
            summary_lines.append('Finished:')
            for job in finished:
                summary_lines.append('\t{}'.format(job))
            waiting = jobs[len(running) + len(finished):]
            summary_lines.append('')
            summary_lines.append('Waiting:')
            for job in waiting:
                summary_lines.append('\t{}'.format(job))
            with open('pes_summary.txt', 'w') as f:
                f.write('\n'.join(summary_lines) + '\n')
            time.sleep(1)

    # delete skipped jobs from the jobs before sending to postprocess
    for skip in par['skip_chemids']:
        try:
            jobs.pop(jobs.index(skip))
        except ValueError:
            pass

    # only keep the jobs we wanted
    if 'none' not in par['keep_chemids']:
        jobs = par['keep_chemids']

    postprocess(par, jobs, task, names, well0.mass)
    # make molpro inputs for all keys above
    # place submission script in the directory for offline submission
    # read in the molpro energies for the keys in the above three dicts
    # for key in newdict.keys():
    #      print(key)
    # if all energies are there
    # do something like postprocess, but with new energies
    # postprocess_L3(saddle_zpe, well_zpe, prod_zpe, saddle_energy, well_energy, prod_energy, conn)

    # Notify user the search is done
    logger.info('PES search done!')
    try:
        print('PES search done!')
    except OSError:
        pass


def get_wells(job):
    """
    Read the summary file and add the wells to the chemid list
    """
    try:
        summary = open(job + '/summary_' + job + '.out', 'r').readlines()
    except:
        return 0
    with open('chemids', 'r') as f:
        jobs = f.read().split('\n')
    jobs = [ji for ji in jobs if ji != '']

    new_wells = []
    for line in summary:
        if (line.startswith('SUCCESS') or line.startswith("HOMOLYTIC_SCISSION")):
            #Unpack the succesfull lines
            if 'vdW' not in line :
                success, ts_energy, reaction_name, *prod = line.split()
            elif 'vdW' in line : #Unpack differently when a vdW well is in line
                success, ts_energy, reaction_name, *prod, vdW_energy, vdW_direction = line.split()
            
            if (len(prod) == 1 and
                    prod[0] not in jobs and
                    prod[0] not in new_wells):
                new_wells.append(prod[0])
    if len(new_wells) > 0:
        with open('chemids', 'a') as f:
            f.write('\n'.join(new_wells) + '\n')
    

def postprocess(par, jobs, task, names, mass):
    """
    postprocess a pes search
    par: parameters of the search
    jobs: all of the kinbot jobs that were run
    temp: this is a temporary output file writing
    """

    l3done = 1  # flag for L3 calculations to be complete

    # base of the energy is the first well, these are L2 energies
    base_energy, base_zpe = get_energy(jobs, jobs[0], 0, par['high_level'],
                                       conf=par['conformer_search'])
    # L3 energies
    status, base_l3energy = get_l3energy(jobs[0], par)
    if not status:
        l3done = 0
    # list of lists with four elements
    # 0. reactant chemid
    # 1. reaction name
    # 2. products chemid list
    # 3. reaction barrier height
    reactions = []

    # list of the parents for each calculation
    # the key is the name of the calculation
    # the value is the parent directory,
    # i.e. the well kinbot started from to find
    # this calculation
    parent = {}

    wells = []
    failedwells = []
    bimol_products = []


    # list of reactions for which mp2 energies should be used at L1
    mp2_list = ['R_Addition_MultipleBond', 'reac_birad_recombination_R', 
                'reac_r12_cycloaddition', 'reac_r14_birad_scission']
    
    #list of booleans, length is number of wells
    #True if the well is a vdW well
    do_vdW = []

    # read all the jobs
    for ji in jobs:
        try:
            summary = open(f"{ji}/summary_{ji}.out", "r", newline='\n').readlines()
        except:
            failedwells.append(ji)
            continue
        # read the summary file
        for line in summary:
            if line.startswith("SUCCESS"):
                #Unpack the succesfull lines
                if 'vdW' not in line :
                    ts_energy, reaction_name, *products = line.split()[1:]
                elif 'vdW' in line : #Unpack differently when a vdW well is in line
                    ts_energy, reaction_name, *products, vdW_energy, vdW_direction = line.split()[1:]
                    vdW_well = f"{reaction_name}{vdW_direction.split('vdW')[1]}"
                if reaction_name in par['skip_reactions']:
                    continue

                reactant = ji

                # calculate the barrier based on the new energy base
                barrier = (0. - base_energy - base_zpe)*constants.AUtoKCAL

                # overwrite energies with mp2 energy if needed
                mp2_list = ['R_Addition_MultipleBond', 'reac_birad_recombination_R', 
                        'reac_r12_cycloaddition', 'reac_r14_birad_scission']
                if any([mm in reaction_name for mm in mp2_list]) \
                       and not par['high_level'] \
                       and par['qc'] != 'nn_pes':
<<<<<<< HEAD
                    base_energy_mp2 = get_energy(jobs[0], jobs[0], 0, 
                                                 par['high_level'], mp2=1,
                                                 conf=par['conformer_search'])
                    base_zpe_mp2 = get_zpe(jobs[0], jobs[0], 0, 
                                            par['high_level'], mp2=1)
                    barrier = 0. - base_energy_mp2 - base_zpe_mp2

                # overwrite energies with bls energy if needed
                if 'barrierless_saddle' in reaction_name and not par[ 'high_level']:
                    base_energy_bls = get_energy(jobs[0], jobs[0], 0,
                                                 par['high_level'], bls=1,
                                                 conf=par['conformer_search'])
                    base_zpe_bls = get_zpe(jobs[0], jobs[0], 0,
                                            par['high_level'], bls=1)
                    barrier = 0. - base_energy_bls - base_zpe_bls

                #Different treatment between homolytic scission and normal reaction
                if "hom_sci" in line:
                    barrier = float(ts_energy)
                else:
                    #Save ts energy if there is a ts (eg. not barrierless reaction)
                    ts_energy = get_energy(reactant, reaction_name, 1, par['high_level'], 
                                       conf=par['conformer_search'])
                    ts_zpe = get_zpe(reactant, reaction_name, 1, par['high_level'])
                    barrier += (ts_energy + ts_zpe)*constants.AUtoKCAL
                    
=======
                    mp2_energies = get_energy(jobs, jobs[0], 0, par['high_level'], 
                                              mp2=1, conf=par['conformer_search'])
                    base_energy_mp2, base_zpe_mp2 = mp2_energies
                    barrier = 0. - base_energy_mp2 - base_zpe_mp2

                # overwrite energies with bls energy if needed
                if 'barrierless_saddle' in ts and not par['high_level']:
                    bls_energies = get_energy(jobs, jobs[0], 0, par['high_level'],
                                              bls=1, conf=par['conformer_search'])
                    base_energy_bls, base_zpe_bls = bls_energies
                    barrier = 0. - base_energy_bls - base_zpe_bls

                ts_energy, ts_zpe = get_energy(jobs, ts, 1, par['high_level'], 
                                               conf=par['conformer_search'])
                barrier += ts_energy + ts_zpe
                barrier *= constants.AUtoKCAL
>>>>>>> 16c09f21
                if reactant not in wells:
                    wells.append(reactant)
                    parent[reactant] = reactant
                    do_vdW.append(False)
                
                if len(products) == 1:
                    product = products[0]
                    if product not in wells:
                        if product not in parent:
                            parent[product] = reactant
                        wells.append(product)
                        do_vdW.append(False)
                else:
                    prod_name = '_'.join(sorted(products))
                    if prod_name not in bimol_products:
                        if prod_name not in parent:
                            parent[prod_name] = reactant
                        bimol_products.append('_'.join(sorted(products)))
                    if 'vdW' in line:
                        if vdW_well not in wells:
                            wells.append(vdW_well)
                            do_vdW.append(True)
                            parent[vdW_well] = reactant
                            parent[prod_name] = vdW_well
                new = 1
                temp = None

                for i, rxn in enumerate(reactions):
                    rxn_prod_name = '_'.join(sorted(rxn[2]))
                    if (reactant == rxn[0] and
                            '_'.join(sorted(products)) == rxn_prod_name):
                        new = 0
                        temp = i
                    if reactant == ''.join(rxn[2]) and ''.join(products) == rxn[0]:
                        new = 0
                        temp = i

                if new :
                    if "vdW" not in line:
                        reactions.append([reactant, reaction_name, products, barrier])
                    else:
                        reactions.append([reactant, reaction_name, products, barrier, vdW_energy, vdW_direction])
                elif not new:
                    if "hom_sci" not in reaction_name:
                        # check if the previous reaction has a lower energy or not
                        if reactions[temp][3] > barrier:
                            reactions.pop(temp)
                            if "vdW" not in line:
                                reactions.append([reactant, reaction_name, products, barrier])
                            else:
                                reactions.append([reactant, reaction_name, products, barrier, vdW_energy, vdW_direction])
                        elif "hom_sci" in reactions[temp][1]:
                            reactions.pop(temp)


        # copy the xyz files
        copy_from_kinbot(ji, 'xyz')
        # copy the L3 calculations here, whatever was in those directories, inp, out, pbs, etc.
        try:
            copy_from_kinbot(ji, par['single_point_qc'])
        except:
            logger.warning(f'L3 calculations were not copied from {ji}')
    # create a connectivity matrix for all wells and products
    conn, bars = get_connectivity(wells, bimol_products, reactions)
    # create a batch submission for all L3 jobs
    if par['queuing'] == 'pbs':
        cmd = 'qsub'
        ext = 'pbs'
    elif par['queuing'] == 'slurm':
        cmd = 'sbatch'
        ext = 'slurm'
    elif par['queuing'] == 'local':
        cmd = ''
        ext = ''
        pass
    else:
        raise ValueError(f'Unexpected value for queueing: {par["queuing"]}')

    batch_submit = ''

    well_energies = {}
    well_l3energies = {}
<<<<<<< HEAD
    for index, well in enumerate(wells):
        energy = get_energy(parent[well], well, do_vdW[index], par['high_level'], 
                            conf=par['conformer_search']) # from the db
        zpe = get_zpe(parent[well], well, do_vdW[index], par['high_level'])
=======
    for well in wells:
        energy, zpe = get_energy(wells, well, 0, par['high_level'], 
                                 conf=par['conformer_search'])  # from the db
>>>>>>> 16c09f21
        well_energies[well] = ((energy + zpe) - (base_energy + base_zpe)) * constants.AUtoKCAL
        status, l3energy = get_l3energy(well, par)
        if not status:
            l3done = 0  # not all L3 calculations are done
            batch_submit += f'{cmd} {well}.{ext}\n'
        elif not par['L3_calc']:
            pass
        else:
            well_l3energies[well] = ((l3energy + zpe) - (base_l3energy + base_zpe)) * constants.AUtoKCAL
    prod_energies = {}
    prod_l3energies = {}
    for prods in bimol_products:
        energy = 0. - (base_energy + base_zpe)
        l3energy = 0. - (base_l3energy + base_zpe)
        for pr in prods.split('_'):
            pr_energy, pr_zpe = get_energy(jobs, pr, 0, par['high_level'], 
                                           conf=par['conformer_search'])
            energy += pr_energy + pr_zpe
            status, l3e = get_l3energy(pr, par)
            if not status:
                l3done = 0  # not all L3 calculations are done
                batch_submit += f'{cmd} {pr}.{ext}\n'
            elif not par['L3_calc']:
                pass
            else:
                l3energy += l3e + zpe
        prod_energies[prods] = energy * constants.AUtoKCAL
        prod_l3energies[prods] = l3energy * constants.AUtoKCAL

    ts_l3energies = {}
    for reac in reactions:
        if "hom_sci" not in reac[1]:  # meaning homolytic scission
            if 'barrierless_saddle' in reac[1]:
                zpe = get_zpe(reac[0], reac[1], 1, par['high_level'])
                status, l3energy = get_l3energy(reac[1], par, bls=1)

                status_prod1, l3energy_prod1 = get_l3energy(reac[2][0], par)
                status_prod2, l3energy_prod2 = get_l3energy(reac[2][1], par)

                status_prod, l3energy_prod = get_l3energy(reac[1] + '_prod', par, bls=1)

                if not status * status_prod:
                    l3done = 0
                    batch_submit += f'{cmd} {reac[1]}.{ext}\n'
                elif not par['L3_calc']:
                    pass
                else:
                    delta1 = l3energy_prod - (l3energy + zpe)  # ZPEs cancel out for fragments
                    delta2 = l3energy_prod1 + l3energy_prod2 - (base_l3energy + base_zpe) 
                    ts_l3energies[reac[1]] = (delta2 - delta1) * constants.AUtoKCAL
            else:
                zpe = get_zpe(reac[0], reac[1], 1, par['high_level'])
                status, l3energy = get_l3energy(reac[1], par)
                if not status:
                    l3done = 0
                    batch_submit += f'{cmd} {reac[1]}.{ext}\n'
                elif not par['L3_calc']:
                    pass
                else:
                    ts_l3energies[reac[1]] = ((l3energy + zpe) - (base_l3energy + base_zpe)) * constants.AUtoKCAL

    logger.info('l3done status {}'.format(l3done))
    # clean duplicates
    batch_submit = list(set(batch_submit.split('\n')))
    batch_submit.reverse()
    batch_submit = '\n'.join(batch_submit)
    batch = f'{par["single_point_qc"]}/batch_L3_{par["queuing"]}.sub'
    if par['queuing'] != 'local':
        with open(batch, 'w') as f:
            f.write(batch_submit)
        os.chmod(batch, stat.S_IRWXU)  # read, write, execute by owner

    if l3done == 1 and par['L3_calc']:
        logger.info('Energies are updated to L3 in ME and PESViewer.')
        well_energies = well_l3energies
        prod_energies = prod_l3energies
        for reac in reactions:  # swap out the barrier
            if 'hom_sci' not in reac[1]:
                reac[3] = ts_l3energies[reac[1]]
            if 'barrierless_saddle' in reac[1]:
                reac[3] = ts_l3energies[reac[1]]

        logger.info('L3 energies in kcal/mol, incl. ZPE')
        for well in wells:
            logger.info('{}   {:.2f}'.format(well, well_l3energies[well]))
        for prod in bimol_products:
            logger.info('{}   {:.2f}'.format(prod, prod_l3energies[prod]))
        for ts in ts_l3energies:
            logger.info('{}   {:.2f}'.format(ts, ts_l3energies[ts]))
    else:
        logger.info(f'Energies used are at the L2 ({par["high_level_method"]}/'
                     f'{par["high_level_basis"]}) level of theory.')

        
    # if L3 was done and requested, everything below is done with that
    # filter according to tasks
    filtered_stpts = filter_stat_points(par, wells, bimol_products, products, reactions, conn,
                                        bars, well_energies, task, names)
    wells, products, reactions, highlight = filtered_stpts

    create_interactive_graph(wells,
                             bimol_products,
                             reactions,
                             par['title'],
                             well_energies,
                             prod_energies,
                             )

    barrierless = []
    vdW = []
    rxns = []
    for rxn in reactions:
        if 'hom_sci' in rxn[1]:
            #in rxn: [reactant, reaction_name, products, barrier]
            barrierless.append([rxn[0], rxn[1], rxn[2], rxn[3]])
        elif len(rxn) > 4: #vdW for now, find better condition latter?
            #in rxn: [reactant, reaction_name, products, barrier, vdW_energy, vdW_direction]
            vdW.append([rxn[0], rxn[1], rxn[2], rxn[3], rxn[4], rxn[5]])
        else:
            rxns.append([rxn[0], rxn[1], rxn[2], rxn[3]])

    create_rotdPy_inputs(par,
                         barrierless,
                         vdW)


    # write full pesviewer input
    create_pesviewer_input(par,
                           wells,
                           bimol_products,
                           rxns,
                           barrierless,
                           vdW,
                           well_energies,
                           prod_energies,
                           highlight)
    
    if par['me']:
        create_mess_input(par,
                          wells,
                          bimol_products,
                          rxns,
                          barrierless,
                          well_energies,
                          prod_energies,
                          parent,
                          mass,
                          l3done)

    if par['single_point_qc'].lower() == 'molpro':
        if l3done:
            check_l3_l2(par['single_point_key'], parent, reactions)
        t1_analysis(par['single_point_key'])


def filter_stat_points(par, wells, bimol_products, products, reactions, conn, bars, well_energies, task,
           names):
    """Filter the wells, products and reactions according to their task and name."""
    # list of reactions to highlight
    highlight = []
    # 1. all: This is the default showing all pathways
    # 2. lowestpath: show the lowest path between the species
    # corresponding to the names
    # 3. allpaths: show all paths between the species
    # corresponding to the names
    # 4. wells: show all reactions of one wells
    # corresponding to the names
    # 5. temperature
    # 6. threshold_reapply: apply the barrier threshold
    # cutoff at the highest level that was done

    # filter the reactions according to the task
    if task == 'all':
        filtered_reactions = reactions
    elif task == 'lowestpath':
        all_rxns = get_all_pathways(wells, products, reactions, names, conn)
        # this is the maximum energy along the minimun energy pathway
        min_energy = None
        min_rxn = None
        for rxn_list in all_rxns:
            barriers = [ri[3] for ri in rxn_list]
            if min_energy is None:
                min_energy = max(barriers)
                min_rxn = rxn_list
            else:
                if max(barriers) < min_energy:
                    min_energy = max(barriers)
                    min_rxn = rxn_list
        filtered_reactions = min_rxn
    elif task == 'allpaths':
        all_rxns = get_all_pathways(wells, products, reactions, names, conn)
        filtered_reactions = []
        for rxnlist in all_rxns:
            for rxn in rxnlist:
                new = 1
                for r in filtered_reactions:
                    if r[1] == rxn[1]:
                        new = 0
                if new:
                    filtered_reactions.append(rxn)
        # this is the maximum energy along the minimun energy pathway
        min_energy = None
        min_rxn = None
        for rxn_list in all_rxns:
            barriers = [ri[3] for ri in rxn_list]
            if min_energy is None:
                min_energy = max(barriers)
                min_rxn = rxn_list
            else:
                if max(barriers) < min_energy:
                    min_energy = max(barriers)
                    min_rxn = rxn_list
        for rxn in min_rxn:
            highlight.append(rxn[1])
    elif task == 'well':
        if len(names) == 1:
            filtered_reactions = []
            for rxn in reactions:
                prod_name = '_'.join(sorted(rxn[2]))
                if names[0] == rxn[0] or names[0] == prod_name:
                    filtered_reactions.append(rxn)
        else:
            logger.error('Only one name should be given for a well filter')
            logger.error('Received: ' + ' '.join(names))
            sys.exit(-1)
    elif task == 'temperature':
        if len(names) == 1:
            try:
                # read the temperature
                temperature = float(names[0])
            except ValueError:
                logger.error('A float is needed for a temperature filter')
                logger.error('Received: ' + ' '.join(names))
                sys.exit(-1)
            filtered_reactions = []
            # iterate the wells
            wells, filtered_reactions = filter_boltzmann(wells[0],
                                                         [wells[0]],
                                                         reactions,
                                                         filtered_reactions,
                                                         well_energies,
                                                         temperature)
        else:
            logger.error('Only one argument should be given for a temperature filter')
            logger.error('Received: ' + ' '.join(names))
            sys.exit(-1)
    elif task == 'l2threshold':
        filtered_reactions = []
        for rxn in reactions:
            if rxn[3] < par['barrier_threshold']:
                filtered_reactions.append(rxn)
    else:
        logger.error('Could not recognize task ' + task)
        sys.exit(-1)

    # filter the wells
    filtered_wells = []
    for well in wells:
        for rxn in filtered_reactions:
            prod_name = '_'.join(sorted(rxn[2]))
            if well == rxn[0] or well == prod_name:
                if well not in filtered_wells:
                    filtered_wells.append(well)
            if "IRC" in well and (len(rxn) == 6):
                vdW_name = f"{rxn[1]}{rxn[5].split('vdW')[1]}"
                if well == vdW_name:
                    if well not in filtered_wells:
                        filtered_wells.append(well)

    # filter the products
    filtered_products = []
    for prod in products:
        for rxn in filtered_reactions:
            prod_name = '_'.join(sorted(rxn[2]))
            if prod == prod_name:
                if prod not in filtered_products:
                    filtered_products.append(prod)

    return filtered_wells, filtered_products, filtered_reactions, highlight


def filter_boltzmann(well, wells, reactions, filtered_reactions,
                     well_energies, temperature):
    """
    Filter the reactions based on branching fractions at a given temperature
    """
    well_energy = well_energies[well]
    # all the reactions that include this well
    one_well_rxns = []
    # iterate all reactions
    for rxn in reactions:
        # check if this reactions belongs to the current well
        if rxn[0] == well or rxn[2][0] == well:
            one_well_rxns.append(rxn)
    # list containing the branching fractions for this well
    branching = []
    for rxn in one_well_rxns:
        # calculate the boltzmann factor
        value = np.exp(-(rxn[3] - well_energy) * 1000 / 1.9872036 / temperature)
        branching.append(value)
    # calculate the actual branching fractions
    br_sum = sum(branching)
    branching = np.array(branching) / br_sum
    for i, rxn in enumerate(one_well_rxns):
        # only add a reaction if the branching fraction is below 1%
        if branching[i] > 0.01:
            new = 1
            for r in filtered_reactions:
                if r[1] == rxn[1]:
                    new = 0
            if new:
                filtered_reactions.append(rxn)
                if not rxn[0] in wells:
                    wells.append(rxn[0])
                    wells, filtered_reactions = filter_boltzmann(rxn[0],
                                                                 wells,
                                                                 reactions,
                                                                 filtered_reactions,
                                                                 well_energies,
                                                                 temperature)
                if len(rxn[2]) == 1:
                    if not rxn[2][0] in wells:
                        wells.append(rxn[2][0])
                        wells, filtered_reactions = filter_boltzmann(rxn[2][0],
                                                                     wells,
                                                                     reactions,
                                                                     filtered_reactions,
                                                                     well_energies,
                                                                     temperature)
    return wells, filtered_reactions


def get_connectivity(wells, products, reactions):
    """
    Create two matrices:
    conn: connectivity (1 or 0) between each pair of stationary points
    bars: barrier height between each pair of stationary points
          0 if not connected
    """
    conn = np.zeros((len(wells) + len(products), len(wells) + len(products)), dtype=int)
    bars = np.zeros((len(wells) + len(products), len(wells) + len(products)))
    for rxn in reactions:
        reac_name = rxn[0]
        prod_name = '_'.join(sorted(rxn[2]))
        i = get_index(wells, products, reac_name)
        j = get_index(wells, products, prod_name)
        conn[i][j] = 1
        conn[j][i] = 1
        barrier = rxn[3]
        bars[i][j] = barrier
        bars[j][i] = barrier
    return conn, bars


def get_all_pathways(wells, products, reactions, names, conn):
    """
    Get all the pathways in which all intermediate species
    are wells and not bimolecular products
    """
    if len(names) == 2:
        # the maximum length between two stationary points
        # is the number of wells+2
        max_length = 5
        n_mol = len(wells) + len(products)
        start = get_index(wells, products, names[0])
        end = get_index(wells, products, names[1])
        # make a graph out of the connectivity
        # nodes of the graph
        nodes = [i for i in range(n_mol)]
        G = nx.Graph()
        G.add_nodes_from(nodes)
        # add the edges of the graph
        for i, ci in enumerate(conn):
            for j, cij in enumerate(ci):
                if cij > 0:
                    G.add_edge(i, j)
        # list of reaction lists for each pathway
        paths = nx.all_simple_paths(G, start, end, cutoff=max_length)
        rxns = []
        for path in paths:
            if is_pathway(wells, products, path, names):
                rxns.append(get_pathway(wells, products, reactions, path, names))
        return rxns
    else:
        logger.error('Cannot find a lowest path if the number of species is not 2')
        logger.error('Found species: ' + ' '.join(names))


def get_index(wells, products, name):
    try:
        i = wells.index(name)
    except ValueError:
        try:
            i = products.index(name) + len(wells)
        except ValueError:
            logger.error('Could not find reactant ' + name)
            sys.exit(-1)
    return i


def get_name(wells, products, i):
    if i < len(wells):
        name = wells[i]
    else:
        name = products[i - len(wells)]
    return name


def get_pathway(wells, products, reactions, ins, names):
    """
    Return the list of reactions between the species in
    the names, according to the instance ins
    """
    # list of reactions
    rxns = []
    for index, i in enumerate(ins[:-1]):
        j = ins[index + 1]
        rxns.append(get_reaction(wells, products, reactions, i, j))
    return rxns


def get_reaction(wells, products, reactions, i, j):
    """
    method to get a reaction in the reactions list
    according to the indices i and j which correspond
    to the index in wells or products
    """
    name_1 = get_name(wells, products, i)
    name_2 = get_name(wells, products, j)
    for rxn in reactions:
        reac_name = rxn[0]
        prod_name = '_'.join(sorted(rxn[2]))
        if ((name_1 == reac_name and name_2 == prod_name) or
                (name_2 == reac_name and name_1 == prod_name)):
            return rxn
    return None


def is_pathway(wells, products, ins, names):
    """
    Method to check if the instance ins
    corresponds to a pathway between the species
    in the names list
    """
    # check of all intermediate species are wells
    if all([insi < len(wells) for insi in ins[1:-1]]):
        name_1 = get_name(wells, products, ins[0])
        name_2 = get_name(wells, products, ins[-1])
        # check if the names correspond
        if ((name_1 == names[0] and name_2 == names[1]) or
                (name_2 == names[0] and name_1 == names[1])):
            return 1
    return 0


def copy_from_kinbot(well, dirname):
    files = os.listdir(f'{well}/{dirname}')
    if not os.path.exists(dirname):
        os.mkdir(dirname)
    for f in files:
        if f.endswith('.out'):
            if not os.path.exists(f'{dirname}/{f}'):
                shutil.copy(f'{well}/{dirname}/{f}', f'{dirname}/{f}')
        else:
            shutil.copy(f'{well}/{dirname}/{f}', f'{dirname}/{f}')


def get_rxn(prods, rxns):
    for rxn in rxns:
        if prods == '_'.join(sorted(rxn[2])):
            return rxn


def create_short_names(wells, products, reactions, barrierless):
    """
    Create a short name for all the wells, all the
    bimolecular products and all the transition states
    """
    # short names of the wells
    # key: chemid
    # value: short name
    well_short = {}
    # short names of the products
    # key: sorted chemids with underscore
    # value: short name
    pr_short = {}
    # short names of the fragments
    # key: chemid
    # value: short name
    fr_short = {}
    # short name of the ts's
    # key: reaction name (chemid, type and instance)
    # value: short name
    ts_short = {}
    # short name of the barrierless reactions
    # key: reaction number
    # value: reaction number
    nobar_short = {}
    for well in wells:
        if well not in well_short:
            short_name = 'w_' + str(len(well_short) + 1)
            well_short[well] = short_name

    for prod in products:
        if prod not in pr_short:
            short_name = 'pr_' + str(len(pr_short) + 1)
            pr_short[prod] = short_name
        for frag in prod.split('_'):
            if frag not in fr_short:
                short_name = 'fr_' + str(len(fr_short) + 1)
                fr_short[frag] = short_name

    for rxn in reactions:
        if rxn[1] not in ts_short:
            short_name = 'rxn_' + str(len(ts_short) + 1)
            ts_short[rxn[1]] = short_name

    n = 1
    for rxn in barrierless:
        nobar_name = 'nobar_' + str(n)
        key = f'{rxn[0]}_{rxn[2][0]}_{rxn[2][1]}'
        nobar_short[key] = nobar_name
        n = n + 1

    return well_short, pr_short, fr_short, ts_short, nobar_short


def create_mess_input(par, wells, products, reactions, barrierless,
                      well_energies, prod_energies, parent, mass, l3done):
    """When calculating a full pes, the files from the separate wells
    are read and concatenated into one file
    Two things per file need to be updated
    1. the names of all the wells, bimolecular products and ts's
    2. all the zpe corrected energies
    If it is a multi_conf_tst calculation, then the ZeroEnergies and
    ImaginaryFrequency values need to be also changed for each species in the Union.
    The lowest energy species has L3 energies (if calculated), while the 
    others are corrected with their DeltaL2 energies.
    """

    logger.info(f"uq value: {par['uq']}")
    short_names = create_short_names(wells, products, reactions, barrierless)
    well_short, pr_short, fr_short, ts_short, nobar_short = short_names

    # list of the strings to write to mess input file
    s = []

    # Create the header block for MESS
    frame = '######################\n' 
    divider = '! ****************************************\n'
    
    dummy = StationaryPoint('dummy',
                            par['charge'],
                            par['mult'],
                            smiles=par['smiles'],
                            structure=par['structure'])

    mess = MESS(par, dummy)
    uq = UQ(par)

    if l3done:
        lot = 'L3'
    else:
        lot = f'{par["high_level_method"]}/{par["high_level_basis"]}'

    header_file = f'{kb_path}/tpl/mess_header.tpl'
    with open(header_file) as f:
        tpl = f.read()

    for uq_iter in range(par['uq_n']):
        mess_iter = "{0:04d}".format(uq_iter)

        e_well = par['epsilon'] * uq.calc_factor('epsilon', uq_iter)
        s_well = par['sigma'] * uq.calc_factor('sigma', uq_iter)
        enrelfact = par['EnergyRelaxationFactor'] * uq.calc_factor('enrelfact', uq_iter)
        enrelpow = par['EnergyRelaxationPower'] * uq.calc_factor('enrelpow', uq_iter)

        header = tpl.format(TemperatureList=' '.join([str(ti) for ti in par['TemperatureList']]),
                            PressureList=' '.join([str(pi) for pi in par['PressureList']]),
                            EnergyStepOverTemperature=par['EnergyStepOverTemperature'],
                            ExcessEnergyOverTemperature=par['ExcessEnergyOverTemperature'],
                            ModelEnergyLimit=par['ModelEnergyLimit'],
                            CalculationMethod=par['CalculationMethod'],
                            ChemicalEigenvalueMax=par['ChemicalEigenvalueMax'],
                            Reactant=well_short[wells[0]],
                            EnergyRelaxationFactor=round(enrelfact, 2),
                            EnergyRelaxationPower=round(enrelpow, 2),
                            EnergyRelaxationExponentCutoff=par['EnergyRelaxationExponentCutoff'],
                            e_coll=round(constants.epsilon[par['collider']], 2),
                            s_coll=constants.sigma[par['collider']],
                            m_coll=constants.mass[par['collider']],
                            e_well=round(e_well, 2),
                            s_well=round(s_well, 2),
                            m_well=mass,
                            LevelOfTheory=lot
                            )

        s = []  # mess string after header

        well_energies_current = deepcopy(well_energies)
        prod_energies_current = deepcopy(prod_energies)
            
        # write the wells
        s.append(frame + '# WELLS\n' + frame)
        for well in wells:
            name = well_short[well] + ' ! ' + well
            energy = well_energies[well] + uq.calc_factor('energy', uq_iter)
            well_energies_current[well] = energy
            with open(parent[well] + '/' + well + '_' + mess_iter + '.mess', 'r') as f:
                s.append(f.read().format(name=name, zeroenergy=round(energy, 2)))
            s.append(divider)

        # write the products and barrierless reactions
        s.append(frame + '# BIMOLECULAR PRODUCTS\n' + frame)
        for prod in products:
            name = pr_short[prod] + ' ! ' + prod
            energy = prod_energies[prod] + uq.calc_factor('energy', uq_iter)
            prod_energies_current[prod] = energy
            fr_names = {}
            for fr in prod.split('_'):
                key = f'fr_name_{fr}'
                value = fr_short[fr] + ' ! ' + fr
                fr_names[key] = value
            # check if barrieless
            bless = 0
            for bl in barrierless:
                bl_prod = f'{bl[2][0]}_{bl[2][1]}'
                if prod == bl_prod and parent[prod] == bl[0]:
                    bless = 1
                    break
            with open(parent[prod] + '/' + prod + '_' + mess_iter + '.mess') as f:
                if not bless:
                    s.append(f.read().format(name=name,
                                             ground_energy=round(energy, 2),
                                             **fr_names))
                else:
                    s.append(f.read().format(name=name,
                                             blessname=nobar_short[f'{parent[prod]}_{bl_prod}'],
                                             wellname=well_short[parent[prod]],
                                             prodname=pr_short[prod],
                                             ground_energy=round(energy, 2),
                                             **fr_names))
            s.append(divider)

        # write the barrier
        s.append(frame + '# BARRIERS\n' + frame)
        for rxn in reactions:
            if rxn[0] == rxn[2][0]:  # Avoid writing identity reactions.
                continue
            with open("reactionList.log", 'a') as f:
                f.write(f'rxn\n')
            name = [ts_short[rxn[1]]]
            name.append(well_short[rxn[0]])
            if len(rxn[2]) == 1:
                name.append(well_short[rxn[2][0]])
            else:
                name.append(pr_short['_'.join(sorted(rxn[2]))])
            name.append('!')
            name.append(rxn[1])
            energy = rxn[3] + uq.calc_factor('barrier', uq_iter)
            welldepth1 = energy - well_energies_current[rxn[0]] 
            if len(rxn[2]) == 1:
                welldepth2 = energy - well_energies_current[rxn[2][0]] 
            else:
                prodname = '_'.join(sorted(rxn[2]))
                welldepth2 = energy - prod_energies_current[prodname] 
            cutoff = min(welldepth1, welldepth2)
            with open(rxn[0] + '/' + rxn[1] + '_' + mess_iter + '.mess') as f:
                s.append(f.read().format(name=' '.join(name), 
                         zeroenergy=round(energy, 2),
                         cutoff=round(cutoff, 2),
                         welldepth1=round(welldepth1, 2),
                         welldepth2=round(welldepth2, 2),
                         ))
            s.append('!****************************************')
        s.append(divider)
        s.append('End ! end kinetics\n')

        if not os.path.exists('me'):
            os.mkdir('me')

        with open(f'me/mess_{mess_iter}.inp', 'w') as f:
            f.write(header)
            f.write('\n'.join(s))

        if par['multi_conf_tst']:
            logger.debug('\tUpdating ZPE and tunneling parameters for multi_conf_tst...')
            with open(f'me/mess_{mess_iter}_corr.inp', 'w') as fcorr:
                with open(f'me/mess_{mess_iter}.inp', 'r') as f:
                    lines = f.read().split('\n')
                    for line in lines:
                        words = line.split()
                        if 'ZeroEnergy' in line:
                            if len(words) == 4:
                                space = ' ' * (len(line) - len(line.lstrip(' ')))
                                ecorr = float(words[3])
                                words[1] = str(round(float(words[1]) + ecorr, 2))
                                newline = ' '.join(words)
                                newline = space + newline
                            else:
                                newline = line
                            fcorr.write(newline)
                        elif 'End ! RRHO' in line:
                            ecorr = None  # reset correction at the end of block
                            fcorr.write(line)
                        elif len(words) == 0:
                            continue
                        elif ('CutoffEnergy' in line or 'WellDepth' in line) and ecorr is not None:
                            space = ' ' * (len(line) - len(line.lstrip(' ')))
                            words[1] = str(round(float(words[1]) + ecorr, 2))
                            newline = ' '.join(words)
                            newline = space + newline
                            fcorr.write(newline)
                        elif 'ImaginaryFrequency' in line:
                            if len(words) == 4:
                                space = ' ' * (len(line) - len(line.lstrip(' ')))
                                words[1] = words[3][1:]  # cutting off - sign
                                newline = ' '.join(words)
                                newline = space + newline
                            else:
                                newline = line
                            fcorr.write(newline)
                        else:
                            fcorr.write(line)
                        fcorr.write('\n')

            shutil.copyfile(f'me/mess_{mess_iter}_corr.inp', f'me/mess_{mess_iter}.inp')
            os.remove(f'me/mess_{mess_iter}_corr.inp')

        # cleaning file from submerged barrier tunneling
        #Tunneling   Eckart
        #  ImaginaryFrequency[1/cm]  2277.51
        #  CutoffEnergy[kcal/mol]    20.56
        #  WellDepth[kcal/mol]       34.0
        #  WellDepth[kcal/mol]       20.56
        #End
        with open(f'me/mess_{mess_iter}_temp.inp', 'w') as ftemp:
            with open(f'me/mess_{mess_iter}.inp', 'r') as f:
                lines = f.read().split('\n')
                submerged = -1
                for ll, line in enumerate(lines):
                    words = line.split()
                    if 'Tunneling' in line:
                        submerged = -1
                        words = lines[ll + 2].split()
                        if float(words[1]) <= 0:
                            submerged = 0
                            ftemp.write('! submerged barrier\n')
                        else:
                            ftemp.write(line)
                            ftemp.write('\n')
                    elif submerged <= 5 and submerged >= 0:
                        submerged += 1
                    else: 
                        ftemp.write(line)
                        ftemp.write('\n')

        shutil.copyfile(f'me/mess_{mess_iter}_temp.inp', f'me/mess_{mess_iter}.inp')
        os.remove(f'me/mess_{mess_iter}_temp.inp')

        if par['me']:
            mess.run()

        #uq.format_uqtk_data() 
    return

def create_rotdPy_inputs(par, bless, vdW):
    """
    Function that create an input file for rotdPy.
    barrierless and vdW are lists of reactions.
    barrierless reactions:
    [reactant, reaction_name, products, barrier]
    vdW reactions:
    [reactant, reaction_name, products, barrier, vdW_energy, vdW_direction]
    """

    barrierless = list(bless) #Avoids modifying barrierless outside of the function
    number_of_barrierless = len(barrierless)

    #format the vdW reactions to be added to the barrierless list.
    for reac in vdW:
        reactant, reaction_name, products, barrier, vdW_energy, vdW_direction = reac
        reaction_name = f"{reaction_name}{vdW_direction.split('vdW')[1]}"
        barrier = vdW_energy
        barrierless.append([reactant, reaction_name, products, barrier])

    for index, reac in enumerate(barrierless):
        reactant, reaction_name, products, barrier = reac
        job_name = f"{reaction_name}_{'_'.join(products)}"
        if job_name not in par["rotdPy_inputs"]:
            continue
        logger.info(f"Creating rotdPy input for reaction {job_name}")
        parent_chemid = reactant
        if len(products) == 2: #Check if the barrierless reaction has 2 fragments
            tot_frag = len(products)


            scan_trust = ""
            scan_sample = ""
            for scan_type in ["","_frozen"]:
                if "IRC" in job_name:
                    plt_file = f"{job_name.split('IRC')[0]}vrc_tst_scan{scan_type}{job_name.split('prod')[1]}_plt.py"
                    if not os.path.isfile(f"{parent_chemid}/{plt_file}"):
                        logger.warning(f"Skipping correction for rotdPy job {job_name}: vrc_tst_scan_{scan_type} results not found.")

                with open(f"{parent_chemid}/{plt_file}") as f:
                    lines = f.readlines()

                for line in lines:
                    if re.search("^y[0-2] = \[", line):
                        y_data = line
                        if y_data.startswith("y0"):
                            level = "L1"
                        elif y_data.startswith("y1"):
                            level = "L2"
                        elif y_data.startswith("y2"):
                            level = "L3"
                    if re.search("^x =", line):
                        x_data = line
                    if re.search("set_xlabel", line):
                        indexes = re.findall("[0-9][0-9]*", line)
                        if par['high_level']:
                            #Will read info from L2 structure
                            basename = f"{reaction_name}_high"
                        else:
                            #Will read info from L1 structure
                            basename = f"{reaction_name}"
                        db = connect(f"{parent_chemid}/kinbot.db")
                        *_, last_row = db.select(name=f"{basename}")
                        atoms = last_row.toatoms()
                        stationary_point = StationaryPoint.from_ase_atoms(atoms)
                        stationary_point.characterize()
                        fragments, maps = stationary_point.start_multi_molecular()
                        inf_energy = 0
                        for frag in fragments:
                            frag.characterize()
                            if level == "L1":
                                *_, last_row = db.select(name=f"{frag.chemid}_well_VTS")
                                inf_energy += last_row.data.get('energy')*constants.EVtoHARTREE
                            elif level == "L2":
                                *_, last_row = db.select(name=f"{frag.chemid}_well_VTS_high")
                                inf_energy += last_row.data.get('energy')*constants.EVtoHARTREE
                            elif level == "L3":
                                molp = Molpro(frag, par)
                                status, molpro_energy = molp.get_molpro_energy(par["single_point_key"].upper(), name=f"{frag.chemid}_well_VTS_sample")
                                if status:
                                    inf_energy += molpro_energy
                        frag0_index, position0 = np.where(np.asarray(maps) == int(indexes[0]))
                        frag1_index, position1 = np.where(np.asarray(maps) == int(indexes[1]))
                        scan_ref = [0, 0]
                        if str(fragments[0].chemid) != products[0]: #True is fragments are swapped
                            if frag0_index == 0:
                                scan_ref = f"scan_ref = [{int(position1)}, {int(position0)}]" + "\n"
                            else:
                                scan_ref = f"scan_ref = [{int(position0)}, {int(position1)}]" + "\n"
                        else:
                            if frag0_index == 0:
                                scan_ref = f"scan_ref = [{int(position0)}, {int(position1)}]" + "\n"
                            else:
                                scan_ref = f"scan_ref = [{int(position1)}, {int(position0)}]" + "\n"
                    if "VRC TST Sampling recommended start: " in line:
                        vrc_tst_start = float(line.split("start: ")[1])

                match scan_type:
                    case "":
                        y_data = y_data.replace(re.findall("^y[0-2]", y_data)[0], f"e_trust")
                        x_data = x_data.replace("x", f"r_trust")
                        scan_trust += y_data + "\n" + x_data + "\n"
                    case "_frozen":
                        y_data = y_data.replace(re.findall("^y[0-2]", y_data)[0], f"e_sample")
                        x_data = x_data.replace("x", f"r_sample")
                        scan_sample += y_data + "\n" + x_data + "\n"
                        
            fragments = []
            for frag_number in range(tot_frag):
                chemid = products[frag_number]

                if par['high_level']:
                    #Will read info from L2 structure
                    basename = f"{chemid}_well_high"
                else:
                    #Will read info from L1 structure
                    basename = f"{chemid}_well"

                #Create ase.atoms objects for each fragments
                db = connect(f"{parent_chemid}/kinbot.db")
                *_, last_row = db.select(name=f"{basename}")
                atoms = last_row.toatoms() #This is an ase.atoms object
                fragments.append(Fragment.from_ase_atoms(atoms=atoms,
                                                        frag_number=frag_number,
                                                        max_frag=tot_frag,
                                                        chemid=chemid,
                                                        parent_chemid=parent_chemid,
                                                            ))
            if par['high_level']:
                #Will read info from L2 structure
                basename = f"{parent_chemid}_well_high"
            else:
                #Will read info from L1 structure
                basename = f"{parent_chemid}_well"

            db = connect(f"{parent_chemid}/kinbot.db")
            *_, last_row = db.select(name=f"{basename}", sort="-1")
            parent = StationaryPoint.from_ase_atoms(last_row.toatoms())#This is an ase.atoms object
            parent.characterize()

            #Create the list of pivot points and pivot points' distance matrices for each distances along the scan
            fragnames = Fragment.get_fragnames()
            reactive_atoms = []
            reactive_atoms = pp_settings.get_ra(reac) 
            if index < number_of_barrierless:
                #Map the long range fragments with the index of the parent to find 
                pp_settings.set_order(parent, reactive_atoms, fragments)
                #Make sure the reactive atoms are in the same order as the fragments
                reactive_atoms = pp_settings.reset_reactive_atoms(reactive_atoms,[frag.map for frag in fragments])

            #Set the pivot points on each fragments and create the surfaces
            surfaces = []

            if len(reactive_atoms) == 0:
                logger.warning("No reactive atom detected for this reaction. Pivot points on COMs.")
                
            for dist in par['vrc_tst_dist_list']:
                if dist < vrc_tst_start:
                    logger.info(f"Removing sampling surface {dist} for reaction {reaction_name}")
                    continue
                elif dist >= vrc_tst_start:
                    n_pp = [] #Dimension of the distance matrix depending on the number of pivot points
                    if len(reactive_atoms) == 0:
                        for frag in fragments: #Pivot points directly on COM for vdW
                            frag.set_pp_on_com()
                            n_pp.append(len(frag.pivot_points))
                    else:
                        for frag, atom in zip(fragments, reactive_atoms): #This line assume one reactive atom by fragment
                            frag.set_pivot_points(dist, atom)
                            n_pp.append(len(frag.pivot_points))
                    pp_dist = np.zeros(tuple(n_pp), dtype=float)
                    pp_dist[:] = dist
                    
                    surfaces.append(VRC_TST_Surface(fragments, pp_dist))
                    for frag in fragments:
                        frag.pivot_points = [] #Reset the pivot points of each fragments for next surface.
                    
            #Creating the strings to print input file
            #Fragments block:
            Fragments_block = ""
            for frag in fragments:
                Fragments_block = Fragments_block + (repr(frag)) + "\n"

            #Surfaces block:
            Surfaces_block = "divid_surf = [\n"
            for surf in surfaces:
                Surfaces_block = Surfaces_block + (repr(surf))
                if surf == surfaces[-1]:
                    Surfaces_block = Surfaces_block[:-3]
            Surfaces_block= Surfaces_block + "]\n"

            #Calc_block:
            whoami = getpass.getuser()
            Calc_block = "calc = {\n" +\
                        "'code': 'molpro',\n" +\
                        f"'scratch': '/scratch/{whoami}',\n" +\
                        f"'processors': 1,\n" +\
                        f"'queue': '{par['queuing']}',\n" +\
                        "'max_jobs': 500}"

            #Flux block:
            Flux_block = "flux_parameter = {'pot_smp_max': 1000, 'pot_smp_min': 40, #per facet\n" +\
                         "                  'tot_smp_max': 1500, 'tot_smp_min': 40, #per surface\n" +\
                         "                  'flux_rel_err': 1, 'smp_len': 1}\n"
            
        else:
            logger.warning("The creation of rotdPy inputs currently only work for bimolecular products.")
            logger.warning(f"Skiping rotdPy input creation for reac {job_name}.")
            continue

        fname = f"{job_name}.py"
        folder = "rotdPy"
        template_file_path = f'{kb_path}/tpl/rotdPy.tpl'
        with open(template_file_path) as template_file:
            template = template_file.read()
            new_input = template.format(job_name = job_name,
                                   Fragments_block = Fragments_block,
                                   Surfaces_block = Surfaces_block,
                                   frag_names = '[' + ', '.join(fragnames) + ']',
                                   calc_block = Calc_block,
                                   flux_block = Flux_block,
                                   min_dist = par['vrc_tst_dist_list'][0],
                                   scan_trust = scan_trust,
                                   scan_sample = scan_sample,
                                   scan_ref=scan_ref,
                                   inf_energy=inf_energy)
        if not os.path.exists(folder):
            # Create a new directory because it does not exist
            os.makedirs(folder)

        with open(f"{folder}/{fname}", 'w') as f:
            f.write(new_input)

        #Erase the fragments for this reaction
        Fragment._instances = []

def create_pesviewer_input(par, wells, products, reactions, barrierless, vdW,
                           well_energies, prod_energies, highlight):
    """
    highlight: list of reaction names that need a red highlight
    """
    # delete the im_extent and xval files
    try:
        os.remove('{}_xval.txt'.format(par['title']))
    except OSError:
        pass

    if highlight is None:
        highlight = []

    well_lines = []
    for well in wells:
        energy = well_energies[well]
        well_lines.append('{} {:.2f}'.format(well, energy))

    bimol_lines = []
    for prods in products:
        energy = prod_energies[prods]
        bimol_lines.append('{} {:.2f}'.format(prods, energy))

    ts_lines = []
    for rxn in reactions:
        high = ''
        if rxn[1] in highlight:
            high = 'red'
        prod_name = '_'.join(sorted(rxn[2]))
        ts_lines.append('{} {:.2f} {} {} {}'.format(rxn[1],
                                                    rxn[3],
                                                    rxn[0],
                                                    prod_name,
                                                    high))
    barrierless_lines = []
    prev_prod = []
    for index, rxn in enumerate(barrierless):
        prod_name = '_'.join(sorted(rxn[2]))
        barrierless_lines.append('{name} {react} {prod}'.format(name='nobar_' + str(index),
                                                                    react=rxn[0],
                                                                    prod=prod_name))
    
    for index, rxn in enumerate(vdW):
        high = ''
        if rxn[1] in highlight:
            high = 'red'
        vdW_name = f"{rxn[1]}{rxn[5].split('vdW')[1]}"
        prod_name = '_'.join(sorted(rxn[2]))
        ts_lines.append('{} {:.2f} {} {} {}'.format(rxn[1],
                                                    rxn[3],
                                                    rxn[0],
                                                    vdW_name,
                                                    high))
        barrierless_lines.append('{name} {react} {prod}'.format(name='nobar_' + str(index + len(barrierless)),
                                                                    react=vdW_name,
                                                                    prod=prod_name))


    well_lines = '\n'.join(well_lines)
    bimol_lines = '\n'.join(bimol_lines)
    ts_lines = '\n'.join(ts_lines)
    barrierless_lines = '\n'.join(barrierless_lines)

    # write everything to a file
    fname = 'pesviewer.inp'
    template_file_path = f'{kb_path}/tpl/{fname}.tpl'
    with open(template_file_path) as template_file:
        template = template_file.read()
    template = template.format(id=par['title'],
                               wells=well_lines,
                               bimolecs=bimol_lines,
                               ts=ts_lines,
                               barrierless=barrierless_lines)
    with open(fname, 'w') as f:
        f.write(template)


def create_interactive_graph(wells, products, reactions, title, well_energies, prod_energies):
    """
    Create an interactive plot with pyvis
    """
    if len(wells) < 2:
        return -2
    try:
        from pyvis import network as net
    except ImportError:
        logger.warning('pyvis cannot be imported, no interactive plot is made.')
        return -1

    # For now we are assuming the all of the 2D depictions
    # are in place, which were created with PESViewer
    # Later we can add those in independently, but
    # this is not needed, just requires a quick run of
    # PESViewer

    conn, bars = get_connectivity(wells, products, reactions)

    g = net.Network(height='800px', width='50%',heading='')
    for i, well in enumerate(wells):
        g.add_node(i, label='', borderWidth=3, title=f'{well}: {round(well_energies[well], 1)} kcal/mol', 
                   shape='image', image=f'{os.getcwd()}/{title}/{well}_2d.png')
    for i, prod in enumerate(products):
        g.add_node(i + len(wells), label='', borderWidth=3, title=f'{prod}: {round(prod_energies[prod],1)} kcal/mol', 
                   shape='image', image=f'{os.getcwd()}/{title}/{prod}_2d.png')

    color_min = bars.min()
    color_max = bars.max()
    color_step = (color_max - color_min) / 256.
    for i, ci in enumerate(conn):
        for j, cij in enumerate(ci):
            if cij > 0:
                red = round((bars[i, j] - color_min) / color_step) 
                green = 0
                blue = round((color_max - bars[i, j]) / color_step)
                g.add_edge(i, j, title=f'{round(bars[i, j], 1)} kcal/mol', width=4, color=f'rgb({red},{green},{blue})')
    g.show_buttons(filter_=['physics'])
    g.save_graph(f'{title}.html')
    #display(HTML('example.html'))
    return 0


<<<<<<< HEAD
def get_energy(directory, job, ts, high_level, mp2=0, bls=0, conf=0):
    if "IRC" in directory:
        directory = directory.split("_")[0]
    db = connect(directory + '/kinbot.db')
=======
def get_energy(wells, job, ts, high_level, mp2=0, bls=0, conf=0):
>>>>>>> 16c09f21
    if ts:
        j = job
        wells = [job.split('_')[0]]
    else:
        j = job + '_well'
    if conf and not high_level and not mp2:
        j = f'conf/{job}_low'
    if mp2:
        j += '_mp2'
    if bls:
        j += '_bls'
    if high_level:
        j += '_high'
    energy = np.inf
    zpe = np.inf
    for well in wells:
        db = connect(well + '/kinbot.db')
        rows = db.select(name=j)
        for row in rows:
            try:
                new_energy = row.data.get('energy') * constants.EVtoHARTREE
                new_zpe = row.data.get('zpe')
            except (UnboundLocalError, TypeError):
                continue
            if hasattr(row, 'data') and new_energy + new_zpe < energy + zpe:
                if not ts:
                    # Avoid getting energies from calculations that converged to another structure
                    atoms = row.toatoms()
                    st_pt = StationaryPoint.from_ase_atoms(atoms)
                    st_pt.characterize()
                    chemid_wo_mult = str(st_pt.chemid)[:-1]  # For charged species
                    if chemid_wo_mult != job[:-1]:
                        continue
                energy = new_energy
                zpe = new_zpe
    if np.isinf(energy) or np.isinf(zpe):
        raise ValueError(f'Unable to find an energy for {j}.')

    return energy, zpe


def get_l3energy(job, par, bls=0):
    """
    Get the L3, single-point energies.
    This is not object oriented.
    """

    if bls:
        key = par['barrierless_saddle_single_point_key']
    else:
        key = par['single_point_key']

    if job == '10000000000000000001':  # proton
        return 1, 0.0
    if par['single_point_qc'] == 'molpro':
        if os.path.exists(f'molpro/{job}.out'):
            with open(f'molpro/{job}.out', 'r') as f:
                lines = f.readlines()
                for line in reversed(lines):
                    if ('SETTING ' + key) in line:
                        e = float(line.split()[3])
                        logger.info('L3 electronic energy for {} is {} Hartree.'.format(job, e))
                        return 1, e  # energy was found
    elif par['single_point_qc'] == 'orca':
        if os.path.exists(f'orca/{job}_property.txt'):
            with open(f'orca/{job}_property.txt', 'r') as f:
                lines = f.readlines()
                for line in reversed(lines):
                    if (key) in line:
                        e = float(line.split()[-1])
                        logger.info('L3 electronic energy for {} is {} Hartree.'.format(job, e))
                        return 1, e  # energy was found
    elif par['single_point_qc'] == 'gauss':
        if os.path.exists('gauss/' + job + '.log'):
            gaussname = 'gauss/' + job + '.log'
        elif os.path.exists('gauss/' + job + '_high.log'):
            gaussname = 'gauss/' + job + '_high.log'
        elif os.path.exists('gauss/' + job + '_well_high.log'):
            gaussname = 'gauss/' + job + '_well_high.log'
        else:
            logger.info('L3 for {} is missing.'.format(job))
            return 0, -1  # job not yet started to run

        with open(gaussname) as f:
            lines = f.readlines()
            for line in reversed(lines):
                if (key) in line:
                    words = line.split()
                    wi = words.index(key) + 2
                    e = float(words[wi].replace('D', 'E'))
                    logger.info('L3 electronic energy for {} is {} Hartree.'.format(job, e))
                    return 1, e  # energy was found
 
    # if no file or no energy found
    logger.info('L3 for {} is missing.'.format(job))
    return 0, -1  # job not yet started to run or not finished


def get_zpe(jobdir, job, ts, high_level, mp2=0, bls=0):
    if "IRC" in jobdir:
        jobdir = jobdir.split("_")[0]
    db = connect(jobdir + '/kinbot.db')
    if ts:
        j = job
    else:
        j = job + '_well'
    if mp2:
        j += '_mp2'
    if bls:
        j += '_bls'
    if high_level:
        j += '_high'
    rows = db.select(name=j)
    zpe = None 
    for row in rows:
        if hasattr(row, 'data'):
            zpe = row.data.get('zpe')
    if zpe == None: 
        logger.warning('Could not find zpe for {} in directory {}'.format(job, jobdir))
        zpe = 1.  # a large value
    return zpe


def check_status(job, pid):
    command = ['ps', '-u', 'root', '-N', '-o', 'pid,s,user,%cpu,%mem,etime,args']
    process = subprocess.Popen(command,
                               shell=False,
                               stdout=subprocess.PIPE,
                               stdin=subprocess.PIPE,
                               stderr=subprocess.PIPE)
    out, err = process.communicate()
    out = out.decode()
    lines = out.split('\n')
    for line in lines:
        if len(line) > 0:
            if str(pid) == line.split()[0]:
                return 1
    return 0


def submit_job(chemid, par):
    """
    Submit a kinbot run using subprocess and return the pid
    """
    command = ["kinbot", chemid + ".json", "&"]
    # purge previous summary and monitor files, so that pes doesn't think
    # everything is done
    # relevant if jobs are killed
    try:
        os.system(f'rm -f {chemid}/summary_*.out')
    except OSError:
        pass
    try:
        os.system(f'rm -f {chemid}/kinbot_monitor.out')
    except OSError:
        pass

    for tmpl in ['queue_template', 'q_temp_am1', 'q_temp_mp2', 'q_temp_hi', 
                 'q_temp_l3']:
        if par[tmpl] != '':
            shutil.copyfile('{}'.format(par[tmpl]), 
                            '{}/{}'.format(chemid, par[tmpl]))
    if par['single_point_template'] != '':
        shutil.copyfile('{}'.format(par['single_point_template']), 
                        '{}/{}'.format(chemid, par['single_point_template']))
    if par['barrierless_saddle_single_point_template'] != '':
        shutil.copyfile('{}'.format(par['barrierless_saddle_single_point_template']), '{}/{}'
                        .format(chemid, par['barrierless_saddle_single_point_template']))
        shutil.copyfile('{}'.format(par['barrierless_saddle_prod_single_point_template']), '{}/{}'
                        .format(chemid, par['barrierless_saddle_prod_single_point_template']))
    outfile = open(f'{chemid}/kinbot.out', 'w')
    errfile = open(f'{chemid}/kinbot.err', 'w')
    process = subprocess.Popen(command,
                               cwd=chemid,
                               stdout=outfile,
                               stdin=subprocess.PIPE,
                               stderr=errfile)
    time.sleep(1)
    pid = process.pid
    return pid


def write_input(input_file, species, threshold, root, me):
    # directory for this particular species
    directory = root + '/' + str(species.chemid) + '/'
    if not os.path.exists(directory):
        os.makedirs(directory)

    # make a new parameters instance and overwrite some keys
    input_file = '{}'.format(input_file)
    par2 = Parameters(input_file).par
    # overwrite the title
    par2['title'] = str(species.chemid)
    # make a structure vector and overwrite the par structure
    structure = []
    for at in range(species.natom):
        pos = species.geom[at]
        sym = species.atom[at]
        structure += [sym, pos[0], pos[1], pos[2]]
    par2['structure'] = structure
    # delete the par smiles
    par2['smiles'] = ''
    # overwrite the barrier threshold
    par2['barrier_threshold'] = threshold
    # set the pes option to 1
    par2['pes'] = 1
    # don't do ME for these kinbots but write the files
    if me:
        par2['me'] = 2

    file_name = directory + str(species.chemid) + '.json'
    with open(file_name, 'w') as outfile:
        json.dump(par2, outfile, indent=4, sort_keys=True)
    return


def write_input_keep(input_file, keepchemid, root):
    directory = root + '/' + str(keepchemid) + '/'
    if not os.path.exists(directory):
        print(f'Cannot keep a well that is not already explored. Please correct the keep_chemids parameter. Bye!')
        sys.exit(-1)

    par_keep = Parameters(f'{directory}{keepchemid}.json').par
    # make a new parameters instance and overwrite some keys
    input_file = '{}'.format(input_file)
    par_new = Parameters(input_file).par
    # overwrite the title
    par_new['title'] = par_keep['title']
    par_new['structure'] = par_keep['structure']
    par_new['barrier_threshold'] = par_keep['barrier_threshold']
    par_new['pes'] = 1
    par_new['me'] = 2

    file_name = directory + str(keepchemid) + '.json'
    with open(file_name, 'w') as outfile:
        json.dump(par_new, outfile, indent=4, sort_keys=True)
    return


def check_l3_l2(l3_key: str, parent_specs: dict, reactions: list) -> None:
    """Perform a check on the difference between L3 and L2 energy differences.

    @param l3_key: Pattern to search for in L3 calculations.
    @param parent_specs: Dictionary of species' chemids with its parent species.
    @param reactions: List of all reaction names in the PES.
    """
    # Get L3 energies
    l3_energies = {}
    logger.info(f'L3-L2 Energy difference Analysis. Energy units: kcal/mol.')
    if not os.path.isdir('molpro'):
        logger.warning("Unable to perform L3-L2 check. The molpro directory "
                        "is missing.")
        return
    if len([f for f in os.listdir('molpro/') if f.endswith('.out')]) == 0:
        logger.warning("Unable to perform L3-L2 check. The molpro directory "
                        "is empty.")
        return

    # Get L3 energies
    for st_pt in list(parent_specs.keys()) + [r[1] for r in reactions]:
        if "_" in st_pt and all([frag.isdigit() for frag in st_pt.split('_')]):
            # Bimolecular species
            l3_energies[st_pt] = 0
            for frag in st_pt.split('_'):
                if not os.path.isfile(f'molpro/{frag}.out'):
                    if st_pt in l3_energies:
                        del l3_energies[st_pt]
                    break
                with open(f'molpro/{frag}.out') as out_fh:
                    for line in out_fh:
                        if l3_key not in line:
                            continue
                        l3_energies[st_pt] += float(line.split()[3])
                        break
        elif os.path.isfile(f'molpro/{st_pt}.out'):
            # Wells and TSs
            with open(f'molpro/{st_pt}.out') as out_fh:
                for line in out_fh:
                    if l3_key not in line:
                        continue
                    l3_energies[st_pt] = float(line.split()[3])
                    break

    # Get L2 Energies and its difference respect L3.
    e_diffs = {}
    for st_pt in l3_energies:
        if any([c.isalpha() for c in st_pt]):  # TSs (have letters in the name)
            db_path = f'{st_pt.split("_")[0]}/kinbot.db'
        else:  # Wells and Bimolecular products
            db_path = f'{parent_specs[st_pt]}/kinbot.db'
        if not os.path.isfile(db_path):
            logger.warning(f"Unable to find L2 energy for {st_pt}.")
            continue
        db = connect(db_path)
        if st_pt.isdigit():
            # Wells
            rows = db.select(name=f'{st_pt}_well_high')
        elif all([fr.isdigit() for fr in st_pt.split('_')]):
            # Bimolecular species.
            l2_energy = 0
            for frag in st_pt.split('_'):
                rows = db.select(name=f'{frag}_well_high')
                try:
                    final_row = next(rows)
                except StopIteration:
                    logger.warning(f"Unable to find L2 energy for {frag}.")
                    l2_energy = np.nan
                    break
                for row in rows:
                    final_row = row
                l2_energy += final_row.data["energy"] * constants.EVtoHARTREE
        else:
            rows = db.select(name=f'{st_pt}_high')

        if "_" not in st_pt or any([c.isalpha() for c in st_pt]):
            # Wells and TSs
            try:
                final_row = next(rows)
            except StopIteration:
                logger.warning(f"Unable to find L2 energy for {st_pt}.")
                continue
            for row in rows:
                final_row = row
            l2_energy = final_row.data["energy"] * constants.EVtoHARTREE
        e_diff = l3_energies[st_pt] - l2_energy
        e_diffs[st_pt] = e_diff / constants.KCALtoHARTREE

    e_diff_avg = np.round(np.average(list(e_diffs.values())), 1)
    e_diff_std = np.round(np.std(list(e_diffs.values())), 1)
    logger.info(f'Avg difference: {e_diff_avg} kcal/mol, '
                 f'Max: {np.round(max(e_diffs.values()), 1)} kcal/mol, '
                 f'Min: {np.round(min(e_diffs.values()), 1)} kcal/mol, '
                 f'STDEV: {e_diff_std} kcal/mol.')
    for st_pt, e_diff in e_diffs.items():
        if not e_diff_avg * 0.9 < e_diff < e_diff_avg * 1.1:
            logger.info(f"Outlying L2-L3 difference found for {st_pt}. "
                         f"Energy difference: {np.round(e_diff, 1)} kcal/mol.")


def t1_analysis(lot='TZ'):
    import os
    try:
        import matplotlib.pyplot as plt
        do_plot = True
    except ModuleNotFoundError:
        do_plot = False

    if 'TZ' in lot.upper():
        lot = 'TZ'
    elif 'DZ' in lot.upper():
        lot = 'DZ'
    else:
        logger.warning('Unable to perform a summary of T1 diagnostics: '
                        'Unrecognized single_point_key.')
        return
    T1s = []
    for f in os.listdir('molpro/'):
        if not f.endswith('.out'):
            continue
        with open(f'molpro/{f}') as fh:
            do_read1 = False
            do_read2 = False
            for line in fh:
                if lot in line:
                    do_read1 = True
                    do_read2 = False
                if "Starting UCCSD calculation" in line or "Starting RCCSD calculation" in line:
                    do_read2 = True
                elif do_read1 and do_read2 and 'T1 diagnostic:' in line:
                    T1s.append(float(line.split()[9]))
                    break
    if T1s:
        counts, bins = np.histogram(T1s)
    else:
        logger.warning('Unable to perform a summary of T1 diagnostics: '
                        'No T1 Diagnostics results found.')
        return

    if do_plot:
        fig1, ax1 = plt.subplots()  # Histogram
        ax1.bar(bins[1:], counts, width=bins[1]*0.7)
        ax1.set_xlabel('T1 Diagnostic')
        ax1.set_ylabel('Counts')
        fig1.savefig('T1_histo.png')

        fig2, ax2 = plt.subplots()  # Cumulative counts.
        ax2.plot(sorted(T1s), range(len(T1s)))
        ax2.set_xlabel('T1 Diagnostic')
        ax2.set_ylabel('Cumulative counts')
        fig2.savefig('T1_cumul_count.png')
    else:
        logger.warning('Matplotlib not found. Unable to plot T1 diagnostics '
                        'summary.')

    logger.info(f"T1 histogram:\nBins: {bins}\nCounts: {counts}.")


if __name__ == "__main__":
    main()<|MERGE_RESOLUTION|>--- conflicted
+++ resolved
@@ -355,34 +355,6 @@
                 if any([mm in reaction_name for mm in mp2_list]) \
                        and not par['high_level'] \
                        and par['qc'] != 'nn_pes':
-<<<<<<< HEAD
-                    base_energy_mp2 = get_energy(jobs[0], jobs[0], 0, 
-                                                 par['high_level'], mp2=1,
-                                                 conf=par['conformer_search'])
-                    base_zpe_mp2 = get_zpe(jobs[0], jobs[0], 0, 
-                                            par['high_level'], mp2=1)
-                    barrier = 0. - base_energy_mp2 - base_zpe_mp2
-
-                # overwrite energies with bls energy if needed
-                if 'barrierless_saddle' in reaction_name and not par[ 'high_level']:
-                    base_energy_bls = get_energy(jobs[0], jobs[0], 0,
-                                                 par['high_level'], bls=1,
-                                                 conf=par['conformer_search'])
-                    base_zpe_bls = get_zpe(jobs[0], jobs[0], 0,
-                                            par['high_level'], bls=1)
-                    barrier = 0. - base_energy_bls - base_zpe_bls
-
-                #Different treatment between homolytic scission and normal reaction
-                if "hom_sci" in line:
-                    barrier = float(ts_energy)
-                else:
-                    #Save ts energy if there is a ts (eg. not barrierless reaction)
-                    ts_energy = get_energy(reactant, reaction_name, 1, par['high_level'], 
-                                       conf=par['conformer_search'])
-                    ts_zpe = get_zpe(reactant, reaction_name, 1, par['high_level'])
-                    barrier += (ts_energy + ts_zpe)*constants.AUtoKCAL
-                    
-=======
                     mp2_energies = get_energy(jobs, jobs[0], 0, par['high_level'], 
                                               mp2=1, conf=par['conformer_search'])
                     base_energy_mp2, base_zpe_mp2 = mp2_energies
@@ -395,11 +367,16 @@
                     base_energy_bls, base_zpe_bls = bls_energies
                     barrier = 0. - base_energy_bls - base_zpe_bls
 
-                ts_energy, ts_zpe = get_energy(jobs, ts, 1, par['high_level'], 
+                #Different treatment between homolytic scission and normal reaction
+                if "hom_sci" in line:
+                    barrier = float(ts_energy)
+                else:
+                    #Save ts energy if there is a ts (eg. not barrierless reaction)
+                    ts_energy, ts_zpe = get_energy(jobs, ts, 1, par['high_level'], 
                                                conf=par['conformer_search'])
-                barrier += ts_energy + ts_zpe
-                barrier *= constants.AUtoKCAL
->>>>>>> 16c09f21
+                    barrier += ts_energy + ts_zpe
+                    barrier *= constants.AUtoKCAL
+                    
                 if reactant not in wells:
                     wells.append(reactant)
                     parent[reactant] = reactant
@@ -482,16 +459,10 @@
 
     well_energies = {}
     well_l3energies = {}
-<<<<<<< HEAD
     for index, well in enumerate(wells):
-        energy = get_energy(parent[well], well, do_vdW[index], par['high_level'], 
-                            conf=par['conformer_search']) # from the db
-        zpe = get_zpe(parent[well], well, do_vdW[index], par['high_level'])
-=======
-    for well in wells:
-        energy, zpe = get_energy(wells, well, 0, par['high_level'], 
-                                 conf=par['conformer_search'])  # from the db
->>>>>>> 16c09f21
+        energy, zpe = get_energy(wells, well, do_vdW[index], par['high_level'], 
+                            conf=par['conformer_search'])  # from the db
+        zpe = get_zpe(parent[well], well, 0, par['high_level'])
         well_energies[well] = ((energy + zpe) - (base_energy + base_zpe)) * constants.AUtoKCAL
         status, l3energy = get_l3energy(well, par)
         if not status:
@@ -1616,14 +1587,8 @@
     return 0
 
 
-<<<<<<< HEAD
-def get_energy(directory, job, ts, high_level, mp2=0, bls=0, conf=0):
-    if "IRC" in directory:
-        directory = directory.split("_")[0]
-    db = connect(directory + '/kinbot.db')
-=======
 def get_energy(wells, job, ts, high_level, mp2=0, bls=0, conf=0):
->>>>>>> 16c09f21
+    
     if ts:
         j = job
         wells = [job.split('_')[0]]
@@ -1640,6 +1605,8 @@
     energy = np.inf
     zpe = np.inf
     for well in wells:
+        if "IRC" in well:
+            well = well.split("_")[0]
         db = connect(well + '/kinbot.db')
         rows = db.select(name=j)
         for row in rows:
