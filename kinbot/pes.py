"""
This is the main class to run KinBot to explore
a full PES instead of only the reactions of one well
"""
import sys
import os
import stat
import shutil
import logging
import datetime
import time
import subprocess
import json
from distutils.dir_util import copy_tree
import pkg_resources
import matplotlib.pyplot as plt
import networkx as nx
import numpy as np
from copy import deepcopy

from ase.db import connect

from kinbot import constants
from kinbot import license_message
from kinbot.parameters import Parameters
from kinbot.stationary_pt import StationaryPoint
from kinbot.mess import MESS
from kinbot.uncertaintyAnalysis import UQ


def main():
    try:
        input_file = sys.argv[1]
    except IndexError:
        print('To use the pes script, supply one argument being the input file!')
        sys.exit(-1)

    # TODO: write information about the arguments
    # change this to nice argument parsers with
    # dashes etc.
    no_kinbot = 0
    task = 'all'
    names = []
    if len(sys.argv) > 2:
        if sys.argv[2] == 'no-kinbot':
            no_kinbot = 1
    if len(sys.argv) > 3:
        # possible tasks are:
        # 1. all: This is the default showing all pathways
        # 2. lowestpath: show the lowest path between the species
        # corresponding to the names
        # 3. allpaths: show all paths between the species
        # corresponding to the names
        # 4. wells: show all reactions of one wells
        # corresponding to the names
        task = sys.argv[3]
        names = sys.argv[4:]

    # print the license message to the console
    print(license_message.message)

    # initialize the parameters
    par = Parameters(input_file).par

    # set up the logging environment
    logging.basicConfig(filename='pes.log', level=logging.INFO)

    logging.info(license_message.message)
    msg = 'Starting the PES search at {}'.format(datetime.datetime.now())
    logging.info(msg)

    well0 = StationaryPoint('well0',
                            par['charge'],
                            par['mult'],
                            smiles=par['smiles'],
                            structure=par['structure'])
    well0.characterize()
    write_input(input_file, well0, par['barrier_threshold'], os.getcwd())

    # add the initial well to the chemids
    with open('chemids', 'w') as f:
        f.write(str(well0.chemid) + '\n')

    # create a directory for the L3 single point calculations
    # directory has the name of the code, e.g., molpro
    try:
        os.mkdir(par['single_point_qc'])
    except OSError:
        pass

    # jobs that are running
    running = []
    # jobs that are finished
    finished = []
    # list of all jobs
    jobs = []
    # dict of the pid's for all jobs
    pids = {}
    a = 0
    b = 0
    c = 0
    while 1:
        j = len(jobs)
        if j != a:
            logging.info('{0} {1} {2}'.format("len(jobs): ", j, "\n"))
        if j != a:
            logging.info('{0} {1} {2}'.format("len(jobs): ", j, "\n"))
        a = j
        with open('chemids', 'r') as f:
            jobs = f.read().split('\n')
            jobs = [ji for ji in jobs if ji != '']

        if len(jobs) > j:
            logging.info('\tPicked up new jobs: ' + ' '.join(jobs[j:]))

        k = len(running)
        l = len(finished)
        if b != k:
            logging.info('{0} {1} {2}'.format("len(running): ", len(running), "\n"))
        b = k
        if c != l:
            logging.info('{0} {1} {2}'.format("len(finished): ", len(finished), "\n"))
        c = l
        if len(finished) == len(jobs):
            time.sleep(2)
            if len(finished) == len(jobs):
                break

        while (len(running) < par['simultaneous_kinbot'] and
               len(running) + len(finished) < len(jobs)):
            # start a new job
            job = jobs[len(running) + len(finished)]
            kb = 1
            logging.info('Job: {}'.format(job))
            if 'none' in par['skip_chemids']:
                logging.info('No KinBot runs to be skipped')
            else:
                if job in par['skip_chemids']:
                    kb = 0
            logging.info('kb: {}'.format(kb))
            if kb == 1:
                pid = 0
                if not no_kinbot:
                    pid = submit_job(job, par)  # kinbot is submitted here
                else:
                    get_wells(job)
                pids[job] = pid
                t = datetime.datetime.now()
                logging.info('\tStarted job {} at {}'.format(job, t))
                running.append(job)
            elif kb == 0:
                logging.info('Skipping Kinbot for {}'.format(job))
                finished.append(job)
            else:
                logging.info('kb value not 0 or 1')

        # check if a thread is done
        for job in running:
            if not check_status(job, pids[job]):
                t = datetime.datetime.now()
                logging.info('\tFinished job {} at {}'.format(job, t))
                finished.append(job)
                if not no_kinbot:
                    # write a temporary pes file
                    # remove old xval and im_extent files
                    try:
                        os.remove('{}_xval.txt'.format(par['title']))
                    except OSError:
                        pass
                    try:
                        os.remove('{}_im_extent.txt'.format(par['title']))
                    except OSError:
                        pass
        # remove the finished threads
        for job in finished:
            if job in running:
                running.remove(job)
        if not no_kinbot:
            # write a summary of what is running and finished
            summary_lines = []
            summary_lines.append('Total\t\t{}'.format(len(jobs)))
            summary_lines.append('Running\t\t{}'.format(len(running)))
            summary_lines.append('Finished\t{}'.format(len(finished)))
            summary_lines.append('')
            summary_lines.append('Running:')
            for job in running:
                summary_lines.append('\t{}'.format(job))
            summary_lines.append('')
            summary_lines.append('Finished:')
            for job in finished:
                summary_lines.append('\t{}'.format(job))
            with open('pes_summary.txt', 'w') as f:
                f.write('\n'.join(summary_lines))
            time.sleep(1)

    # delete skipped jobs from the jobs before sending to postprocess
    for skip in par['skip_chemids']:
        try:
            jobs.pop(jobs.index(skip))
        except ValueError:
            pass

    postprocess(par, jobs, task, names, well0.mass)
    # make molpro inputs for all keys above
    # place submission script in the directory for offline submission
    # read in the molpro energies for the keys in the above three dicts
    # for key in newdict.keys():
    #      print(key)
    # if all energies are there
    # do something like postprocess, but with new energies
    # postprocess_L3(saddle_zpe, well_zpe, prod_zpe, saddle_energy, well_energy, prod_energy, conn)

    # Notify user the search is done
    logging.info('PES search done!')
    print('PES search done!')


def get_wells(job):
    """
    Read the summary file and add the wells to the chemid list
    """
    try:
        summary = open(job + '/summary_' + job + '.out', 'r').readlines()
    except:
        return 0
    with open('chemids', 'r') as f:
        jobs = f.read().split('\n')
    jobs = [ji for ji in jobs if ji != '']

    new_wells = []
    for line in summary:
        if (line.startswith('SUCCESS') or line.startswith("HOMOLYTIC_SCISSION")):
            pieces = line.split()
            if line.startswith('SUCCESS'):
                prod = pieces[3:]
            elif line.startswith('HOMOLYTIC_SCISSION'):
                prod = pieces[2:]
            if (len(prod) == 1 and
                    prod[0] not in jobs and
                    prod[0] not in new_wells):
                new_wells.append(prod[0])
    if len(new_wells) > 0:
        with open('chemids', 'a') as f:
            f.write('\n'.join(new_wells) + '\n')
    

def postprocess(par, jobs, task, names, mass):

    """
    postprocess a pes search
    par: parameters of the search
    jobs: all of the jobs that were run
    temp: this is a temporary output file writing
    """

    l3done = 1  # flag for L3 calculations to be complete

    # base of the energy is the first well, these are L2 energies
    base_energy = get_energy(jobs[0], jobs[0], 0, par['high_level'])
    # L3 energies
    status, base_l3energy = get_l3energy(jobs[0], par)
    if not status:
        l3done = 0
    # L2 ZPE
    base_zpe = get_zpe(jobs[0], jobs[0], 0, par['high_level'])
    # list of lists with four elements
    # 0. reactant chemid
    # 1. reaction name
    # 2. products chemid list
    # 3. reaction barrier height
    reactions = []

    # list of the parents for each calculation
    # the key is the name of the calculation
    # the value is the parent directory,
    # i.e. the well kinbot started from to find
    # this calculation
    parent = {}

    wells = []
    failedwells = []
    products = []

    # read all the jobs
    for ji in jobs:
        try:
            summary = open(ji + '/summary_' + ji + '.out', 'r').readlines()
        except:
            failedwells.append(ji)
            continue
        # read the summary file
        for line in summary:
            if line.startswith('SUCCESS'):
                pieces = line.split()
                ts = pieces[2]  # this is the long specific name of the reaction
                if ts in par['skip_reactions']:
                    continue
                reactant = ji
                prod = pieces[3:]  # this is the chemid of the product
                # calculate the barrier based on the new energy base
                barrier = 0. - base_energy - base_zpe

                # overwrite energies with mp2 energy if needed
                mp2_list = ['R_Addition_MultipleBond', 'reac_birad_recombination_R', 
                        'reac_r12_cycloaddition', 'reac_r14_birad_scission']
                if (any([mm in ts for mm in mp2_list]) and not par['high_level']):
                    base_energy_mp2 = get_energy(jobs[0], jobs[0], 0, 
                                                 par['high_level'], mp2=1)
                    base_zpe_mp2 = get_zpe(jobs[0], jobs[0], 0, 
                                           par['high_level'], mp2=1)
                    barrier = 0. - base_energy_mp2 - base_zpe_mp2

                # overwrite energies with bls energy if needed
                if 'barrierless_saddle' in ts and not par[ 'high_level']:
                    base_energy_bls = get_energy(jobs[0], jobs[0], 0,
                                                 par['high_level'], bls=1)
                    base_zpe_bls = get_zpe(jobs[0], jobs[0], 0,
                                           par['high_level'], bls=1)
                    barrier = 0. - base_energy_bls - base_zpe_bls

                ts_energy = get_energy(reactant, ts, 1, par['high_level'])
                ts_zpe = get_zpe(reactant, ts, 1, par['high_level'])
                barrier += ts_energy + ts_zpe
                barrier *= constants.AUtoKCAL
                if reactant not in wells:
                    wells.append(reactant)
                    parent[reactant] = reactant
                if len(prod) == 1:
                    if prod[0] not in wells:
                        if prod[0] not in parent:
                            parent[prod[0]] = reactant
                        wells.append(prod[0])
                else:
                    prod_name = '_'.join(sorted(prod))
                    if prod_name not in products:
                        if prod_name not in parent:
                            parent[prod_name] = reactant
                        products.append('_'.join(sorted(prod)))
                new = 1
                temp = None

                for i, rxn in enumerate(reactions):
                    rxn_prod_name = '_'.join(sorted(rxn[2]))
                    if (reactant == rxn[0] and
                            '_'.join(sorted(prod)) == rxn_prod_name):
                        new = 0
                        temp = i
                    if reactant == ''.join(rxn[2]) and ''.join(prod) == rxn[0]:
                        new = 0
                        temp = i
                if new:
                    reactions.append([reactant, ts, prod, barrier])
                else:
                    # check if the previous reaction has a lower energy or not
                    if reactions[temp][3] > barrier:
                        reactions.pop(temp)
                        reactions.append([reactant, ts, prod, barrier])

            elif line.startswith('HOMOLYTIC_SCISSION'):
                pieces = line.split()
                reactant = ji
                energy = pieces[1]  # energy from summary
                prod = pieces[2:]   # this is the chemid of the product

                if reactant not in wells:
                    wells.append(reactant)
                    parent[reactant] = reactant

                if len(prod) == 1:
                    if prod[0] not in wells:
                        if prod[0] not in parent:
                            parent[prod[0]] = reactant
                        wells.append(prod[0])
                else:
                    prod_name = '_'.join(sorted(prod))
                    if prod_name not in products:
                        if prod_name not in parent:
                            parent[prod_name] = reactant
                        products.append('_'.join(sorted(prod)))
                new = 1
                temp = None
                for i, rxn in enumerate(reactions):
                    rxn_prod_name = '_'.join(sorted(rxn[2]))
                    if (reactant == rxn[0] and
                            '_'.join(sorted(prod)) == rxn_prod_name):
                        new = 0
                        temp = i
                    if reactant == ''.join(rxn[2]) and ''.join(prod) == rxn[0]:
                        new = 0
                        temp = i
                if new:
                    ts = 'barrierless'
                    barrier = energy
                    reactions.append([reactant, ts, prod, barrier])
        # copy the xyz files
        copy_from_kinbot(ji, 'xyz')
        # copy the L3 calculations here, whatever was in those directories, inp, out, pbs, etc.
        copy_from_kinbot(ji, par['single_point_qc'])
    # create a connectivity matrix for all wells and products
    conn, bars = get_connectivity(wells, products, reactions)
    # create a batch submission for all L3 jobs
    # TODO slurm
    if par['queuing'] == 'pbs':
        batch = 'batch_L3_pbs.sub'
        with open(batch, 'w') as f:
            for well in wells:
                f.write('qsub molpro/' + well + '.pbs' + '\n')
            for prod in products:
                for frag in prod.split('_'):
                    f.write('qsub molpro/' + frag + '.pbs' + '\n')
            for reac in reactions:
                f.write('qsub molpro/' + reac[1] + '.pbs' + '\n')
        os.chmod(batch, stat.S_IRWXU)  # read, write, execute by owner

    well_energies = {}
    well_l3energies = {}
    for well in wells:
        energy = get_energy(parent[well], well, 0, par['high_level'])  # from the db
        zpe = get_zpe(parent[well], well, 0, par['high_level'])
        well_energies[well] = ((energy + zpe) - (base_energy + base_zpe)) * constants.AUtoKCAL
        status, l3energy = get_l3energy(well, par)
        if not status:
            l3done = 0  # not all L3 calculations are done
        else:
            well_l3energies[well] = ((l3energy + zpe) - (base_l3energy + base_zpe)) * constants.AUtoKCAL
    prod_energies = {}
    prod_l3energies = {}
    for prods in products:
        energy = 0. - (base_energy + base_zpe)
        l3energy = 0. - (base_l3energy + base_zpe)
        for pr in prods.split('_'):
            energy += get_energy(parent[prods], pr, 0, par['high_level'])
            zpe = get_zpe(parent[prods], pr, 0, par['high_level'])
            energy += zpe
            status, l3e = get_l3energy(pr, par)
            if not status:
                l3done = 0  # not all L3 calculations are done
            else:
                l3energy += l3e + zpe
        prod_energies[prods] = energy * constants.AUtoKCAL
        prod_l3energies[prods] = l3energy * constants.AUtoKCAL

    ts_l3energies = {}
    for reac in reactions:
        if reac[1] != 'barrierless':  # meaning homolytic scission
            if 'barrierless_saddle' in reac[1]:
                zpe = get_zpe(reac[0], reac[1], 1, par['high_level'])
                status, l3energy = get_l3energy(reac[1], par, bls=1)

                status_prod1, l3energy_prod1 = get_l3energy(reac[2][0], par)
                status_prod2, l3energy_prod2 = get_l3energy(reac[2][1], par)

                status_prod, l3energy_prod = get_l3energy(reac[1] + '_prod', par, bls=1)

                if not status * status_prod:
                    l3done = 0
                else:
                    delta1 = l3energy_prod - (l3energy + zpe)  # ZPEs cancel out for fragments
                    delta2 = l3energy_prod1 + l3energy_prod2 - (base_l3energy + base_zpe) 
                    ts_l3energies[reac[1]] = (delta2 - delta1) * constants.AUtoKCAL
            else:
                zpe = get_zpe(reac[0], reac[1], 1, par['high_level'])
                status, l3energy = get_l3energy(reac[1], par)
                if not status:
                    l3done = 0
                else:
                    ts_l3energies[reac[1]] = ((l3energy + zpe) - (base_l3energy + base_zpe)) * constants.AUtoKCAL

    logging.info('l3done status {}'.format(l3done))

    if l3done == 1:
        logging.info('Energies are updated to L3 in ME and PESViewer.')
        well_energies = well_l3energies
        prod_energies = prod_l3energies
        for reac in reactions:  # swap out the barrier
            if 'barrierless' not in reac[1]:
                reac[3] = ts_l3energies[reac[1]]
            if 'barrierless_saddle' in reac[1]:
                reac[3] = ts_l3energies[reac[1]]

        logging.info('L3 energies in kcal/mol, incl. ZPE')
        for well in wells:
            logging.info('{}   {:.2f}'.format(well, well_l3energies[well]))
        for prod in products:
            logging.info('{}   {:.2f}'.format(prod, prod_l3energies[prod]))
        for ts in ts_l3energies:
            logging.info('{}   {:.2f}'.format(ts, ts_l3energies[ts]))


    # if L3 was done, everything below is done with that
    # filter according to tasks
    wells, products, reactions, highlight = filter(par,
                                                   wells,
                                                   products,
                                                   reactions,
                                                   conn,
                                                   bars,
                                                   well_energies,
                                                   task,
                                                   names)

    # draw a graph of the network
    create_graph(wells,
                 products,
                 reactions,
                 well_energies,
                 prod_energies,
                 highlight)

    create_interactive_graph(wells,
                             products,
                             reactions,
                             par['title'],
                             well_energies,
                             prod_energies,
                             )

    barrierless = []
    rxns = []
    for rxn in reactions:
        if rxn[1] == 'barrierless':
            barrierless.append([rxn[0], rxn[1], rxn[2], rxn[3]])
        else:
            rxns.append([rxn[0], rxn[1], rxn[2], rxn[3]])

    # write full pesviewer input
    create_pesviewer_input(par,
                           wells,
                           products,
                           rxns,
                           barrierless,
                           well_energies,
                           prod_energies,
                           highlight)

    create_mess_input(par,
                      wells,
                      products,
                      rxns,
                      barrierless,
                      well_energies,
                      prod_energies,
                      parent,
                      mass)


def filter(par, wells, products, reactions, conn, bars, well_energies, task, names):
    """
    Filter the wells, products and reactions according to the task
    and the names
    """
    # list of reactions to highlight
    highlight = []
    # 1. all: This is the default showing all pathways
    # 2. lowestpath: show the lowest path between the species
    # corresponding to the names
    # 3. allpaths: show all paths between the species
    # corresponding to the names
    # 4. wells: show all reactions of one wells
    # corresponding to the names
    # 5. temperature
    # 6. threshold_reapply: apply the barrier threshold
    # cutoff at the highest level that was done

    # filter the reactions according to the task
    if task == 'all':
        filtered_reactions = reactions
        pass
    elif task == 'lowestpath':
        all_rxns = get_all_pathways(wells, products, reactions, names, conn)
        # this is the maximum energy along the minimun energy pathway
        min_energy = None
        min_rxn = None
        for rxn_list in all_rxns:
            barriers = [ri[3] for ri in rxn_list]
            if min_energy is None:
                min_energy = max(barriers)
                min_rxn = rxn_list
            else:
                if max(barriers) < min_energy:
                    min_energy = max(barriers)
                    min_rxn = rxn_list
        filtered_reactions = min_rxn
    elif task == 'allpaths':
        all_rxns = get_all_pathways(wells, products, reactions, names, conn)
        filtered_reactions = []
        for list in all_rxns:
            for rxn in list:
                new = 1
                for r in filtered_reactions:
                    if r[1] == rxn[1]:
                        new = 0
                if new:
                    filtered_reactions.append(rxn)
        # this is the maximum energy along the minimun energy pathway
        min_energy = None
        min_rxn = None
        for rxn_list in all_rxns:
            barriers = [ri[3] for ri in rxn_list]
            if min_energy is None:
                min_energy = max(barriers)
                min_rxn = rxn_list
            else:
                if max(barriers) < min_energy:
                    min_energy = max(barriers)
                    min_rxn = rxn_list
        for rxn in min_rxn:
            highlight.append(rxn[1])
    elif task == 'well':
        if len(names) == 1:
            filtered_reactions = []
            for rxn in reactions:
                prod_name = '_'.join(sorted(rxn[2]))
                if names[0] == rxn[0] or names[0] == prod_name:
                    filtered_reactions.append(rxn)
        else:
            logging.error('Only one name should be given for a well filter')
            logging.error('Received: ' + ' '.join(names))
            sys.exit(-1)
    elif task == 'temperature':
        if len(names) == 1:
            try:
                # read the temperature
                temperature = float(names[0])
            except ValueError:
                logging.error('A float is needed for a temperature filter')
                logging.error('Received: ' + ' '.join(names))
                sys.exit(-1)
            filtered_reactions = []
            # iterate the wells
            wells, filtered_reactions = filter_boltzmann(wells[0],
                                                         [wells[0]],
                                                         reactions,
                                                         filtered_reactions,
                                                         well_energies,
                                                         temperature)
        else:
            logging.error('Only one argument should be given for a temperature filter')
            logging.error('Received: ' + ' '.join(names))
            sys.exit(-1)
    elif task == 'l2threshold':
        filtered_reactions = []
        for rxn in reactions:
            if rxn[3] < par['barrier_threshold']:
                filtered_reactions.append(rxn)
    else:
        logging.error('Could not recognize task ' + task)
        sys.exit(-1)

    # filter the wells
    filtered_wells = []
    for well in wells:
        for rxn in filtered_reactions:
            prod_name = '_'.join(sorted(rxn[2]))
            if well == rxn[0] or well == prod_name:
                if well not in filtered_wells:
                    filtered_wells.append(well)

    # filter the products
    filtered_products = []
    for prod in products:
        for rxn in filtered_reactions:
            prod_name = '_'.join(sorted(rxn[2]))
            if prod == prod_name:
                if prod not in filtered_products:
                    filtered_products.append(prod)

    return filtered_wells, filtered_products, filtered_reactions, highlight


def filter_boltzmann(well, wells, reactions, filtered_reactions,
                     well_energies, temperature):
    """
    Filter the reactions based on branching fractions at a given temperature
    """
    well_energy = well_energies[well]
    # all the reactions that include this well
    one_well_rxns = []
    # iterate all reactions
    for rxn in reactions:
        # check if this reactions belongs to the current well
        if rxn[0] == well or rxn[2][0] == well:
            one_well_rxns.append(rxn)
    # list containing the branching fractions for this well
    branching = []
    for rxn in one_well_rxns:
        # calculate the boltzmann factor
        value = np.exp(-(rxn[3] - well_energy) * 1000 / 1.9872036 / temperature)
        branching.append(value)
    # calculate the actual branching fractions
    br_sum = sum(branching)
    branching = np.array(branching) / br_sum
    for i, rxn in enumerate(one_well_rxns):
        # only add a reaction if the branching fraction is below 1%
        if branching[i] > 0.01:
            new = 1
            for r in filtered_reactions:
                if r[1] == rxn[1]:
                    new = 0
            if new:
                filtered_reactions.append(rxn)
                if not rxn[0] in wells:
                    wells.append(rxn[0])
                    wells, filtered_reactions = filter_boltzmann(rxn[0],
                                                                 wells,
                                                                 reactions,
                                                                 filtered_reactions,
                                                                 well_energies,
                                                                 temperature)
                if len(rxn[2]) == 1:
                    if not rxn[2][0] in wells:
                        wells.append(rxn[2][0])
                        wells, filtered_reactions = filter_boltzmann(rxn[2][0],
                                                                     wells,
                                                                     reactions,
                                                                     filtered_reactions,
                                                                     well_energies,
                                                                     temperature)
    return wells, filtered_reactions


def get_connectivity(wells, products, reactions):
    """
    Create two matrices:
    conn: connectivity (1 or 0) between each pair of stationary points
    bars: barrier height between each pair of stationary points
          0 if not connected
    """
    conn = np.zeros((len(wells) + len(products), len(wells) + len(products)), dtype=int)
    bars = np.zeros((len(wells) + len(products), len(wells) + len(products)))
    for rxn in reactions:
        reac_name = rxn[0]
        prod_name = '_'.join(sorted(rxn[2]))
        i = get_index(wells, products, reac_name)
        j = get_index(wells, products, prod_name)
        conn[i][j] = 1
        conn[j][i] = 1
        barrier = rxn[3]
        bars[i][j] = barrier
        bars[j][i] = barrier
    return conn, bars


def get_all_pathways(wells, products, reactions, names, conn):
    """
    Get all the pathways in which all intermediate species
    are wells and not bimolecular products
    """
    if len(names) == 2:
        # the maximum length between two stationary points
        # is the number of wells+2
        max_length = 5
        n_mol = len(wells) + len(products)
        start = get_index(wells, products, names[0])
        end = get_index(wells, products, names[1])
        # make a graph out of the connectivity
        # nodes of the graph
        nodes = [i for i in range(n_mol)]
        G = nx.Graph()
        G.add_nodes_from(nodes)
        # add the edges of the graph
        for i, ci in enumerate(conn):
            for j, cij in enumerate(ci):
                if cij > 0:
                    G.add_edge(i, j)
        # list of reaction lists for each pathway
        paths = nx.all_simple_paths(G, start, end, cutoff=max_length)
        rxns = []
        for path in paths:
            if is_pathway(wells, products, path, names):
                rxns.append(get_pathway(wells, products, reactions, path, names))
        return rxns
    else:
        logging.error('Cannot find a lowest path if the number of species is not 2')
        logging.error('Found species: ' + ' '.join(names))


def get_index(wells, products, name):
    try:
        i = wells.index(name)
    except ValueError:
        try:
            i = products.index(name) + len(wells)
        except ValueError:
            logging.error('Could not find reactant ' + name)
            sys.exit(-1)
    return i


def get_name(wells, products, i):
    if i < len(wells):
        name = wells[i]
    else:
        name = products[i - len(wells)]
    return name


def get_pathway(wells, products, reactions, ins, names):
    """
    Return the list of reactions between the species in
    the names, according to the instance ins
    """
    # list of reactions
    rxns = []
    for index, i in enumerate(ins[:-1]):
        j = ins[index + 1]
        rxns.append(get_reaction(wells, products, reactions, i, j))
    return rxns


def get_reaction(wells, products, reactions, i, j):
    """
    method to get a reaction in the reactions list
    according to the indices i and j which correspond
    to the index in wells or products
    """
    name_1 = get_name(wells, products, i)
    name_2 = get_name(wells, products, j)
    for rxn in reactions:
        reac_name = rxn[0]
        prod_name = '_'.join(sorted(rxn[2]))
        if ((name_1 == reac_name and name_2 == prod_name) or
                (name_2 == reac_name and name_1 == prod_name)):
            return rxn
    return None


def is_pathway(wells, products, ins, names):
    """
    Method to check if the instance ins
    corresponds to a pathway between the species
    in the names list
    """
    # check of all intermediate species are wells
    if all([insi < len(wells) for insi in ins[1:-1]]):
        name_1 = get_name(wells, products, ins[0])
        name_2 = get_name(wells, products, ins[-1])
        # check if the names correspond
        if ((name_1 == names[0] and name_2 == names[1]) or
                (name_2 == names[0] and name_1 == names[1])):
            return 1
    return 0


def copy_from_kinbot(well, dirname):
    dirname = dirname + '/'
    if not os.path.exists(dirname):
        os.mkdir(dirname)
    copy_tree(well + '/' + dirname, dirname)


def get_rxn(prods, rxns):
    for rxn in rxns:
        if prods == '_'.join(sorted(rxn[2])):
            return rxn


def create_short_names(wells, products, reactions, barrierless):
    """
    Create a short name for all the wells, all the
    bimolecular products and all the transition states
    """
    # short names of the wells
    # key: chemid
    # value: short name
    well_short = {}
    # short names of the products
    # key: sorted chemids with underscore
    # value: short name
    pr_short = {}
    # short names of the fragments
    # key: chemid
    # value: short name
    fr_short = {}
    # short name of the ts's
    # key: reaction name (chemid, type and instance)
    # value: short name
    ts_short = {}
    # short name of the barrierless reactions
    # key: reaction number
    # value: reaction number
    nobar_short = {}
    for well in wells:
        if well not in well_short:
            short_name = 'w_' + str(len(well_short) + 1)
            well_short[well] = short_name

    for prod in products:
        if prod not in pr_short:
            short_name = 'pr_' + str(len(pr_short) + 1)
            pr_short[prod] = short_name
        for frag in prod.split('_'):
            if frag not in fr_short:
                short_name = 'fr_' + str(len(fr_short) + 1)
                fr_short[frag] = short_name

    for rxn in reactions:
        if rxn[1] not in ts_short:
            short_name = 'rxn_' + str(len(ts_short) + 1)
            ts_short[rxn[1]] = short_name

    n = 1
    for rxn in barrierless:
        nobar_name = 'nobar_' + str(n)
        nobar_short[nobar_name] = nobar_name
        n = n + 1

    return well_short, pr_short, fr_short, ts_short, nobar_short


def create_mess_input(par, wells, products, reactions, barrierless,
                      well_energies, prod_energies, parent, mass):
    """
    When calculating a full pes, the files from the separate wells
    are read and concatenated into one file
    Two things per file need to be updated
    1. the names of all the wells, bimolecular products and ts's
    2. all the zpe corrected energies
    """

    logging.info(f"uq value: {par['uq']}")
    well_short, pr_short, fr_short, ts_short, nobar_short = create_short_names(wells,
                                                                               products,
                                                                               reactions,
                                                                               barrierless)

    # list of the strings to write to mess input file
    s = []

    """
    Create the header block for MESS
    """
    frame = '######################\n' 
    divider = '!****************************************\n'
    
    dummy = StationaryPoint('dummy',
                            par['charge'],
                            par['mult'],
                            smiles=par['smiles'],
                            structure=par['structure'])

    mess = MESS(par, dummy)
    uq = UQ(par)

    header_file = pkg_resources.resource_filename('tpl', 'mess_header.tpl')
    with open(header_file) as f:
        tpl = f.read()

    for uq_iter in range(par['uq_n']):
        mess_iter = "{0:04d}".format(uq_iter)

        e_well = par['epsilon'] * uq.calc_factor('epsilon', '', uq_iter)
        s_well = par['sigma'] * uq.calc_factor('sigma', '', uq_iter)
        enrelfact = par['EnergyRelaxationFactor'] * uq.calc_factor('enrelfact', '', uq_iter)
        enrelpow = par['EnergyRelaxationPower'] * uq.calc_factor('enrelpow', '', uq_iter)

        header = tpl.format(TemperatureList=' '.join([str(ti) for ti in par['TemperatureList']]),
                            PressureList=' '.join([str(pi) for pi in par['PressureList']]),
                            EnergyStepOverTemperature=par['EnergyStepOverTemperature'],
                            ExcessEnergyOverTemperature=par['ExcessEnergyOverTemperature'],
                            ModelEnergyLimit=par['ModelEnergyLimit'],
                            CalculationMethod=par['CalculationMethod'],
                            ChemicalEigenvalueMax=par['ChemicalEigenvalueMax'],
                            Reactant=well_short[wells[0]],
                            EnergyRelaxationFactor=round(enrelfact, 2),
                            EnergyRelaxationPower=round(enrelpow, 2),
                            EnergyRelaxationExponentCutoff=par['EnergyRelaxationExponentCutoff'],
                            e_coll=round(constants.epsilon[par['collider']], 2),
                            s_coll=constants.sigma[par['collider']],
                            m_coll=constants.mass[par['collider']],
                            e_well=round(e_well, 2),
                            s_well=round(s_well, 2),
                            m_well=mass,
                            )

        s = []  # mess string after header

        well_energies_current = deepcopy(well_energies)
        prod_energies_current = deepcopy(prod_energies)
            
        # write the wells
        s.append(frame + '# WELLS\n' + frame)
        for well in wells:
            name = well_short[well] + ' ! ' + well
            energy = well_energies[well] + uq.calc_factor('energy', well_short[well], uq_iter)
            well_energies_current[well] = energy
            with open(parent[well] + '/' + well + '_' + mess_iter + '.mess', 'r') as f:
                s.append(f.read().format(name=name, zeroenergy=round(energy, 2)))
            s.append(divider)

        # write the products
        s.append(frame + '# BIMOLECULAR PRODUCTS\n' + frame)
        for prod in products:
            name = pr_short[prod] + ' ! ' + prod
            energy = prod_energies[prod] + uq.calc_factor('energy', pr_short[prod], uq_iter)
            prod_energies_current[prod] = energy
            fr_names = {}
            for fr in prod.split('_'):
                key = 'fr_name_{}'.format(fr)
                value = fr_short[fr] + ' ! ' + fr
                fr_names[key] = value
            with open(parent[prod] + '/' + prod + '_' + mess_iter + '.mess') as f:
                s.append(f.read().format(name=name,
                                         ground_energy=round(energy, 2),
                                         **fr_names))
            s.append(divider)

        # write the barrier
        s.append(frame + '# BARRIERS\n' + frame)
        for rxn in reactions:
            with open("reactionList.log", 'a') as f:
                f.write('{0} {1}'.format(rxn, "\n"))
            name = [ts_short[rxn[1]]]
            name.append(well_short[rxn[0]])
            if len(rxn[2]) == 1:
                name.append(well_short[rxn[2][0]])
            else:
                name.append(pr_short['_'.join(sorted(rxn[2]))])
            name.append('!')
            name.append(rxn[1])
            energy = rxn[3] + uq.calc_factor('barrier', ts_short[rxn[1]], uq_iter)
            welldepth1 = energy - well_energies_current[rxn[0]] 
            if len(rxn[2]) == 1:
                welldepth2 = energy - well_energies_current[rxn[2][0]] 
            else:
                prodname = '_'.join(sorted(rxn[2]))
                welldepth2 = energy - prod_energies_current[prodname] 
            cutoff = min(welldepth1, welldepth2)
            with open(rxn[0] + '/' + rxn[1] + '_' + mess_iter + '.mess') as f:
                s.append(f.read().format(name=' '.join(name), 
                         zeroenergy=round(energy, 2),
                         cutoff=round(cutoff, 2),
                         welldepth1=round(welldepth1, 2),
                         welldepth2=round(welldepth2, 2),
                         ))
            s.append('!****************************************')
        s.append(divider)
        s.append('End ! end kinetics\n')

        if not os.path.exists('me'):
            os.mkdir('me')

        with open('me/' + 'mess_' + mess_iter + '.inp', 'w') as f:
            f.write(header)
            f.write('\n'.join(s))

        if par['me']:
            mess.run()

        #uq.format_uqtk_data() 
    return

def create_pesviewer_input(par, wells, products, reactions, barrierless,
                           well_energies, prod_energies, highlight):
    """
    highlight: list of reaction names that need a red highlight
    """
    # delete the im_extent and xval files
    try:
        os.remove('{}_xval.txt'.format(par['title']))
    except OSError:
        pass

    if highlight is None:
        highlight = []

    well_lines = []
    for well in wells:
        energy = well_energies[well]
        well_lines.append('{} {:.2f}'.format(well, energy))

    bimol_lines = []
    for prods in products:
        energy = prod_energies[prods]
        bimol_lines.append('{} {:.2f}'.format(prods, energy))

    ts_lines = []
    for rxn in reactions:
        high = ''
        if rxn[1] in highlight:
            high = 'red'
        prod_name = '_'.join(sorted(rxn[2]))
        ts_lines.append('{} {:.2f} {} {} {}'.format(rxn[1],
                                                    rxn[3],
                                                    rxn[0],
                                                    prod_name,
                                                    high))
    barrierless_lines = []
    index = 0
    new = 1
    prev_prod = []
    for rxn in barrierless:
        prod_name = '_'.join(sorted(rxn[2]))
        for item in prev_prod:
            if prod_name == item:
                new = 0
                break
        if new:
            barrierless_lines.append('{name} {react} {prod}'.format(name='nobar_' + str(index),
                                                                    react=rxn[0],
                                                                    prod=prod_name))
            prev_prod.append(prod_name)
            index = index + 1

    well_lines = '\n'.join(well_lines)
    bimol_lines = '\n'.join(bimol_lines)
    ts_lines = '\n'.join(ts_lines)
    barrierless_lines = '\n'.join(barrierless_lines)

    # write everything to a file
    fname = 'pesviewer.inp'
    template_file_path = pkg_resources.resource_filename('tpl', fname + '.tpl')
    with open(template_file_path) as template_file:
        template = template_file.read()
    template = template.format(id=par['title'],
                               wells=well_lines,
                               bimolecs=bimol_lines,
                               ts=ts_lines,
                               barrierless=barrierless_lines)
    with open(fname, 'w') as f:
        f.write(template)


def create_interactive_graph(wells, products, reactions, title, well_energies, prod_energies):
    """
    Create an interactive plot with pyvis
    """
    try:
        from pyvis import network as net
    except ImportError:
        logging.warning('pyvis cannot be imported, no interactive plot is made.')
        return -1
    try:
        from IPython.core.display import display, HTML
    except ImportError:
        logging.warning('IPython cannot be imported, no interactive plot is made.')
        return -1

    # For now we are assuming the all of the 2D depictions
    # are in place, which were created with PESViewer
    # Later we can add those in independently, but
    # this is not needed, just requires a quick run of
    # PESViewer

    conn, bars = get_connectivity(wells, products, reactions)

    g = net.Network(height='800px', width='50%',heading='')
    for i, well in enumerate(wells):
        g.add_node(i, label='', borderWidth=3, title=f'{well}: {round(well_energies[well], 1)} kcal/mol', 
                   shape='image', image=f'{os.getcwd()}/{title}/{well}_2d.png')
    for i, prod in enumerate(products):
        g.add_node(i + len(wells), label='', borderWidth=3, title=f'{prod}: {round(prod_energies[prod],1)} kcal/mol', 
                   shape='image', image=f'{os.getcwd()}/{title}/{prod}_2d.png')

    color_min = bars.min()
    color_max = bars.max()
    color_step = (color_max - color_min) / 256.
    for i, ci in enumerate(conn):
        for j, cij in enumerate(ci):
            if cij > 0:
                red = round((bars[i, j] - color_min) / color_step) 
                green = 0
                blue = round((color_max - bars[i, j]) / color_step)
                g.add_edge(i, j, title=f'{round(bars[i, j], 1)} kcal/mol', width=4, color=f'rgb({red},{green},{blue})')
    g.show_buttons(filter_=['physics'])
    g.save_graph(f'{title}.html')
    #display(HTML('example.html'))
    return 0


def create_graph(wells, products, reactions,
                 well_energies, prod_energies, highlight):
    """
    highlight: list of reaction names that need a red highlight
    """
    if highlight is None:
        highlight = []
    # update the connectivity with the filtered wells, products and reactions
    conn, bars = get_connectivity(wells, products, reactions)

    # get the minimum and maximum well and product energy
    try:
        minimum = min(min(well_energies.values()),
                      min(prod_energies.values()))
        maximum = max(max(well_energies.values()),
                      max(prod_energies.values()))
    except ValueError:
        # list of products can be empty, but list of wells not
        minimum = min(well_energies.values())
        maximum = max(well_energies.values())
    # define the inveresly proportial weights function
    max_size = 400
    min_size = 100
    slope = (min_size - max_size) / (maximum - minimum)
    offset = max_size - minimum * slope
    # define the graph nodes
    nodes = [i for i, wi in enumerate(wells)]
    nodes += [len(wells) + i for i, pi in enumerate(products)]
    # size of the nodes from the weights
    node_size = [slope * well_energies[wi] + offset for wi in wells]
    node_size += [slope * prod_energies[pi] + offset for pi in products]
    # color nodes and wells differently
    node_color = ['lightskyblue' for wi in wells]
    node_color += ['lightcoral' for pi in products]
    # labels of the wells and products
    labels = {}
    name_dict = {}
    for i, wi in enumerate(wells):
        labels[i] = 'w{}'.format(i + 1)
        name_dict[labels[i]] = wi
    for i, pi in enumerate(products):
        labels[i + len(wells)] = 'b{}'.format(i + 1)
        name_dict[labels[i + len(wells)]] = pi
    # write the labels to a file
    with open('species_dict.txt', 'w') as f:
        lines = []
        for name in sorted(name_dict.keys()):
            lines.append('{}  {}'.format(name, name_dict[name]))
        f.write('\n'.join(lines))
    # make a graph object
    G = nx.Graph()
    # add the nodes
    for i, node in enumerate(nodes):
        G.add_node(node, weight=node_size[i])

    # define the inversely proportional weights for the lines
    minimum = min(rxn[3] for rxn in reactions)
    maximum = max(rxn[3] for rxn in reactions)
    max_size = 5
    min_size = 0.5
    try:
        slope = (min_size - max_size) / (maximum - minimum)
    except:
        slope = 1.
    offset = max_size - minimum * slope

    # add the edges
    for i, ci in enumerate(conn):
        for j, cij in enumerate(ci):
            if cij > 0:
                weight = slope * bars[i][j] + offset
                G.add_edge(i, j, weight=weight)
    edges = G.edges()
    weights = [G[u][v]['weight'] for u, v in edges]

    # position the nodes
    pos = nx.spring_layout(G, scale=1)
    #pos = nx.circular_layout(G)

    
    # make the matplotlib figure
    plt.figure(figsize=(8, 8))
    nx.draw_networkx_edges(G, pos, edgelist=edges, width=weights)
    nx.draw_networkx_nodes(G,
                           pos,
                           nodelist=G.nodes(),
                           node_size=node_size,
                           node_color=node_color)
    nx.draw_networkx_labels(G, pos, labels, font_size=8)
    plt.axis('off')
    plt.savefig('graph.png')
    

def get_energy(directory, job, ts, high_level, mp2=0, bls=0):
    db = connect(directory + '/kinbot.db')
    if ts:
        j = job
    else:
        j = job + '_well'
    if mp2:
        j += '_mp2'
    if bls:
        j += '_bls'
    if high_level:
        j += '_high'
    rows = db.select(name=j)
    for row in rows:
        if hasattr(row, 'data'):
            energy = row.data.get('energy')
    try:
        # ase energies are always in ev, convert to hartree
        energy *= constants.EVtoHARTREE
    except UnboundLocalError or TypeError:
        # this happens when the job is not found in the database
<<<<<<< HEAD
        logging.error('Could not find {} in directory {}'.format(job, directory))
=======
        logging.error('Could not find {} in directory {} database.'.format(job, directory))
>>>>>>> 809d77a4
        logging.error('Exiting...')
        sys.exit(-1)
    except TypeError:
        logging.warning('Could not find {} in directory {}'.format(job, directory))
        energy = 0.
    return energy


def get_l3energy(job, par, bls=0):
    """
    Get the L3, single-point energies.
    This is not object oriented.
    """

    if bls:
        key = par['barrierless_saddle_single_point_key']
    else:
        key = par['single_point_key']

    if par['single_point_qc'] == 'molpro':
        if os.path.exists('molpro/' + job + '.out'):
            with open('molpro/' + job + '.out', 'r') as f:
                lines = f.readlines()
                for line in reversed(lines):
                    if ('SETTING ' + key) in line:
                        e = float(line.split()[3])
                        logging.info('L3 electronic energy for {} is {} Hartree.'.format(job, e))
                        return 1, e  # energy was found
    if par['single_point_qc'] == 'gaussian':
        if os.path.exists('gaussian/' + job + '.log'):
            gaussname = 'gaussian/' + job + '.log'
        elif os.path.exists('gaussian/' + job + '_high.log'):
            gaussname = 'gaussian/' + job + '_high.log'
        elif os.path.exists('gaussian/' + job + '_well_high.log'):
            gaussname = 'gaussian/' + job + '_well_high.log'
        else:
            logging.info('L3 for {} is missing.'.format(job))
            return 0, -1  # job not yet started to run

        with open(gaussname) as f:
            lines = f.readlines()
            for line in reversed(lines):
                if (key) in line:
                    words = line.split()
                    wi = words.index(key) + 2
                    e = float(words[wi].replace('D', 'E'))
                    logging.info('L3 electronic energy for {} is {} Hartree.'.format(job, e))
                    return 1, e  # energy was found
 
    # if no file or no energy found
    logging.info('L3 for {} is missing.'.format(job))
    return 0, -1  # job not yet started to run or not finished


def get_zpe(jobdir, job, ts, high_level, mp2=0, bls=0):
    db = connect(jobdir + '/kinbot.db')
    if ts:
        j = job
    else:
        j = job + '_well'
    if mp2:
        j += '_mp2'
    if bls:
        j += '_bls'
    if high_level:
        j += '_high'
    rows = db.select(name=j)
    zpe = None 
    for row in rows:
        if hasattr(row, 'data'):
            zpe = row.data.get('zpe')
    if zpe == None: 
        logging.warning('Could not find zpe for {} in directory {}'.format(job, jobdir))
        zpe = 1.  # a large value
    return zpe


def check_status(job, pid):
    command = ['ps', '-u', 'root', '-N', '-o', 'pid,s,user,%cpu,%mem,etime,args']
    process = subprocess.Popen(command,
                               shell=False,
                               stdout=subprocess.PIPE,
                               stdin=subprocess.PIPE,
                               stderr=subprocess.PIPE)
    out, err = process.communicate()
    out = out.decode()
    lines = out.split('\n')
    for line in lines:
        if len(line) > 0:
            if str(pid) == line.split()[0]:
                return 1
    return 0


def submit_job(chemid, par):
    """
    Submit a kinbot run using subprocess and return the pid
    """
    command = ["kinbot", chemid + ".json", "&"]
    # purge previous summary and monitor files, so that pes doesn't think
    # everything is done
    # relevant if jobs are killed
    try:
        os.system('rm -f {dir}/summary_*.out'.format(dir=chemid))
    except OSError:
        pass
    try:
        os.system('rm -f {dir}/kinbot_monitor.out'.format(dir=chemid))
    except OSError:
        pass

    if par['queue_template'] != '':
        shutil.copyfile('{}'.format(par['queue_template']), '{}/{}'.format(chemid, par['queue_template']))
    if par['single_point_template'] != '':
        shutil.copyfile('{}'.format(par['single_point_template']), '{}/{}'.format(chemid, par['single_point_template']))
    if par['barrierless_saddle_single_point_template'] != '':
        shutil.copyfile('{}'.format(par['barrierless_saddle_single_point_template']), '{}/{}'
                        .format(chemid, par['barrierless_saddle_single_point_template']))
        shutil.copyfile('{}'.format(par['barrierless_saddle_prod_single_point_template']), '{}/{}'
                        .format(chemid, par['barrierless_saddle_prod_single_point_template']))
    outfile = open('{dir}/kinbot.out'.format(dir=chemid), 'w')
    errfile = open('{dir}/kinbot.err'.format(dir=chemid), 'w')
    process = subprocess.Popen(command,
                               cwd=chemid,
                               stdout=outfile,
                               stdin=subprocess.PIPE,
                               stderr=errfile)
    time.sleep(1)
    pid = process.pid
    return pid


def write_input(input_file, species, threshold, root):
    # directory for this particular species
    dir = root + '/' + str(species.chemid) + '/'
    if not os.path.exists(dir):
        os.makedirs(dir)

    # make a new parameters instance and overwrite some keys
    input_file = '{}'.format(input_file)
    par2 = Parameters(input_file).par
    # overwrite the title
    par2['title'] = str(species.chemid)
    # make a structure vector and overwrite the par structure
    structure = []
    for at in range(species.natom):
        pos = species.geom[at]
        sym = species.atom[at]
        structure += [sym, pos[0], pos[1], pos[2]]
    par2['structure'] = structure
    # delete the par smiles
    par2['smiles'] = ''
    # overwrite the barrier threshold
    par2['barrier_threshold'] = threshold
    # set the pes option to 1
    par2['pes'] = 1
    # don't do ME for these kinbots but write the files
    par2['me'] = 2

    file_name = dir + str(species.chemid) + '.json'
    with open(file_name, 'w') as outfile:
        json.dump(par2, outfile, indent=4, sort_keys=True)


if __name__ == "__main__":
    main()<|MERGE_RESOLUTION|>--- conflicted
+++ resolved
@@ -1282,11 +1282,7 @@
         energy *= constants.EVtoHARTREE
     except UnboundLocalError or TypeError:
         # this happens when the job is not found in the database
-<<<<<<< HEAD
-        logging.error('Could not find {} in directory {}'.format(job, directory))
-=======
         logging.error('Could not find {} in directory {} database.'.format(job, directory))
->>>>>>> 809d77a4
         logging.error('Exiting...')
         sys.exit(-1)
     except TypeError:
