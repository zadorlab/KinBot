"""
This is the main class to run KinBot to explore
a full PES instead of only the reactions of one well
"""
import sys
import os
import stat
import shutil
import logging
import datetime
import time
import subprocess
import json
from distutils.dir_util import copy_tree
import pkg_resources
import matplotlib.pyplot as plt
import networkx as nx
import numpy as np
from copy import deepcopy

from ase.db import connect

from kinbot import constants
from kinbot import license_message
from kinbot.parameters import Parameters
from kinbot.stationary_pt import StationaryPoint
from kinbot.mess import MESS
from kinbot.uncertaintyAnalysis import UQ
from kinbot.fireworks_setup import setup_fireworks


def main():
    try:
        input_file = sys.argv[1]
    except IndexError:
        print('To use the pes script, supply one argument being the input file!')
        sys.exit(-1)

    # TODO: write information about the arguments
    # change this to nice argument parsers with
    # dashes etc.
    no_kinbot = 0
    task = 'all'
    names = []
    if len(sys.argv) > 2:
        if sys.argv[2] == 'no-kinbot':
            no_kinbot = 1
    if len(sys.argv) > 3:
        # possible tasks are:
        # 1. all: This is the default showing all pathways
        # 2. lowestpath: show the lowest path between the species
        # corresponding to the names
        # 3. allpaths: show all paths between the species
        # corresponding to the names
        # 4. wells: show all reactions of one wells
        # corresponding to the names
        task = sys.argv[3]
        names = sys.argv[4:]

    # print the license message to the console
    print(license_message.message)

    # initialize the parameters
    par = Parameters(input_file).par

    # set up the logging environment
    logging.basicConfig(filename='pes.log', level=logging.INFO)

    logging.info(license_message.message)
    msg = 'Starting the PES search at {}'.format(datetime.datetime.now())
    logging.info(msg)

    if par['queuing'] == "fireworks":
        _ = setup_fireworks(par['lpad_file'], par['fworker_file'],
                            par['queue_template'], reset=True,
                            num_jobs=par['queue_job_limit'])

    well0 = StationaryPoint('well0',
                            par['charge'],
                            par['mult'],
                            smiles=par['smiles'],
                            structure=par['structure'])
    well0.characterize()
    write_input(input_file, well0, par['barrier_threshold'], os.getcwd(), par['me'])

    # add the initial well to the chemids
    with open('chemids', 'w') as f:
        f.write(str(well0.chemid) + '\n')

    # create a directory for the L3 single point calculations
    # directory has the name of the code, e.g., molpro
    try:
        os.mkdir(par['single_point_qc'])
    except OSError:
        pass

    # jobs that are running
    running = []
    # jobs that are finished
    finished = []
    # list of all jobs
    jobs = []
    # dict of the pid's for all jobs
    pids = {}
    a = 0
    b = 0
    c = 0
    while 1:
        j = len(jobs)
        if j != a:
            logging.info('{0} {1} {2}'.format("len(jobs): ", j, "\n"))
        if j != a:
            logging.info('{0} {1} {2}'.format("len(jobs): ", j, "\n"))
        a = j
        with open('chemids', 'r') as f:
            jobs = f.read().split('\n')
            jobs = [ji for ji in jobs if ji != '']

        if len(jobs) > j:
            logging.info('\tPicked up new jobs: ' + ' '.join(jobs[j:]))

        k = len(running)
        l = len(finished)
        if b != k:
            logging.info('{0} {1} {2}'.format("len(running): ", len(running), "\n"))
        b = k
        if c != l:
            logging.info('{0} {1} {2}'.format("len(finished): ", len(finished), "\n"))
        c = l
        if len(finished) == len(jobs):
            time.sleep(2)
            if len(finished) == len(jobs):
                break

        while (len(running) < par['simultaneous_kinbot'] and
               len(running) + len(finished) < len(jobs)):
            # start a new job
            job = jobs[len(running) + len(finished)]
            kb = 1
            logging.info('Job: {}'.format(job))
            if 'none' in par['skip_chemids']:
                logging.info('No KinBot runs to be skipped')
            else:
                if job in par['skip_chemids']:
                    kb = 0
            logging.info('kb: {}'.format(kb))
            if kb == 1:
                pid = 0
                if not no_kinbot:
                    pid = submit_job(job, par)  # kinbot is submitted here
                    with open("pids", 'a') as pids_fh:
                        pids_fh.write(f"{pid}\n")
                else:
                    get_wells(job)
                pids[job] = pid
                t = datetime.datetime.now()
                logging.info('\tStarted job {} at {}'.format(job, t))
                running.append(job)
            elif kb == 0:
                logging.info('Skipping Kinbot for {}'.format(job))
                finished.append(job)
            else:
                logging.info('kb value not 0 or 1')

        # check if a thread is done
        for job in running:
            if not check_status(job, pids[job]):
                t = datetime.datetime.now()
                logging.info('\tFinished job {} at {}'.format(job, t))
                finished.append(job)
                if not no_kinbot:
                    # write a temporary pes file
                    # remove old xval and im_extent files
                    try:
                        os.remove('{}_xval.txt'.format(par['title']))
                    except OSError:
                        pass
                    try:
                        os.remove('{}_im_extent.txt'.format(par['title']))
                    except OSError:
                        pass
        # remove the finished threads
        for job in finished:
            if job in running:
                running.remove(job)
        if not no_kinbot:
            # write a summary of what is running and finished
            summary_lines = []
            summary_lines.append('Total\t\t{}'.format(len(jobs)))
            summary_lines.append('Running\t\t{}'.format(len(running)))
            summary_lines.append('Finished\t{}'.format(len(finished)))
            summary_lines.append('')
            summary_lines.append('Running:')
            for job in running:
                summary_lines.append('\t{}'.format(job))
            summary_lines.append('')
            summary_lines.append('Finished:')
            for job in finished:
                summary_lines.append('\t{}'.format(job))
            with open('pes_summary.txt', 'w') as f:
                f.write('\n'.join(summary_lines))
            time.sleep(1)

    # delete skipped jobs from the jobs before sending to postprocess
    for skip in par['skip_chemids']:
        try:
            jobs.pop(jobs.index(skip))
        except ValueError:
            pass

    postprocess(par, jobs, task, names, well0.mass)
    # make molpro inputs for all keys above
    # place submission script in the directory for offline submission
    # read in the molpro energies for the keys in the above three dicts
    # for key in newdict.keys():
    #      print(key)
    # if all energies are there
    # do something like postprocess, but with new energies
    # postprocess_L3(saddle_zpe, well_zpe, prod_zpe, saddle_energy, well_energy, prod_energy, conn)

    # Notify user the search is done
    logging.info('PES search done!')
    print('PES search done!')


def get_wells(job):
    """
    Read the summary file and add the wells to the chemid list
    """
    try:
        summary = open(job + '/summary_' + job + '.out', 'r').readlines()
    except:
        return 0
    with open('chemids', 'r') as f:
        jobs = f.read().split('\n')
    jobs = [ji for ji in jobs if ji != '']

    new_wells = []
    for line in summary:
        if (line.startswith('SUCCESS') or line.startswith("HOMOLYTIC_SCISSION")):
            pieces = line.split()
            if line.startswith('SUCCESS'):
                prod = pieces[3:]
            elif line.startswith('HOMOLYTIC_SCISSION'):
                prod = pieces[2:]
            if (len(prod) == 1 and
                    prod[0] not in jobs and
                    prod[0] not in new_wells):
                new_wells.append(prod[0])
    if len(new_wells) > 0:
        with open('chemids', 'a') as f:
            f.write('\n'.join(new_wells) + '\n')
    

def postprocess(par, jobs, task, names, mass):

    """
    postprocess a pes search
    par: parameters of the search
    jobs: all of the jobs that were run
    temp: this is a temporary output file writing
    """

    l3done = 1  # flag for L3 calculations to be complete

    # base of the energy is the first well, these are L2 energies
    base_energy = get_energy(jobs[0], jobs[0], 0, par['high_level'])
    # L3 energies
    status, base_l3energy = get_l3energy(jobs[0], par)
    if not status:
        l3done = 0
    # L2 ZPE
    base_zpe = get_zpe(jobs[0], jobs[0], 0, par['high_level'])
    # list of lists with four elements
    # 0. reactant chemid
    # 1. reaction name
    # 2. products chemid list
    # 3. reaction barrier height
    reactions = []

    # list of the parents for each calculation
    # the key is the name of the calculation
    # the value is the parent directory,
    # i.e. the well kinbot started from to find
    # this calculation
    parent = {}

    wells = []
    failedwells = []
    products = []

    # read all the jobs
    for ji in jobs:
        try:
            summary = open(ji + '/summary_' + ji + '.out', 'r').readlines()
        except:
            failedwells.append(ji)
            continue
        # read the summary file
        for line in summary:
            if line.startswith('SUCCESS'):
                pieces = line.split()
                ts = pieces[2]  # this is the long specific name of the reaction
                if ts in par['skip_reactions']:
                    continue
                reactant = ji
                prod = pieces[3:]  # this is the chemid of the product
                # calculate the barrier based on the new energy base
                barrier = 0. - base_energy - base_zpe

                # overwrite energies with mp2 energy if needed
                mp2_list = ['R_Addition_MultipleBond', 'reac_birad_recombination_R', 
                        'reac_r12_cycloaddition', 'reac_r14_birad_scission']
                if (any([mm in ts for mm in mp2_list]) and not par['high_level']):
                    base_energy_mp2 = get_energy(jobs[0], jobs[0], 0, 
                                                 par['high_level'], mp2=1)
                    base_zpe_mp2 = get_zpe(jobs[0], jobs[0], 0, 
                                           par['high_level'], mp2=1)
                    barrier = 0. - base_energy_mp2 - base_zpe_mp2

                # overwrite energies with bls energy if needed
                if 'barrierless_saddle' in ts and not par[ 'high_level']:
                    base_energy_bls = get_energy(jobs[0], jobs[0], 0,
                                                 par['high_level'], bls=1)
                    base_zpe_bls = get_zpe(jobs[0], jobs[0], 0,
                                           par['high_level'], bls=1)
                    barrier = 0. - base_energy_bls - base_zpe_bls

                ts_energy = get_energy(reactant, ts, 1, par['high_level'])
                ts_zpe = get_zpe(reactant, ts, 1, par['high_level'])
                barrier += ts_energy + ts_zpe
                barrier *= constants.AUtoKCAL
                if reactant not in wells:
                    wells.append(reactant)
                    parent[reactant] = reactant
                if len(prod) == 1:
                    if prod[0] not in wells:
                        if prod[0] not in parent:
                            parent[prod[0]] = reactant
                        wells.append(prod[0])
                else:
                    prod_name = '_'.join(sorted(prod))
                    if prod_name not in products:
                        if prod_name not in parent:
                            parent[prod_name] = reactant
                        products.append('_'.join(sorted(prod)))
                new = 1
                temp = None

                for i, rxn in enumerate(reactions):
                    rxn_prod_name = '_'.join(sorted(rxn[2]))
                    if (reactant == rxn[0] and
                            '_'.join(sorted(prod)) == rxn_prod_name):
                        new = 0
                        temp = i
                    if reactant == ''.join(rxn[2]) and ''.join(prod) == rxn[0]:
                        new = 0
                        temp = i
                if new:
                    reactions.append([reactant, ts, prod, barrier])
                else:
                    # check if the previous reaction has a lower energy or not
                    if reactions[temp][3] > barrier:
                        reactions.pop(temp)
                        reactions.append([reactant, ts, prod, barrier])

            elif line.startswith('HOMOLYTIC_SCISSION'):
                pieces = line.split()
                reactant = ji
                energy = pieces[1]  # energy from summary
                prod = pieces[2:]   # this is the chemid of the product

                if reactant not in wells:
                    wells.append(reactant)
                    parent[reactant] = reactant

                if len(prod) == 1:
                    if prod[0] not in wells:
                        if prod[0] not in parent:
                            parent[prod[0]] = reactant
                        wells.append(prod[0])
                else:
                    prod_name = '_'.join(sorted(prod))
                    if prod_name not in products:
                        if prod_name not in parent:
                            parent[prod_name] = reactant
                        products.append('_'.join(sorted(prod)))
                new = 1
                temp = None
                for i, rxn in enumerate(reactions):
                    rxn_prod_name = '_'.join(sorted(rxn[2]))
                    if (reactant == rxn[0] and
                            '_'.join(sorted(prod)) == rxn_prod_name):
                        new = 0
                        temp = i
                    if reactant == ''.join(rxn[2]) and ''.join(prod) == rxn[0]:
                        new = 0
                        temp = i
                if new:
                    ts = 'barrierless'
                    barrier = energy
                    reactions.append([reactant, ts, prod, barrier])
        # copy the xyz files
        copy_from_kinbot(ji, 'xyz')
        # copy the L3 calculations here, whatever was in those directories, inp, out, pbs, etc.
        copy_from_kinbot(ji, par['single_point_qc'])
    # create a connectivity matrix for all wells and products
    conn, bars = get_connectivity(wells, products, reactions)
    # create a batch submission for all L3 jobs
    # TODO slurm
    batch = 'batch_L3_pbs.sub'
    if par['queuing'] == 'pbs':
        cmd = 'qsub'
        ext = 'pbs'
    elif par['queuing'] == 'slurm':
        cmd = 'sbatch'
        ext = 'slurm'

    with open(batch, 'w') as f:
        for well in wells:
            f.write(f'{cmd} molpro/{well}.{ext}\n')
        for prod in products:
            for frag in prod.split('_'):
                f.write(f'{cmd} molpro/{frag}.{ext}\n')
        for reac in reactions:
            f.write(f'{cmd} molpro/{reac[1]}.{ext}\n')
    os.chmod(batch, stat.S_IRWXU)  # read, write, execute by owner

    well_energies = {}
    well_l3energies = {}
    for well in wells:
        energy = get_energy(parent[well], well, 0, par['high_level'])  # from the db
        zpe = get_zpe(parent[well], well, 0, par['high_level'])
        well_energies[well] = ((energy + zpe) - (base_energy + base_zpe)) * constants.AUtoKCAL
        status, l3energy = get_l3energy(well, par)
        if not status:
            l3done = 0  # not all L3 calculations are done
        else:
            well_l3energies[well] = ((l3energy + zpe) - (base_l3energy + base_zpe)) * constants.AUtoKCAL
    prod_energies = {}
    prod_l3energies = {}
    for prods in products:
        energy = 0. - (base_energy + base_zpe)
        l3energy = 0. - (base_l3energy + base_zpe)
        for pr in prods.split('_'):
            energy += get_energy(parent[prods], pr, 0, par['high_level'])
            zpe = get_zpe(parent[prods], pr, 0, par['high_level'])
            energy += zpe
            status, l3e = get_l3energy(pr, par)
            if not status:
                l3done = 0  # not all L3 calculations are done
            else:
                l3energy += l3e + zpe
        prod_energies[prods] = energy * constants.AUtoKCAL
        prod_l3energies[prods] = l3energy * constants.AUtoKCAL

    ts_l3energies = {}
    for reac in reactions:
        if reac[1] != 'barrierless':  # meaning homolytic scission
            if 'barrierless_saddle' in reac[1]:
                zpe = get_zpe(reac[0], reac[1], 1, par['high_level'])
                status, l3energy = get_l3energy(reac[1], par, bls=1)

                status_prod1, l3energy_prod1 = get_l3energy(reac[2][0], par)
                status_prod2, l3energy_prod2 = get_l3energy(reac[2][1], par)

                status_prod, l3energy_prod = get_l3energy(reac[1] + '_prod', par, bls=1)

                if not status * status_prod:
                    l3done = 0
                else:
                    delta1 = l3energy_prod - (l3energy + zpe)  # ZPEs cancel out for fragments
                    delta2 = l3energy_prod1 + l3energy_prod2 - (base_l3energy + base_zpe) 
                    ts_l3energies[reac[1]] = (delta2 - delta1) * constants.AUtoKCAL
            else:
                zpe = get_zpe(reac[0], reac[1], 1, par['high_level'])
                status, l3energy = get_l3energy(reac[1], par)
                if not status:
                    l3done = 0
                else:
                    ts_l3energies[reac[1]] = ((l3energy + zpe) - (base_l3energy + base_zpe)) * constants.AUtoKCAL

    logging.info('l3done status {}'.format(l3done))

    if l3done == 1:
        logging.info('Energies are updated to L3 in ME and PESViewer.')
        well_energies = well_l3energies
        prod_energies = prod_l3energies
        for reac in reactions:  # swap out the barrier
            if 'barrierless' not in reac[1]:
                reac[3] = ts_l3energies[reac[1]]
            if 'barrierless_saddle' in reac[1]:
                reac[3] = ts_l3energies[reac[1]]

        logging.info('L3 energies in kcal/mol, incl. ZPE')
        for well in wells:
            logging.info('{}   {:.2f}'.format(well, well_l3energies[well]))
        for prod in products:
            logging.info('{}   {:.2f}'.format(prod, prod_l3energies[prod]))
        for ts in ts_l3energies:
            logging.info('{}   {:.2f}'.format(ts, ts_l3energies[ts]))


    # if L3 was done, everything below is done with that
    # filter according to tasks
    wells, products, reactions, highlight = filter(par,
                                                   wells,
                                                   products,
                                                   reactions,
                                                   conn,
                                                   bars,
                                                   well_energies,
                                                   task,
                                                   names)

    # draw a graph of the network
    create_graph(wells,
                 products,
                 reactions,
                 well_energies,
                 prod_energies,
                 highlight)

    create_interactive_graph(wells,
                             products,
                             reactions,
                             par['title'],
                             well_energies,
                             prod_energies,
                             )

    barrierless = []
    rxns = []
    for rxn in reactions:
        if rxn[1] == 'barrierless':
            barrierless.append([rxn[0], rxn[1], rxn[2], rxn[3]])
        else:
            rxns.append([rxn[0], rxn[1], rxn[2], rxn[3]])

    # write full pesviewer input
    create_pesviewer_input(par,
                           wells,
                           products,
                           rxns,
                           barrierless,
                           well_energies,
                           prod_energies,
                           highlight)

    create_mess_input(par,
                      wells,
                      products,
                      rxns,
                      barrierless,
                      well_energies,
                      prod_energies,
                      parent,
                      mass)


def filter(par, wells, products, reactions, conn, bars, well_energies, task, names):
    """
    Filter the wells, products and reactions according to the task
    and the names
    """
    # list of reactions to highlight
    highlight = []
    # 1. all: This is the default showing all pathways
    # 2. lowestpath: show the lowest path between the species
    # corresponding to the names
    # 3. allpaths: show all paths between the species
    # corresponding to the names
    # 4. wells: show all reactions of one wells
    # corresponding to the names
    # 5. temperature
    # 6. threshold_reapply: apply the barrier threshold
    # cutoff at the highest level that was done

    # filter the reactions according to the task
    if task == 'all':
        filtered_reactions = reactions
        pass
    elif task == 'lowestpath':
        all_rxns = get_all_pathways(wells, products, reactions, names, conn)
        # this is the maximum energy along the minimun energy pathway
        min_energy = None
        min_rxn = None
        for rxn_list in all_rxns:
            barriers = [ri[3] for ri in rxn_list]
            if min_energy is None:
                min_energy = max(barriers)
                min_rxn = rxn_list
            else:
                if max(barriers) < min_energy:
                    min_energy = max(barriers)
                    min_rxn = rxn_list
        filtered_reactions = min_rxn
    elif task == 'allpaths':
        all_rxns = get_all_pathways(wells, products, reactions, names, conn)
        filtered_reactions = []
        for list in all_rxns:
            for rxn in list:
                new = 1
                for r in filtered_reactions:
                    if r[1] == rxn[1]:
                        new = 0
                if new:
                    filtered_reactions.append(rxn)
        # this is the maximum energy along the minimun energy pathway
        min_energy = None
        min_rxn = None
        for rxn_list in all_rxns:
            barriers = [ri[3] for ri in rxn_list]
            if min_energy is None:
                min_energy = max(barriers)
                min_rxn = rxn_list
            else:
                if max(barriers) < min_energy:
                    min_energy = max(barriers)
                    min_rxn = rxn_list
        for rxn in min_rxn:
            highlight.append(rxn[1])
    elif task == 'well':
        if len(names) == 1:
            filtered_reactions = []
            for rxn in reactions:
                prod_name = '_'.join(sorted(rxn[2]))
                if names[0] == rxn[0] or names[0] == prod_name:
                    filtered_reactions.append(rxn)
        else:
            logging.error('Only one name should be given for a well filter')
            logging.error('Received: ' + ' '.join(names))
            sys.exit(-1)
    elif task == 'temperature':
        if len(names) == 1:
            try:
                # read the temperature
                temperature = float(names[0])
            except ValueError:
                logging.error('A float is needed for a temperature filter')
                logging.error('Received: ' + ' '.join(names))
                sys.exit(-1)
            filtered_reactions = []
            # iterate the wells
            wells, filtered_reactions = filter_boltzmann(wells[0],
                                                         [wells[0]],
                                                         reactions,
                                                         filtered_reactions,
                                                         well_energies,
                                                         temperature)
        else:
            logging.error('Only one argument should be given for a temperature filter')
            logging.error('Received: ' + ' '.join(names))
            sys.exit(-1)
    elif task == 'l2threshold':
        filtered_reactions = []
        for rxn in reactions:
            if rxn[3] < par['barrier_threshold']:
                filtered_reactions.append(rxn)
    else:
        logging.error('Could not recognize task ' + task)
        sys.exit(-1)

    # filter the wells
    filtered_wells = []
    for well in wells:
        for rxn in filtered_reactions:
            prod_name = '_'.join(sorted(rxn[2]))
            if well == rxn[0] or well == prod_name:
                if well not in filtered_wells:
                    filtered_wells.append(well)

    # filter the products
    filtered_products = []
    for prod in products:
        for rxn in filtered_reactions:
            prod_name = '_'.join(sorted(rxn[2]))
            if prod == prod_name:
                if prod not in filtered_products:
                    filtered_products.append(prod)

    return filtered_wells, filtered_products, filtered_reactions, highlight


def filter_boltzmann(well, wells, reactions, filtered_reactions,
                     well_energies, temperature):
    """
    Filter the reactions based on branching fractions at a given temperature
    """
    well_energy = well_energies[well]
    # all the reactions that include this well
    one_well_rxns = []
    # iterate all reactions
    for rxn in reactions:
        # check if this reactions belongs to the current well
        if rxn[0] == well or rxn[2][0] == well:
            one_well_rxns.append(rxn)
    # list containing the branching fractions for this well
    branching = []
    for rxn in one_well_rxns:
        # calculate the boltzmann factor
        value = np.exp(-(rxn[3] - well_energy) * 1000 / 1.9872036 / temperature)
        branching.append(value)
    # calculate the actual branching fractions
    br_sum = sum(branching)
    branching = np.array(branching) / br_sum
    for i, rxn in enumerate(one_well_rxns):
        # only add a reaction if the branching fraction is below 1%
        if branching[i] > 0.01:
            new = 1
            for r in filtered_reactions:
                if r[1] == rxn[1]:
                    new = 0
            if new:
                filtered_reactions.append(rxn)
                if not rxn[0] in wells:
                    wells.append(rxn[0])
                    wells, filtered_reactions = filter_boltzmann(rxn[0],
                                                                 wells,
                                                                 reactions,
                                                                 filtered_reactions,
                                                                 well_energies,
                                                                 temperature)
                if len(rxn[2]) == 1:
                    if not rxn[2][0] in wells:
                        wells.append(rxn[2][0])
                        wells, filtered_reactions = filter_boltzmann(rxn[2][0],
                                                                     wells,
                                                                     reactions,
                                                                     filtered_reactions,
                                                                     well_energies,
                                                                     temperature)
    return wells, filtered_reactions


def get_connectivity(wells, products, reactions):
    """
    Create two matrices:
    conn: connectivity (1 or 0) between each pair of stationary points
    bars: barrier height between each pair of stationary points
          0 if not connected
    """
    conn = np.zeros((len(wells) + len(products), len(wells) + len(products)), dtype=int)
    bars = np.zeros((len(wells) + len(products), len(wells) + len(products)))
    for rxn in reactions:
        reac_name = rxn[0]
        prod_name = '_'.join(sorted(rxn[2]))
        i = get_index(wells, products, reac_name)
        j = get_index(wells, products, prod_name)
        conn[i][j] = 1
        conn[j][i] = 1
        barrier = rxn[3]
        bars[i][j] = barrier
        bars[j][i] = barrier
    return conn, bars


def get_all_pathways(wells, products, reactions, names, conn):
    """
    Get all the pathways in which all intermediate species
    are wells and not bimolecular products
    """
    if len(names) == 2:
        # the maximum length between two stationary points
        # is the number of wells+2
        max_length = 5
        n_mol = len(wells) + len(products)
        start = get_index(wells, products, names[0])
        end = get_index(wells, products, names[1])
        # make a graph out of the connectivity
        # nodes of the graph
        nodes = [i for i in range(n_mol)]
        G = nx.Graph()
        G.add_nodes_from(nodes)
        # add the edges of the graph
        for i, ci in enumerate(conn):
            for j, cij in enumerate(ci):
                if cij > 0:
                    G.add_edge(i, j)
        # list of reaction lists for each pathway
        paths = nx.all_simple_paths(G, start, end, cutoff=max_length)
        rxns = []
        for path in paths:
            if is_pathway(wells, products, path, names):
                rxns.append(get_pathway(wells, products, reactions, path, names))
        return rxns
    else:
        logging.error('Cannot find a lowest path if the number of species is not 2')
        logging.error('Found species: ' + ' '.join(names))


def get_index(wells, products, name):
    try:
        i = wells.index(name)
    except ValueError:
        try:
            i = products.index(name) + len(wells)
        except ValueError:
            logging.error('Could not find reactant ' + name)
            sys.exit(-1)
    return i


def get_name(wells, products, i):
    if i < len(wells):
        name = wells[i]
    else:
        name = products[i - len(wells)]
    return name


def get_pathway(wells, products, reactions, ins, names):
    """
    Return the list of reactions between the species in
    the names, according to the instance ins
    """
    # list of reactions
    rxns = []
    for index, i in enumerate(ins[:-1]):
        j = ins[index + 1]
        rxns.append(get_reaction(wells, products, reactions, i, j))
    return rxns


def get_reaction(wells, products, reactions, i, j):
    """
    method to get a reaction in the reactions list
    according to the indices i and j which correspond
    to the index in wells or products
    """
    name_1 = get_name(wells, products, i)
    name_2 = get_name(wells, products, j)
    for rxn in reactions:
        reac_name = rxn[0]
        prod_name = '_'.join(sorted(rxn[2]))
        if ((name_1 == reac_name and name_2 == prod_name) or
                (name_2 == reac_name and name_1 == prod_name)):
            return rxn
    return None


def is_pathway(wells, products, ins, names):
    """
    Method to check if the instance ins
    corresponds to a pathway between the species
    in the names list
    """
    # check of all intermediate species are wells
    if all([insi < len(wells) for insi in ins[1:-1]]):
        name_1 = get_name(wells, products, ins[0])
        name_2 = get_name(wells, products, ins[-1])
        # check if the names correspond
        if ((name_1 == names[0] and name_2 == names[1]) or
                (name_2 == names[0] and name_1 == names[1])):
            return 1
    return 0


def copy_from_kinbot(well, dirname):
    dirname = dirname + '/'
    if not os.path.exists(dirname):
        os.mkdir(dirname)
    copy_tree(well + '/' + dirname, dirname)


def get_rxn(prods, rxns):
    for rxn in rxns:
        if prods == '_'.join(sorted(rxn[2])):
            return rxn


def create_short_names(wells, products, reactions, barrierless):
    """
    Create a short name for all the wells, all the
    bimolecular products and all the transition states
    """
    # short names of the wells
    # key: chemid
    # value: short name
    well_short = {}
    # short names of the products
    # key: sorted chemids with underscore
    # value: short name
    pr_short = {}
    # short names of the fragments
    # key: chemid
    # value: short name
    fr_short = {}
    # short name of the ts's
    # key: reaction name (chemid, type and instance)
    # value: short name
    ts_short = {}
    # short name of the barrierless reactions
    # key: reaction number
    # value: reaction number
    nobar_short = {}
    for well in wells:
        if well not in well_short:
            short_name = 'w_' + str(len(well_short) + 1)
            well_short[well] = short_name

    for prod in products:
        if prod not in pr_short:
            short_name = 'pr_' + str(len(pr_short) + 1)
            pr_short[prod] = short_name
        for frag in prod.split('_'):
            if frag not in fr_short:
                short_name = 'fr_' + str(len(fr_short) + 1)
                fr_short[frag] = short_name

    for rxn in reactions:
        if rxn[1] not in ts_short:
            short_name = 'rxn_' + str(len(ts_short) + 1)
            ts_short[rxn[1]] = short_name

    n = 1
    for rxn in barrierless:
        nobar_name = 'nobar_' + str(n)
        nobar_short[nobar_name] = nobar_name
        n = n + 1

    return well_short, pr_short, fr_short, ts_short, nobar_short


def create_mess_input(par, wells, products, reactions, barrierless,
                      well_energies, prod_energies, parent, mass):
    """
    When calculating a full pes, the files from the separate wells
    are read and concatenated into one file
    Two things per file need to be updated
    1. the names of all the wells, bimolecular products and ts's
    2. all the zpe corrected energies
    """

    logging.info(f"uq value: {par['uq']}")
    well_short, pr_short, fr_short, ts_short, nobar_short = create_short_names(wells,
                                                                               products,
                                                                               reactions,
                                                                               barrierless)

    # list of the strings to write to mess input file
    s = []

    """
    Create the header block for MESS
    """
    frame = '######################\n' 
    divider = '!****************************************\n'
    
    dummy = StationaryPoint('dummy',
                            par['charge'],
                            par['mult'],
                            smiles=par['smiles'],
                            structure=par['structure'])

    mess = MESS(par, dummy)
    uq = UQ(par)

    header_file = pkg_resources.resource_filename('tpl', 'mess_header.tpl')
    with open(header_file) as f:
        tpl = f.read()

    for uq_iter in range(par['uq_n']):
        mess_iter = "{0:04d}".format(uq_iter)

        e_well = par['epsilon'] * uq.calc_factor('epsilon', '', uq_iter)
        s_well = par['sigma'] * uq.calc_factor('sigma', '', uq_iter)
        enrelfact = par['EnergyRelaxationFactor'] * uq.calc_factor('enrelfact', '', uq_iter)
        enrelpow = par['EnergyRelaxationPower'] * uq.calc_factor('enrelpow', '', uq_iter)

        header = tpl.format(TemperatureList=' '.join([str(ti) for ti in par['TemperatureList']]),
                            PressureList=' '.join([str(pi) for pi in par['PressureList']]),
                            EnergyStepOverTemperature=par['EnergyStepOverTemperature'],
                            ExcessEnergyOverTemperature=par['ExcessEnergyOverTemperature'],
                            ModelEnergyLimit=par['ModelEnergyLimit'],
                            CalculationMethod=par['CalculationMethod'],
                            ChemicalEigenvalueMax=par['ChemicalEigenvalueMax'],
                            Reactant=well_short[wells[0]],
                            EnergyRelaxationFactor=round(enrelfact, 2),
                            EnergyRelaxationPower=round(enrelpow, 2),
                            EnergyRelaxationExponentCutoff=par['EnergyRelaxationExponentCutoff'],
                            e_coll=round(constants.epsilon[par['collider']], 2),
                            s_coll=constants.sigma[par['collider']],
                            m_coll=constants.mass[par['collider']],
                            e_well=round(e_well, 2),
                            s_well=round(s_well, 2),
                            m_well=mass,
                            )

        s = []  # mess string after header

        well_energies_current = deepcopy(well_energies)
        prod_energies_current = deepcopy(prod_energies)
            
        # write the wells
        s.append(frame + '# WELLS\n' + frame)
        for well in wells:
            name = well_short[well] + ' ! ' + well
            energy = well_energies[well] + uq.calc_factor('energy', well_short[well], uq_iter)
            well_energies_current[well] = energy
            with open(parent[well] + '/' + well + '_' + mess_iter + '.mess', 'r') as f:
                s.append(f.read().format(name=name, zeroenergy=round(energy, 2)))
            s.append(divider)

        # write the products
        s.append(frame + '# BIMOLECULAR PRODUCTS\n' + frame)
        for prod in products:
            name = pr_short[prod] + ' ! ' + prod
            energy = prod_energies[prod] + uq.calc_factor('energy', pr_short[prod], uq_iter)
            prod_energies_current[prod] = energy
            fr_names = {}
            for fr in prod.split('_'):
                key = 'fr_name_{}'.format(fr)
                value = fr_short[fr] + ' ! ' + fr
                fr_names[key] = value
            with open(parent[prod] + '/' + prod + '_' + mess_iter + '.mess') as f:
                s.append(f.read().format(name=name,
                                         ground_energy=round(energy, 2),
                                         **fr_names))
            s.append(divider)

        # write the barrier
        s.append(frame + '# BARRIERS\n' + frame)
        for rxn in reactions:
            with open("reactionList.log", 'a') as f:
                f.write('{0} {1}'.format(rxn, "\n"))
            name = [ts_short[rxn[1]]]
            name.append(well_short[rxn[0]])
            if len(rxn[2]) == 1:
                name.append(well_short[rxn[2][0]])
            else:
                name.append(pr_short['_'.join(sorted(rxn[2]))])
            name.append('!')
            name.append(rxn[1])
            energy = rxn[3] + uq.calc_factor('barrier', ts_short[rxn[1]], uq_iter)
            welldepth1 = energy - well_energies_current[rxn[0]] 
            if len(rxn[2]) == 1:
                welldepth2 = energy - well_energies_current[rxn[2][0]] 
            else:
                prodname = '_'.join(sorted(rxn[2]))
                welldepth2 = energy - prod_energies_current[prodname] 
            cutoff = min(welldepth1, welldepth2)
            with open(rxn[0] + '/' + rxn[1] + '_' + mess_iter + '.mess') as f:
                s.append(f.read().format(name=' '.join(name), 
                         zeroenergy=round(energy, 2),
                         cutoff=round(cutoff, 2),
                         welldepth1=round(welldepth1, 2),
                         welldepth2=round(welldepth2, 2),
                         ))
            s.append('!****************************************')
        s.append(divider)
        s.append('End ! end kinetics\n')

        if not os.path.exists('me'):
            os.mkdir('me')

        with open('me/' + 'mess_' + mess_iter + '.inp', 'w') as f:
            f.write(header)
            f.write('\n'.join(s))

        if par['me']:
            mess.run()

        #uq.format_uqtk_data() 
    return

def create_pesviewer_input(par, wells, products, reactions, barrierless,
                           well_energies, prod_energies, highlight):
    """
    highlight: list of reaction names that need a red highlight
    """
    # delete the im_extent and xval files
    try:
        os.remove('{}_xval.txt'.format(par['title']))
    except OSError:
        pass

    if highlight is None:
        highlight = []

    well_lines = []
    for well in wells:
        energy = well_energies[well]
        well_lines.append('{} {:.2f}'.format(well, energy))

    bimol_lines = []
    for prods in products:
        energy = prod_energies[prods]
        bimol_lines.append('{} {:.2f}'.format(prods, energy))

    ts_lines = []
    for rxn in reactions:
        high = ''
        if rxn[1] in highlight:
            high = 'red'
        prod_name = '_'.join(sorted(rxn[2]))
        ts_lines.append('{} {:.2f} {} {} {}'.format(rxn[1],
                                                    rxn[3],
                                                    rxn[0],
                                                    prod_name,
                                                    high))
    barrierless_lines = []
    index = 0
    new = 1
    prev_prod = []
    for rxn in barrierless:
        prod_name = '_'.join(sorted(rxn[2]))
        for item in prev_prod:
            if prod_name == item:
                new = 0
                break
        if new:
            barrierless_lines.append('{name} {react} {prod}'.format(name='nobar_' + str(index),
                                                                    react=rxn[0],
                                                                    prod=prod_name))
            prev_prod.append(prod_name)
            index = index + 1

    well_lines = '\n'.join(well_lines)
    bimol_lines = '\n'.join(bimol_lines)
    ts_lines = '\n'.join(ts_lines)
    barrierless_lines = '\n'.join(barrierless_lines)

    # write everything to a file
    fname = 'pesviewer.inp'
    template_file_path = pkg_resources.resource_filename('tpl', fname + '.tpl')
    with open(template_file_path) as template_file:
        template = template_file.read()
    template = template.format(id=par['title'],
                               wells=well_lines,
                               bimolecs=bimol_lines,
                               ts=ts_lines,
                               barrierless=barrierless_lines)
    with open(fname, 'w') as f:
        f.write(template)


def create_interactive_graph(wells, products, reactions, title, well_energies, prod_energies):
    """
    Create an interactive plot with pyvis
    """
    try:
        from pyvis import network as net
    except ImportError:
        logging.warning('pyvis cannot be imported, no interactive plot is made.')
        return -1
    try:
        from IPython.core.display import display, HTML
    except ImportError:
        logging.warning('IPython cannot be imported, no interactive plot is made.')
        return -1

    # For now we are assuming the all of the 2D depictions
    # are in place, which were created with PESViewer
    # Later we can add those in independently, but
    # this is not needed, just requires a quick run of
    # PESViewer

    conn, bars = get_connectivity(wells, products, reactions)

    g = net.Network(height='800px', width='50%',heading='')
    for i, well in enumerate(wells):
        g.add_node(i, label='', borderWidth=3, title=f'{well}: {round(well_energies[well], 1)} kcal/mol', 
                   shape='image', image=f'{os.getcwd()}/{title}/{well}_2d.png')
    for i, prod in enumerate(products):
        g.add_node(i + len(wells), label='', borderWidth=3, title=f'{prod}: {round(prod_energies[prod],1)} kcal/mol', 
                   shape='image', image=f'{os.getcwd()}/{title}/{prod}_2d.png')

    color_min = bars.min()
    color_max = bars.max()
    color_step = (color_max - color_min) / 256.
    for i, ci in enumerate(conn):
        for j, cij in enumerate(ci):
            if cij > 0:
                red = round((bars[i, j] - color_min) / color_step) 
                green = 0
                blue = round((color_max - bars[i, j]) / color_step)
                g.add_edge(i, j, title=f'{round(bars[i, j], 1)} kcal/mol', width=4, color=f'rgb({red},{green},{blue})')
    g.show_buttons(filter_=['physics'])
    g.save_graph(f'{title}.html')
    #display(HTML('example.html'))
    return 0


def create_graph(wells, products, reactions,
                 well_energies, prod_energies, highlight):
    """
    highlight: list of reaction names that need a red highlight
    """
    if highlight is None:
        highlight = []
    # update the connectivity with the filtered wells, products and reactions
    conn, bars = get_connectivity(wells, products, reactions)

    # get the minimum and maximum well and product energy
    try:
        minimum = min(min(well_energies.values()),
                      min(prod_energies.values()))
        maximum = max(max(well_energies.values()),
                      max(prod_energies.values()))
    except ValueError:
        # list of products can be empty, but list of wells not
        minimum = min(well_energies.values())
        maximum = max(well_energies.values())
    # define the inveresly proportial weights function
    max_size = 400
    min_size = 100
    slope = (min_size - max_size) / (maximum - minimum)
    offset = max_size - minimum * slope
    # define the graph nodes
    nodes = [i for i, wi in enumerate(wells)]
    nodes += [len(wells) + i for i, pi in enumerate(products)]
    # size of the nodes from the weights
    node_size = [slope * well_energies[wi] + offset for wi in wells]
    node_size += [slope * prod_energies[pi] + offset for pi in products]
    # color nodes and wells differently
    node_color = ['lightskyblue' for wi in wells]
    node_color += ['lightcoral' for pi in products]
    # labels of the wells and products
    labels = {}
    name_dict = {}
    for i, wi in enumerate(wells):
        labels[i] = 'w{}'.format(i + 1)
        name_dict[labels[i]] = wi
    for i, pi in enumerate(products):
        labels[i + len(wells)] = 'b{}'.format(i + 1)
        name_dict[labels[i + len(wells)]] = pi
    # write the labels to a file
    with open('species_dict.txt', 'w') as f:
        lines = []
        for name in sorted(name_dict.keys()):
            lines.append('{}  {}'.format(name, name_dict[name]))
        f.write('\n'.join(lines))
    # make a graph object
    G = nx.Graph()
    # add the nodes
    for i, node in enumerate(nodes):
        G.add_node(node, weight=node_size[i])

    # define the inversely proportional weights for the lines
    minimum = min(rxn[3] for rxn in reactions)
    maximum = max(rxn[3] for rxn in reactions)
    max_size = 5
    min_size = 0.5
    try:
        slope = (min_size - max_size) / (maximum - minimum)
    except:
        slope = 1.
    offset = max_size - minimum * slope

    # add the edges
    for i, ci in enumerate(conn):
        for j, cij in enumerate(ci):
            if cij > 0:
                weight = slope * bars[i][j] + offset
                G.add_edge(i, j, weight=weight)
    edges = G.edges()
    weights = [G[u][v]['weight'] for u, v in edges]

    # position the nodes
    pos = nx.spring_layout(G, scale=1)
    #pos = nx.circular_layout(G)

    
    # make the matplotlib figure
    plt.figure(figsize=(8, 8))
    nx.draw_networkx_edges(G, pos, edgelist=edges, width=weights)
    nx.draw_networkx_nodes(G,
                           pos,
                           nodelist=G.nodes(),
                           node_size=node_size,
                           node_color=node_color)
    nx.draw_networkx_labels(G, pos, labels, font_size=8)
    plt.axis('off')
    plt.savefig('graph.png')
    

def get_energy(directory, job, ts, high_level, mp2=0, bls=0):
    db = connect(directory + '/kinbot.db')
    if ts:
        j = job
    else:
        j = job + '_well'
    if mp2:
        j += '_mp2'
    if bls:
        j += '_bls'
    if high_level:
        j += '_high'
    rows = db.select(name=j)
    for row in rows:
        if hasattr(row, 'data'):
            energy = row.data.get('energy')
    try:
        # ase energies are always in ev, convert to hartree
        energy *= constants.EVtoHARTREE
    except UnboundLocalError or TypeError:
        # this happens when the job is not found in the database
        logging.error('Could not find {} in directory {} database.'.format(job, directory))
        logging.error('Exiting...')
        sys.exit(-1)
    except TypeError:
        logging.warning('Could not find {} in directory {}'.format(job, directory))
        energy = 0.
    return energy


def get_l3energy(job, par, bls=0):
    """
    Get the L3, single-point energies.
    This is not object oriented.
    """

    if bls:
        key = par['barrierless_saddle_single_point_key']
    else:
        key = par['single_point_key']

    if par['single_point_qc'] == 'molpro':
        if os.path.exists('molpro/' + job + '.out'):
            with open('molpro/' + job + '.out', 'r') as f:
                lines = f.readlines()
                for line in reversed(lines):
                    if ('SETTING ' + key) in line:
                        e = float(line.split()[3])
                        logging.info('L3 electronic energy for {} is {} Hartree.'.format(job, e))
                        return 1, e  # energy was found
    if par['single_point_qc'] == 'gaussian':
        if os.path.exists('gaussian/' + job + '.log'):
            gaussname = 'gaussian/' + job + '.log'
        elif os.path.exists('gaussian/' + job + '_high.log'):
            gaussname = 'gaussian/' + job + '_high.log'
        elif os.path.exists('gaussian/' + job + '_well_high.log'):
            gaussname = 'gaussian/' + job + '_well_high.log'
        else:
            logging.info('L3 for {} is missing.'.format(job))
            return 0, -1  # job not yet started to run

        with open(gaussname) as f:
            lines = f.readlines()
            for line in reversed(lines):
                if (key) in line:
                    words = line.split()
                    wi = words.index(key) + 2
                    e = float(words[wi].replace('D', 'E'))
                    logging.info('L3 electronic energy for {} is {} Hartree.'.format(job, e))
                    return 1, e  # energy was found
 
    # if no file or no energy found
    logging.info('L3 for {} is missing.'.format(job))
    return 0, -1  # job not yet started to run or not finished


def get_zpe(jobdir, job, ts, high_level, mp2=0, bls=0):
    db = connect(jobdir + '/kinbot.db')
    if ts:
        j = job
    else:
        j = job + '_well'
    if mp2:
        j += '_mp2'
    if bls:
        j += '_bls'
    if high_level:
        j += '_high'
    rows = db.select(name=j)
    zpe = None 
    for row in rows:
        if hasattr(row, 'data'):
            zpe = row.data.get('zpe')
    if zpe == None: 
        logging.warning('Could not find zpe for {} in directory {}'.format(job, jobdir))
        zpe = 1.  # a large value
    return zpe


def check_status(job, pid):
    command = ['ps', '-u', 'root', '-N', '-o', 'pid,s,user,%cpu,%mem,etime,args']
    process = subprocess.Popen(command,
                               shell=False,
                               stdout=subprocess.PIPE,
                               stdin=subprocess.PIPE,
                               stderr=subprocess.PIPE)
    out, err = process.communicate()
    out = out.decode()
    lines = out.split('\n')
    for line in lines:
        if len(line) > 0:
            if str(pid) == line.split()[0]:
                return 1
    return 0


def submit_job(chemid, par):
    """
    Submit a kinbot run using subprocess and return the pid
    """
    command = ["kinbot", chemid + ".json", "&"]
    # purge previous summary and monitor files, so that pes doesn't think
    # everything is done
    # relevant if jobs are killed
    try:
        os.system(f'rm -f {chemid}/summary_*.out')
    except OSError:
        pass
    try:
        os.system(f'rm -f {chemid}/kinbot_monitor.out')
    except OSError:
        pass

    if par['queue_template'] != '':
        shutil.copyfile('{}'.format(par['queue_template']), '{}/{}'.format(chemid, par['queue_template']))
    if par['single_point_template'] != '':
        shutil.copyfile('{}'.format(par['single_point_template']), '{}/{}'.format(chemid, par['single_point_template']))
    if par['barrierless_saddle_single_point_template'] != '':
        shutil.copyfile('{}'.format(par['barrierless_saddle_single_point_template']), '{}/{}'
                        .format(chemid, par['barrierless_saddle_single_point_template']))
        shutil.copyfile('{}'.format(par['barrierless_saddle_prod_single_point_template']), '{}/{}'
                        .format(chemid, par['barrierless_saddle_prod_single_point_template']))
<<<<<<< HEAD
    if par['queuing'] == 'fireworks':
        shutil.copyfile(par['lpad_file'], f'{chemid}/my_launchpad.yaml')
        try:
            shutil.copyfile(par['fworker_file'], f'{chemid}/my_fworker.yaml')
        except FileNotFoundError:
            pass

    outfile = open('{dir}/kinbot.out'.format(dir=chemid), 'w')
    errfile = open('{dir}/kinbot.err'.format(dir=chemid), 'w')
=======
    outfile = open(f'{chemid}/kinbot.out', 'w')
    errfile = open(f'{chemid}/kinbot.err', 'w')
>>>>>>> 18432c92
    process = subprocess.Popen(command,
                               cwd=chemid,
                               stdout=outfile,
                               stdin=subprocess.PIPE,
                               stderr=errfile)
    time.sleep(1)
    pid = process.pid
    return pid


def write_input(input_file, species, threshold, root, me):
    # directory for this particular species
    directory = root + '/' + str(species.chemid) + '/'
    if not os.path.exists(directory):
        os.makedirs(directory)

    # make a new parameters instance and overwrite some keys
    input_file = '{}'.format(input_file)
    par2 = Parameters(input_file).par
    # overwrite the title
    par2['title'] = str(species.chemid)
    # make a structure vector and overwrite the par structure
    structure = []
    for at in range(species.natom):
        pos = species.geom[at]
        sym = species.atom[at]
        structure += [sym, pos[0], pos[1], pos[2]]
    par2['structure'] = structure
    # delete the par smiles
    par2['smiles'] = ''
    # overwrite the barrier threshold
    par2['barrier_threshold'] = threshold
    # set the pes option to 1
    par2['pes'] = 1
    # don't do ME for these kinbots but write the files
    if me:
        par2['me'] = 2

    file_name = directory + str(species.chemid) + '.json'
    with open(file_name, 'w') as outfile:
        json.dump(par2, outfile, indent=4, sort_keys=True)


if __name__ == "__main__":
    main()<|MERGE_RESOLUTION|>--- conflicted
+++ resolved
@@ -1417,20 +1417,14 @@
                         .format(chemid, par['barrierless_saddle_single_point_template']))
         shutil.copyfile('{}'.format(par['barrierless_saddle_prod_single_point_template']), '{}/{}'
                         .format(chemid, par['barrierless_saddle_prod_single_point_template']))
-<<<<<<< HEAD
     if par['queuing'] == 'fireworks':
         shutil.copyfile(par['lpad_file'], f'{chemid}/my_launchpad.yaml')
         try:
             shutil.copyfile(par['fworker_file'], f'{chemid}/my_fworker.yaml')
         except FileNotFoundError:
             pass
-
-    outfile = open('{dir}/kinbot.out'.format(dir=chemid), 'w')
-    errfile = open('{dir}/kinbot.err'.format(dir=chemid), 'w')
-=======
     outfile = open(f'{chemid}/kinbot.out', 'w')
     errfile = open(f'{chemid}/kinbot.err', 'w')
->>>>>>> 18432c92
     process = subprocess.Popen(command,
                                cwd=chemid,
                                stdout=outfile,
