"""
This is the main class to run KinBot to explore
a full PES instead of only the reactions of one well
"""

from __future__ import absolute_import
import sys
import os
import stat
import logging
import datetime
import time
import subprocess
import shutil
import json
from distutils.dir_util import copy_tree
import pkg_resources
# import matplotlib.pyplot as plt
import networkx as nx
import numpy as np
from ase.db import connect
from kinbot import constants
from kinbot import license_message
from kinbot.parameters import Parameters
from kinbot.stationary_pt import StationaryPoint
from kinbot.mess import MESS
from kinbot.uncertainty_analysis import UQ
from kinbot import sq


def main():
    try:
        input_file = sys.argv[1]
    except IndexError:
        print('To use the pes script, supply one argument being the input file!')
        sys.exit(-1)
    # TODO: write information about the arguments
    # change this to nice argument parsers with
    # dashes etc.
    no_kinbot = 0
    task = 'all'
    names = []
    if len(sys.argv) > 2:
        if sys.argv[2] == 'no-kinbot':
            no_kinbot = 1
    if len(sys.argv) > 3:
        # possible tasks are:
        # 1. all: This is the default showing all pathways
        # 2. lowestpath: show the lowest path between the species
        # corresponding to the names
        # 3. allpaths: show all paths between the species
        # corresponding to the names
        # 4. wells: show all reactions of one wells
        # corresponding to the names
        task = sys.argv[3]
        names = sys.argv[4:]

    # print the license message to the console
    print(license_message.message)

    # initialize the parameters
    par = Parameters(input_file).par

    # set up the logging environment
    logging.basicConfig(filename='pes.log', level=logging.INFO)

    logging.info(license_message.message)
    msg = 'Starting the PES search at {}'.format(datetime.datetime.now())
    logging.info(msg)

    if par['pes'] and par['specific_reaction']:
        logging.error('Specific reaction cannot be searched in PES mode.')
        return

    well0 = StationaryPoint('well0',
                            par['charge'],
                            par['mult'],
                            smiles=par['smiles'],
                            structure=par['structure'])
    well0.characterize(dimer=par['dimer'])
    write_input(input_file, well0, par['barrier_threshold'], os.getcwd())

    # add the initial well to the chemids
    with open('chemids', 'w') as f:
        f.write(str(well0.chemid) + '\n')

    # create a directory for the L3 single point calculations
    # directory has the name of the code, e.g., molpro
    try:
        os.mkdir(par['single_point_qc'])
    except OSError:
        pass

    # List of chemids to skip KinBot submissions for.
    skipChemids = par['skip_chemids']
    # maximum number of kinbot jobs that run simultaneously
    max_running = par['simultaneous_kinbot']
    # jobs that are running
    running = []
    # jobs that are finished
    finished = []
    # list of all jobs
    jobs = []
    # dict of the pid's for all jobs
    pids = {}
    a = 0
    b = 0
    c = 0
    while 1:
        j = len(jobs)
        if j != a:
            logging.info('{0} {1} {2}'.format("len(jobs): ", j, "\n"))
        if j != a:
            logging.info('{0} {1} {2}'.format("len(jobs): ", j, "\n"))
        a = j
        with open('chemids', 'r') as f:
            jobs = f.read().split('\n')
            jobs = [ji for ji in jobs if ji != '']

        if len(jobs) > j:
            logging.info('\tPicked up new jobs: ' + ' '.join(jobs[j:]))

        k = len(running)
        l = len(finished)
        if b != k:
            logging.info('{0} {1} {2}'.format("len(running): ", len(running), "\n"))
        b = k
        if c != l:
            logging.info('{0} {1} {2}'.format("len(finished): ", len(finished), "\n"))
        c = l
        if len(finished) == len(jobs):
            time.sleep(2)
            if len(finished) == len(jobs):
                break

        while (len(running) < max_running and
               len(running) + len(finished) < len(jobs)):
            # start a new job
            job = jobs[len(running) + len(finished)]
            kb = 1
            logging.info('Job: {}'.format(job))
            if 'none' in skipChemids:
                logging.info('No KinBot runs to be skipped')
            else:
                if job in skipChemids:
                    kb = 0
            logging.info('kb: {}'.format(kb))
            if kb == 1:
                pid = 0
                if not no_kinbot:
                    pid = submit_job(job, par)  # kinbot is submitted here
                else:
                    get_wells(job)
                pids[job] = pid
                t = datetime.datetime.now()
                logging.info('\tStarted job {} at {}'.format(job, t))
                running.append(job)
            elif kb == 0:
                logging.info('Skipping Kinbot for {}'.format(job))
                finished.append(job)
            else:
                logging.info('kb value not 0 or 1')

        # check if a thread is done
        for job in running:
            if not check_status(job, pids[job]):
                t = datetime.datetime.now()
                logging.info('\tFinished job {} at {}'.format(job, t))
                finished.append(job)
                if not no_kinbot:
                    # write a temporary pes file
                    # remove old xval and im_extent files
                    try:
                        os.remove('{}_xval.txt'.format(par['title']))
                    except OSError:
                        pass
                    try:
                        os.remove('{}_im_extent.txt'.format(par['title']))
                    except OSError:
                        pass
        # remove the finished threads
        for job in finished:
            if job in running:
                running.remove(job)
        if not no_kinbot:
            # write a summary of what is running and finished
            summary_lines = []
            summary_lines.append('Total\t\t{}'.format(len(jobs)))
            summary_lines.append('Running\t\t{}'.format(len(running)))
            summary_lines.append('Finished\t{}'.format(len(finished)))
            summary_lines.append('')
            summary_lines.append('Running:')
            for job in running:
                summary_lines.append('\t{}'.format(job))
            summary_lines.append('')
            summary_lines.append('Finished:')
            for job in finished:
                summary_lines.append('\t{}'.format(job))
            with open('pes_summary.txt', 'w') as f:
                f.write('\n'.join(summary_lines))
            time.sleep(1)

    # delete skipped jobs from the jobs before sending to postprocess
    for skip in skipChemids:
        try:
            jobs.pop(jobs.index(skip))
        except ValueError:
            pass

    postprocess(par, jobs, task, names)
    # make molpro inputs for all keys above
    # place submission script in the directory for offline submission
    # read in the molpro energies for the keys in the above three dicts
    # for key in newdict.keys():
    #      print(key)
    # if all energies are there
    # do something like postprocess, but with new energies
    # postprocess_L3(saddle_zpe, well_zpe, prod_zpe, saddle_energy, well_energy, prod_energy, conn)
    
<<<<<<< HEAD
    # Notify user the search done
=======
    # Notify user the search s done
>>>>>>> 8a83c821
    logging.info('PES search done!')
    print('PES search done!')


def get_wells(job):
    """
    Read the summary file and add the wells to the chemid list
    """
    try:
        summary = open(job + '/summary_' + job + '.out', 'r').readlines()
    except:
        return 0
    with open('chemids', 'r') as f:
        jobs = f.read().split('\n')
    jobs = [ji for ji in jobs if ji != '']

    new_wells = []
    for line in summary:
        if (line.startswith('SUCCESS') or line.startswith("HOMOLYTIC_SCISSION")):
            pieces = line.split()
            if line.startswith('SUCCESS'):
                prod = pieces[3:]
            elif line.startswith('HOMOLYTIC_SCISSION'):
                prod = pieces[2:]
            if (len(prod) == 1 and
                    prod[0] not in jobs and
                    prod[0] not in new_wells):
                new_wells.append(prod[0])
    if len(new_wells) > 0:
        with open('chemids', 'a') as f:
            f.write('\n'.join(new_wells) + '\n')


def postprocess(par, jobs, task, names):

    """
    postprocess a pes search
    par: parameters of the search
    jobs: all of the jobs that were run
    temp: this is a temporary output file writing
    """

    l3done = 1  # flag for L3 calculations to be complete

    # base of the energy is the first well, these are L2 energies
    base_energy = get_energy(jobs[0], jobs[0], 0, par['high_level'])
    # L3 energies
    status, base_l3energy = get_l3energy(jobs[0], par)
    if not status:
        l3done = 0
    # L2 ZPE
    base_zpe = get_zpe(jobs[0], jobs[0], 0, par['high_level'])
    # list of lists with four elements
    # 0. reactant chemid
    # 1. reaction name
    # 2. products chemid list
    # 3. reaction barrier height
    reactions = []

    # list of the parents for each calculation
    # the key is the name of the calculation
    # the value is the parent directory,
    # i.e. the well kinbot started from to find
    # this calculation
    parent = {}

    wells = []
    failedwells = []
    products = []

    # read all the jobs
    for ji in jobs:
        try:
            summary = open(ji + '/summary_' + ji + '.out', 'r').readlines()
        except:
            failedwells.append(ji)
            continue
        # read the summary file
        for line in summary:
            if line.startswith('SUCCESS'):
                pieces = line.split()
                reactant = ji
                ts = pieces[2]  # this is the long specific name of the reaction
                prod = pieces[3:]  # this is the chemid of the product
                # calculate the barrier based on the new energy base
                barrier = 0. - base_energy - base_zpe

                # overwrite energies with mp2 energy if needed
                mp2_list = ['R_Addition_MultipleBond', 'reac_birad_recombination_R',
                        'reac_r12_cycloaddition', 'reac_r14_birad_scission']
                if (any([mm in ts for mm in mp2_list]) and not par['high_level']):
                    base_energy_mp2 = get_energy(jobs[0], jobs[0], 0,
                                                 par['high_level'], mp2=1)
                    base_zpe_mp2 = get_zpe(jobs[0], jobs[0], 0,
                                           par['high_level'], mp2=1)
                    barrier = 0. - base_energy_mp2 - base_zpe_mp2

                # overwrite energies with bls energy if needed
                if 'barrierless_saddle' in ts and not par['high_level']:
                    base_energy_bls = get_energy(jobs[0], jobs[0], 0,
                                                 par['high_level'], bls=1)
                    base_zpe_bls = get_zpe(jobs[0], jobs[0], 0,
                                           par['high_level'], bls=1)
                    barrier = 0. - base_energy_bls - base_zpe_bls

                ts_energy = get_energy(reactant, ts, 1, par['high_level'])
                ts_zpe = get_zpe(reactant, ts, 1, par['high_level'])
                barrier += ts_energy + ts_zpe
                barrier *= constants.AUtoKCAL
                if reactant not in wells:
                    wells.append(reactant)
                    parent[reactant] = reactant
                if len(prod) == 1:
                    if prod[0] not in wells:
                        if prod[0] not in parent:
                            parent[prod[0]] = reactant
                        wells.append(prod[0])
                else:
                    prod_name = '_'.join(sorted(prod))
                    if prod_name not in products:
                        if prod_name not in parent:
                            parent[prod_name] = reactant
                        products.append('_'.join(sorted(prod)))
                new = 1
                temp = None

                for i, rxn in enumerate(reactions):
                    rxn_prod_name = '_'.join(sorted(rxn[2]))
                    if (reactant == rxn[0] and
                            '_'.join(sorted(prod)) == rxn_prod_name):
                        new = 0
                        temp = i
                    if reactant == ''.join(rxn[2]) and ''.join(prod) == rxn[0]:
                        new = 0
                        temp = i
                if new:
                    reactions.append([reactant, ts, prod, barrier])
                else:
                    # check if the previous reaction has a lower energy or not
                    if reactions[temp][3] > barrier:
                        reactions.pop(temp)
                        reactions.append([reactant, ts, prod, barrier])

            elif line.startswith('HOMOLYTIC_SCISSION'):
                pieces = line.split()
                reactant = ji
                energy = pieces[1]  # energy from summary
                prod = pieces[2:]   # this is the chemid of the product

                if reactant not in wells:
                    wells.append(reactant)
                    parent[reactant] = reactant

                if len(prod) == 1:
                    if prod[0] not in wells:
                        if prod[0] not in parent:
                            parent[prod[0]] = reactant
                        wells.append(prod[0])
                else:
                    prod_name = '_'.join(sorted(prod))
                    if prod_name not in products:
                        if prod_name not in parent:
                            parent[prod_name] = reactant
                        products.append('_'.join(sorted(prod)))
                new = 1
                temp = None
                for i, rxn in enumerate(reactions):
                    rxn_prod_name = '_'.join(sorted(rxn[2]))
                    if (reactant == rxn[0] and
                            '_'.join(sorted(prod)) == rxn_prod_name):
                        new = 0
                        temp = i
                    if reactant == ''.join(rxn[2]) and ''.join(prod) == rxn[0]:
                        new = 0
                        temp = i
                if new:
                    ts = 'barrierless'
                    barrier = energy
                    reactions.append([reactant, ts, prod, barrier])
        # copy the xyz files
        copy_from_kinbot(ji, 'xyz')
        # copy the L3 calculations here, whatever was in those directories, inp, out, pbs, etc.
        copy_from_kinbot(ji, par['single_point_qc'])
    # create a connectivity matrix for all wells and products
    conn, bars = get_connectivity(wells, products, reactions)
    # create a batch submission for all L3 jobs
    # TODO slurm
    if par['queuing'] == 'pbs':
        batch = 'batch_L3_pbs.sub'
        with open(batch, 'w') as f:
            for well in wells:
                f.write('qsub molpro/' + well + '.pbs' + '\n')
            for prod in products:
                for frag in prod.split('_'):
                    f.write('qsub molpro/' + frag + '.pbs' + '\n')
            for reac in reactions:
                f.write('qsub molpro/' + reac[1] + '.pbs' + '\n')
        os.chmod(batch, stat.S_IRWXU)  # read, write, execute by owner

    well_energies = {}
    well_l3energies = {}
    for well in wells:
        energy = get_energy(parent[well], well, 0, par['high_level'])  # from the db
        zpe = get_zpe(parent[well], well, 0, par['high_level'])
        well_energies[well] = ((energy + zpe) - (base_energy + base_zpe)) * constants.AUtoKCAL
        status, l3energy = get_l3energy(well, par)
        if not status:
            l3done = 0  # not all L3 calculations are done
        else:
            well_l3energies[well] = ((l3energy + zpe) - (base_l3energy + base_zpe)) * constants.AUtoKCAL
    prod_energies = {}
    prod_l3energies = {}
    for prods in products:
        energy = 0. - (base_energy + base_zpe)
        l3energy = 0. - (base_l3energy + base_zpe)
        for pr in prods.split('_'):
            energy += get_energy(parent[prods], pr, 0, par['high_level'])
            zpe = get_zpe(parent[prods], pr, 0, par['high_level'])
            energy += zpe
            status, l3e = get_l3energy(pr, par)
            if not status:
                l3done = 0  # not all L3 calculations are done
            else:
                l3energy += l3e + zpe
        prod_energies[prods] = energy * constants.AUtoKCAL
        prod_l3energies[prods] = l3energy * constants.AUtoKCAL

    ts_l3energies = {}
    for reac in reactions:
        if reac[1] != 'barrierless':  # meaning homolytic scission
            if 'barrierless_saddle' in reac[1]:
                zpe = get_zpe(reac[0], reac[1], 1, par['high_level'])
                status, l3energy = get_l3energy(reac[1], par, bls=1)

                status_prod1, l3energy_prod1 = get_l3energy(reac[2][0], par)
                status_prod2, l3energy_prod2 = get_l3energy(reac[2][1], par)

                status_prod, l3energy_prod = get_l3energy(reac[1] + '_prod', par, bls=1)

                if not status * status_prod:
                    l3done = 0
                else:
                    delta1 = l3energy_prod - (l3energy + zpe)  # ZPEs cancel out for fragments
                    delta2 = l3energy_prod1 + l3energy_prod2 - (base_l3energy + base_zpe)
                    ts_l3energies[reac[1]] = (delta2 - delta1) * constants.AUtoKCAL
            else:
                zpe = get_zpe(reac[0], reac[1], 1, par['high_level'])
                status, l3energy = get_l3energy(reac[1], par)
                if not status:
                    l3done = 0
                else:
                    ts_l3energies[reac[1]] = ((l3energy + zpe) - (base_l3energy + base_zpe)) * constants.AUtoKCAL

    logging.info('l3done status {}'.format(l3done))

    if l3done == 1:
        logging.info('Energies are updated to L3 in ME and PESViewer.')
        well_energies = well_l3energies
        prod_energies = prod_l3energies
        for reac in reactions:  # swap out the barrier
            if 'barrierless' not in reac[1]:
                reac[3] = ts_l3energies[reac[1]]
            if 'barrierless_saddle' in reac[1]:
                reac[3] = ts_l3energies[reac[1]]

        logging.info('L3 energies in kcal/mol, incl. ZPE')
        for well in wells:
            logging.info('{}   {:.2f}'.format(well, well_l3energies[well]))
        for prod in products:
            logging.info('{}   {:.2f}'.format(prod, prod_l3energies[prod]))
        for ts in ts_l3energies:
            logging.info('{}   {:.2f}'.format(ts, ts_l3energies[ts]))

    # if L3 was done, everything below is done with that
    # filter according to tasks
    wells, products, reactions, highlight = filter(par,
                                                   wells,
                                                   products,
                                                   reactions,
                                                   conn,
                                                   bars,
                                                   well_energies,
                                                   task,
                                                   names)

    # draw a graph of the network
    # create_graph(wells,
    #              products,
    #              reactions,
    #              well_energies,
    #              prod_energies,
    #              highlight)
    # write_mess

    barrierless = []
    rxns = []
<<<<<<< HEAD
    # rxn = [react, ts, prod(s), barrier]
=======
    # rxn array format = [react, ts, prod(s), barrier]
>>>>>>> 8a83c821
    for rxn in reactions:
        if rxn[1] == 'barrierless':
            barrierless.append([rxn[0], rxn[1], rxn[2], rxn[3]])
        else:
            rxns.append([rxn[0], rxn[1], rxn[2], rxn[3]])
    # write full pesviewer input
    create_pesviewer_input(par,
                           wells,
                           products,
                           rxns,
                           barrierless,
                           well_energies,
                           prod_energies,
                           highlight)
    if par['me'] == 1:
        if len(reactions) > 0:
<<<<<<< HEAD
            print("CREATE MESS")
=======
>>>>>>> 8a83c821
            create_mess_input(par,
                              wells,
                              products,
                              rxns,
                              barrierless,
                              well_energies,
                              prod_energies,
                              parent)
        else:
            print("NO REACTIONS GENERATED FOR {}".format(parent))
            logging.error("NO REACTIONS GENERATED FOR {}".format(parent))


def filter(par, wells, products, reactions, conn, bars, well_energies, task, names):
    """
    Filter the wells, products and reactions according to the task
    and the names
    """
    # list of reactions to highlight
    highlight = []
    # 1. all: This is the default showing all pathways
    # 2. lowestpath: show the lowest path between the species
    # corresponding to the names
    # 3. allpaths: show all paths between the species
    # corresponding to the names
    # 4. wells: show all reactions of one wells
    # corresponding to the names
    # 5. temperature
    # 6. threshold_reapply: apply the barrier threshold
    # cutoff at the highest level that was done

    # filter the reactions according to the task
    if task == 'all':
        filtered_reactions = reactions
        pass
    elif task == 'lowestpath':
        all_rxns = get_all_pathways(wells, products, reactions, names, conn)
        # this is the maximum energy along the minimun energy pathway
        min_energy = None
        min_rxn = None
        for rxn_list in all_rxns:
            barriers = [ri[3] for ri in rxn_list]
            if min_energy is None:
                min_energy = max(barriers)
                min_rxn = rxn_list
            else:
                if max(barriers) < min_energy:
                    min_energy = max(barriers)
                    min_rxn = rxn_list
        filtered_reactions = min_rxn
    elif task == 'allpaths':
        all_rxns = get_all_pathways(wells, products, reactions, names, conn)
        filtered_reactions = []
        for list in all_rxns:
            for rxn in list:
                new = 1
                for r in filtered_reactions:
                    if r[1] == rxn[1]:
                        new = 0
                if new:
                    filtered_reactions.append(rxn)
        # this is the maximum energy along the minimun energy pathway
        min_energy = None
        min_rxn = None
        for rxn_list in all_rxns:
            barriers = [ri[3] for ri in rxn_list]
            if min_energy is None:
                min_energy = max(barriers)
                min_rxn = rxn_list
            else:
                if max(barriers) < min_energy:
                    min_energy = max(barriers)
                    min_rxn = rxn_list
        for rxn in min_rxn:
            highlight.append(rxn[1])
    elif task == 'well':
        if len(names) == 1:
            filtered_reactions = []
            for rxn in reactions:
                prod_name = '_'.join(sorted(rxn[2]))
                if names[0] == rxn[0] or names[0] == prod_name:
                    filtered_reactions.append(rxn)
        else:
            logging.error('Only one name should be given for a well filter')
            logging.error('Received: ' + ' '.join(names))
            sys.exit(-1)
    elif task == 'temperature':
        if len(names) == 1:
            try:
                # read the temperature
                temperature = float(names[0])
            except ValueError:
                logging.error('A float is needed for a temperature filter')
                logging.error('Received: ' + ' '.join(names))
                sys.exit(-1)
            filtered_reactions = []
            # iterate the wells
            wells, filtered_reactions = filter_boltzmann(wells[0],
                                                         [wells[0]],
                                                         reactions,
                                                         filtered_reactions,
                                                         well_energies,
                                                         temperature)
        else:
            logging.error('Only one argument should be given for a temperature filter')
            logging.error('Received: ' + ' '.join(names))
            sys.exit(-1)
    elif task == 'l2threshold':
        filtered_reactions = []
        for rxn in reactions:
            if rxn[3] < par['barrier_threshold']:
                filtered_reactions.append(rxn)
    else:
        logging.error('Could not recognize task ' + task)
        sys.exit(-1)

    # filter the wells
    filtered_wells = []
    for well in wells:
        for rxn in filtered_reactions:
            prod_name = '_'.join(sorted(rxn[2]))
            if well == rxn[0] or well == prod_name:
                if well not in filtered_wells:
                    filtered_wells.append(well)

    # filter the products
    filtered_products = []
    for prod in products:
        for rxn in filtered_reactions:
            prod_name = '_'.join(sorted(rxn[2]))
            if prod == prod_name:
                if prod not in filtered_products:
                    filtered_products.append(prod)

    return filtered_wells, filtered_products, filtered_reactions, highlight


def filter_boltzmann(well, wells, reactions, filtered_reactions,
                     well_energies, temperature):
    """
    Filter the reactions based on branching fractions at a given temperature
    """
    well_energy = well_energies[well]
    # all the reactions that include this well
    one_well_rxns = []
    # iterate all reactions
    for rxn in reactions:
        # check if this reactions belongs to the current well
        if rxn[0] == well or rxn[2][0] == well:
            one_well_rxns.append(rxn)
    # list containing the branching fractions for this well
    branching = []
    for rxn in one_well_rxns:
        # calculate the boltzmann factor
        value = np.exp(-(rxn[3] - well_energy) * 1000 / 1.9872036 / temperature)
        branching.append(value)
    # calculate the actual branching fractions
    br_sum = sum(branching)
    branching = np.array(branching) / br_sum
    for i, rxn in enumerate(one_well_rxns):
        # only add a reaction if the branching fraction is below 1%
        if branching[i] > 0.01:
            new = 1
            for r in filtered_reactions:
                if r[1] == rxn[1]:
                    new = 0
            if new:
                filtered_reactions.append(rxn)
                if not rxn[0] in wells:
                    wells.append(rxn[0])
                    wells, filtered_reactions = filter_boltzmann(rxn[0],
                                                                 wells,
                                                                 reactions,
                                                                 filtered_reactions,
                                                                 well_energies,
                                                                 temperature)
                if len(rxn[2]) == 1:
                    if not rxn[2][0] in wells:
                        wells.append(rxn[2][0])
                        wells, filtered_reactions = filter_boltzmann(rxn[2][0],
                                                                     wells,
                                                                     reactions,
                                                                     filtered_reactions,
                                                                     well_energies,
                                                                     temperature)
    return wells, filtered_reactions


def get_connectivity(wells, products, reactions):
    """
    Create two matrices:
    conn: connectivity (1 or 0) between each pair of stationary points
    bars: barrier height between each pair of stationary points
          0 if not connected
    """
    conn = np.zeros((len(wells) + len(products), len(wells) + len(products)), dtype=int)
    bars = np.zeros((len(wells) + len(products), len(wells) + len(products)))
    for rxn in reactions:
        reac_name = rxn[0]
        prod_name = '_'.join(sorted(rxn[2]))
        i = get_index(wells, products, reac_name)
        j = get_index(wells, products, prod_name)
        conn[i][j] = 1
        conn[j][i] = 1
        barrier = rxn[3]
        bars[i][j] = barrier
        bars[j][i] = barrier
    return conn, bars


def get_all_pathways(wells, products, reactions, names, conn):
    """
    Get all the pathways in which all intermediate species
    are wells and not bimolecular products
    """
    if len(names) == 2:
        # the maximum length between two stationary points
        # is the number of wells+2
        max_length = 5
        n_mol = len(wells) + len(products)
        start = get_index(wells, products, names[0])
        end = get_index(wells, products, names[1])
        # make a graph out of the connectivity
        # nodes of the graph
        nodes = [i for i in range(n_mol)]
        G = nx.Graph()
        G.add_nodes_from(nodes)
        # add the edges of the graph
        for i, ci in enumerate(conn):
            for j, cij in enumerate(ci):
                if cij > 0:
                    G.add_edge(i, j)
        # list of reaction lists for each pathway
        paths = nx.all_simple_paths(G, start, end, cutoff=max_length)
        rxns = []
        for path in paths:
            if is_pathway(wells, products, path, names):
                rxns.append(get_pathway(wells, products, reactions, path, names))
        return rxns
    else:
        logging.error('Cannot find a lowest path if the number of species is not 2')
        logging.error('Found species: ' + ' '.join(names))


def get_index(wells, products, name):
    try:
        i = wells.index(name)
    except ValueError:
        try:
            i = products.index(name) + len(wells)
        except ValueError:
            logging.error('Could not find reactant ' + name)
            sys.exit(-1)
    return i


def get_name(wells, products, i):
    if i < len(wells):
        name = wells[i]
    else:
        name = products[i - len(wells)]
    return name


def get_pathway(wells, products, reactions, ins, names):
    """
    Return the list of reactions between the species in
    the names, according to the instance ins
    """
    # list of reactions
    rxns = []
    for index, i in enumerate(ins[:-1]):
        j = ins[index + 1]
        rxns.append(get_reaction(wells, products, reactions, i, j))
    return rxns


def get_reaction(wells, products, reactions, i, j):
    """
    method to get a reaction in the reactions list
    according to the indices i and j which correspond
    to the index in wells or products
    """
    name_1 = get_name(wells, products, i)
    name_2 = get_name(wells, products, j)
    for rxn in reactions:
        reac_name = rxn[0]
        prod_name = '_'.join(sorted(rxn[2]))
        if ((name_1 == reac_name and name_2 == prod_name) or
                (name_2 == reac_name and name_1 == prod_name)):
            return rxn
    return None


def is_pathway(wells, products, ins, names):
    """
    Method to check if the instance ins
    corresponds to a pathway between the species
    in the names list
    """
    # check of all intermediate species are wells
    if all([insi < len(wells) for insi in ins[1:-1]]):
        name_1 = get_name(wells, products, ins[0])
        name_2 = get_name(wells, products, ins[-1])
        # check if the names correspond
        if ((name_1 == names[0] and name_2 == names[1]) or
                (name_2 == names[0] and name_1 == names[1])):
            return 1
    return 0


def copy_from_kinbot(well, dirname):
    dirname = dirname + '/'
    if not os.path.exists(dirname):
        os.mkdir(dirname)
    copy_tree(well + '/' + dirname, dirname)


def get_rxn(prods, rxns):
    for rxn in rxns:
        if prods == '_'.join(sorted(rxn[2])):
            return rxn


def create_short_names(wells, products, reactions, barrierless):
    """
    Create a short name for all the wells, all the
    bimolecular products and all the transition states
    """
    # short names of the wells
    # key: chemid
    # value: short name
    well_short = {}
    # short names of the products
    # key: sorted chemids with underscore
    # value: short name
    pr_short = {}
    # short names of the fragments
    # key: chemid
    # value: short name
    fr_short = {}
    # short name of the ts's
    # key: reaction name (chemid, type and instance)
    # value: short name
    ts_short = {}
    # short name of the barrierless reactions
    # key: reaction number
    # value: reaction number
    nobar_short = {}
    for well in wells:
        if well not in well_short:
            short_name = 'w_' + str(len(well_short) + 1)
            well_short[well] = short_name

    for prod in products:
        if prod not in pr_short:
            short_name = 'pr_' + str(len(pr_short) + 1)
            pr_short[prod] = short_name
        for frag in prod.split('_'):
            if frag not in fr_short:
                short_name = 'fr_' + str(len(fr_short) + 1)
                fr_short[frag] = short_name

    for rxn in reactions:
        if rxn[1] not in ts_short:
            short_name = 'rxn_' + str(len(ts_short) + 1)
            ts_short[rxn[1]] = short_name

    n = 1
    for rxn in barrierless:
        nobar_name = 'nobar_' + str(n)
        nobar_short[nobar_name] = nobar_name
        n = n + 1

    return well_short, pr_short, fr_short, ts_short, nobar_short


def create_mess_input(par, wells, products, reactions, barrierless,
                      well_energies, prod_energies, parent):
    """
    When calculating a full pes, the files from the separate wells
    are read and concatenated into one file
    Two things per file need to be updated
    1. the names of all the wells, bimolecular products and ts's
    2. all the zpe corrected energies
    """
    uq_obj = UQ(par)

    # testing
    all_structures = {}
    for rxn in reactions:
        print("ALL REACTIONS MESS")
        pathway = []
        pathway.append(rxn[0])
        for prod in rxn[2]:
            pathway.append(prod)
        pathway.append(rxn[3])

    for b in barrierless:
        pathway.append(b[0])
        for prod in b[2]:
            pathway.append(prod)
        pathway.append(rxn[2])
    try:
        all_structures[rxn[1]] = pathway
    except:
        pass
    logging.info('{0} {1} {2}'.format("uq value: ", par['uq'], "\n"))
    well_short, pr_short, fr_short, ts_short, nobar_short = create_short_names(wells,
                                                                               products,
                                                                               reactions,
                                                                               barrierless)

    # create mess0 label for mess header
    well0 = StationaryPoint('well0',
                            par['charge'],
                            par['mult'],
                            smiles=par['smiles'],
                            structure=par['structure'])
    well0.characterize(dimer=par['dimer'])

    """
    Create the header block for MESS
    """
    uq_iter = 0
    while(uq_iter < par['uq_n']):
        # UQ for energy relaxation parameters and sigma/epsilon parameters for wells
        e_well = par['epsilon']
        e_well_factor, e_well_normfactor = uq_obj.calc_factor('e_well', 'none', uq_iter, 1)
        e_well = e_well * e_well_factor
        uq_obj.write_uqtk_data("e_well", e_well_normfactor, 'none', uq_iter)

        s_well = par['sigma']
        s_well_factor, s_well_normfactor = uq_obj.calc_factor('s_well', 'none', uq_iter, 1)
        s_well = s_well * s_well_factor
        uq_obj.write_uqtk_data("s_well", s_well_normfactor, 'none', uq_iter)

<<<<<<< HEAD
        EnergyRelaxationFactor = par['EnergyRelaxationFactor']
        EnergyRelaxationFactor_factor, relax_factor_normfactor = uq_obj.calc_factor('relax_factor', 'none', uq_iter, 1)
        EnergyRelaxationFactor = EnergyRelaxationFactor * EnergyRelaxationFactor_factor
        uq_obj.write_uqtk_data("relax_factor", relax_factor_normfactor, 'none', uq_iter)

        EnergyRelaxationPower = par['EnergyRelaxationPower']
        EnergyRelaxationPower_factor, relax_power_normfactor = uq_obj.calc_factor('relax_power', 'none', uq_iter, 1)
        EnergyRelaxationPower = EnergyRelaxationPower + EnergyRelaxationPower_factor
=======
        energy_relaxation_factor = par['EnergyRelaxationFactor']
        energy_relaxation_factor_factor, relax_factor_normfactor = uq_obj.calc_factor('relax_factor', 'none', uq_iter, 1)
        energy_relaxation_factor = energy_relaxation_factor * energy_relaxation_factor_factor
        uq_obj.write_uqtk_data("relax_factor", relax_factor_normfactor, 'none', uq_iter)

        energy_relaxation_power = par['EnergyRelaxationPower']
        energy_relaxation_power_factor, relax_power_normfactor = uq_obj.calc_factor('relax_power', 'none', uq_iter, 1)
        energy_relaxation_power = energy_relaxation_power + energy_relaxation_power_factor
>>>>>>> 8a83c821
        uq_obj.write_uqtk_data("relax_power", relax_power_normfactor, 'none', uq_iter)

        # Read the header template
        header_file = pkg_resources.resource_filename('tpl', 'mess_header.tpl')
        with open(header_file) as f:
            tpl = f.read()
        header = tpl.format(TemperatureList=' '.join([str(ti) for ti in par['TemperatureList']]),
                            PressureList=' '.join([str(pi) for pi in par['PressureList']]),
                            EnergyStepOverTemperature=par['EnergyStepOverTemperature'],
                            ExcessEnergyOverTemperature=par['ExcessEnergyOverTemperature'],
                            ModelEnergyLimit=par['ModelEnergyLimit'],
                            CalculationMethod=par['CalculationMethod'],
                            ChemicalEigenvalueMax=par['ChemicalEigenvalueMax'],
                            Reactant=well_short[wells[0]],
<<<<<<< HEAD
                            EnergyRelaxationFactor=EnergyRelaxationFactor,
                            EnergyRelaxationPower=EnergyRelaxationPower,
=======
                            EnergyRelaxationFactor=energy_relaxation_factor,
                            EnergyRelaxationPower=energy_relaxation_power,
>>>>>>> 8a83c821
                            EnergyRelaxationExponentCutoff=par['EnergyRelaxationExponentCutoff'],
                            e_coll=constants.epsilon[par['collider']],
                            s_coll=constants.sigma[par['collider']],
                            m_coll=constants.mass[par['collider']],
                            e_well=e_well,
                            s_well=s_well,
                            m_well=well0.mass,
                           )

        divider = '!****************************************\n'

        all_energies = {}
        # list of the strings to write to mess input file
        messStrings = []
        # create dummy for mess object
        dummy = StationaryPoint('dummy',
                                par['charge'],
                                par['mult'],
                                smiles=par['smiles'],
                                structure=par['structure'])

        mess = MESS(par, dummy)
        reaction_items = []  # well, ts, prod pushed to final pes
        # write the wells
        if par['high_level'] == 0:
            level = ''
        elif par['high_level'] == 1:
            level = '_high'
<<<<<<< HEAD

=======
        """
>>>>>>> 8a83c821
        # TEST SQL DB
        all_data = []
        for rxn in reactions:
            for i, item in enumerate(rxn):
                initial = rxn[0]
                if i == 0:
                    list_data, species, energy, zpe, geom, hess, freq, red_freq, hir, atoms = sq.get_sql_data(initial, item, 1)
                    all_data.append(list_data)
                if i == 1:
                    list_data, species, energy, zpe, geom, hess, freq, red_freq, hir, atoms = sq.get_sql_data(initial, item, 1)
                    all_data.append(list_data)
                if i == 2:
                    for pr in item:
                        list_data, species, energy, zpe, geom, hess, freq, red_freq, hir, atoms = sq.get_sql_data(initial, pr, 1)
                        all_data.append(list_data)
                if i == 3:
                    pass
<<<<<<< HEAD

=======
        """
>>>>>>> 8a83c821
        if par['high_level'] == 0:
            level = 'L1'
        elif par['high_level'] == 1:
            level = 'L2'

        messStrings.append('######################')
        messStrings.append('# WELLS')
        messStrings.append('######################')
        for well in wells:
            job = well
            name = well_short[well] + ' ! ' + well
            frequencies = sq.get_sql_mess_data(all_data, well, level, 'red_freq')
            energy = well_energies[well]
            uq_energyAdd, energy_normfactor = uq_obj.calc_factor('energy', well_short[well], uq_iter, 1)
            uq_obj.write_uqtk_data("energy", energy_normfactor, well, uq_iter)
            energy = energy + uq_energyAdd
            all_energies[well] = energy

            freq_factor, freq_normfactor = uq_obj.calc_factor('freq', well_short[well], uq_iter, 1)
            uq_obj.write_uqtk_data("freq", freq_normfactor, well, uq_iter)
            freq = make_freq(well, frequencies, freq_factor, parent[well], 0, par['high_level'])

            mess_iter = "{0:04d}".format(uq_iter)
            reaction_items.append(well)

            with open(parent[well] + '/' + well + '_' + str(mess_iter) + '.mess') as f:
                messStrings.append(f.read().format(name=name, zeroenergy=energy, freq=freq))
                messStrings.append('!****************************************')

            # check for rotor uq file
            name = os.getcwd() + '/' + parent[well] + '/uq_' + well + "_rotor.txt"
            dest = os.getcwd() + '/uq_' + well + "_rotor.txt"
            try:
                shutil.copyfile(name, dest)
            except IOError:
                pass

        # write the products
        # TO DO - INCLUDE BLESS REACTIONS !!!
        # TO DO - INCLUDE BARRIERLESS REACTIONS !!!

        messStrings.append('######################')
        messStrings.append('# BIMOLECULAR PRODUCTS')
        messStrings.append('######################')
        for prod in products:
            print("MESS PRODUCTS")
            prods = prod.split('_')
            for i, p in enumerate(prods):
                frequencies = sq.get_sql_mess_data(all_data, p, level, 'red_freq')
                freq_factor, freq_normfactor = uq_obj.calc_factor('freq', pr_short[prod], uq_iter, 1)
                uq_obj.write_uqtk_data("freq", freq_normfactor, p, uq_iter)
                if i == 0:
                    freq_0 = make_freq(prod, frequencies, freq_factor, parent[prod], 0, par['high_level'])
                    nfreq_0 = len(frequencies)
                elif i == 1:
                    freq_1 = make_freq(prod, frequencies, freq_factor, parent[prod], 0, par['high_level'])
                    nfreq_1 = len(frequencies)

                # check for rotor uq file
                name = os.getcwd() + '/' + parent[prod] + '/uq_' + p + "_rotor.txt"
                dest = os.getcwd() + '/uq_' + p + "_rotor.txt"
                try:
                    shutil.copyfile(name, dest)
                except IOError:
                    pass

            name = pr_short[prod] + ' ! ' + prod
            energy = prod_energies[prod]
            uq_energyAdd, energy_nromfactor = uq_obj.calc_factor('energy', pr_short[prod], uq_iter, 1)
            uq_obj.write_uqtk_data("energy", energy_normfactor, prod, uq_iter)
            energy = energy + uq_energyAdd
            all_energies[prod] = energy

            fr_names = {}
            for fr in prod.split('_'):
                key = 'fr_name_{}'.format(fr)
                value = fr_short[fr] + ' ! ' + fr
                fr_names[key] = value
            reaction_items.append(prod)
            mess_iter = "{0:04d}".format(uq_iter)
            # check to make sure values match
            for i, p in enumerate(prods):
                atoms = sq.get_sql_mess_data(all_data, p, level, 'atoms')
                natoms = len(atoms)
                frequencies = sq.get_sql_mess_data(all_data, p, level, 'red_freq')
                nfreq = len(frequencies)
                # DEBUGGING
                n = p + "_values.txt"
                f = open(n, 'w')
                f.write("p: {}\nfreqs: {}\nnfreq: {}".format(p, frequencies, nfreq))
                f.write("i: {}\nfreq0: {}\nnfreq0: {}\nfreq1: {}\nnfreq1: {}".format(i, freq_0, nfreq_0, freq_1, nfreq_1))
                if i == 0:
                    if natoms == 1:
                        nfreq_tmp = nfreq_0
                        nfreq_0 = nfreq_1
                        nfreq_1 = nfreq_tmp
                        freq_tmp = freq_0
                        freq_0 = freq_1
                        freq_1 = freq_tmp
                elif i == 1:
                    if natoms == 1: 
                        nfreq_tmp = nfreq_1
                        nfreq_1 = nfreq_0
                        nfreq_0 = nfreq_tmp
                        freq_tmp = freq_1
                        freq_1 = freq_0
                        freq_0 = freq_tmp
                f.close() 
            with open(parent[prod] + '/' + prod + '_' + str(mess_iter) + '.mess') as f:
                messStrings.append(f.read().format(name=name,
                                         ground_energy=energy,
                                         nfreq_0=nfreq_0,
                                         nfreq_1=nfreq_1,
                                         freq_0=freq_0,
                                         freq_1=freq_1,
                                         **fr_names))
                messStrings.append('!****************************************')

        # write the barrier
        messStrings.append('######################')
        messStrings.append('# BARRIERS')
        messStrings.append('######################')
        # rxn = well, ts, prod, energy
        for rxn in reactions:
            # check for rotor uq file
            name = os.getcwd() + '/' + rxn[0] + '/uq_' + rxn[1] + "_rotor.txt"
            dest = os.getcwd() + '/uq_' + rxn[1] + "_rotor.txt"
            try:
                shutil.copyfile(name, dest)
            except IOError:
                pass

            with open("reactionList.log", 'a') as rxFi:
                rxFi.write('{0} {1}'.format(rxn, "\n"))

            name = [ts_short[rxn[1]]]
            name.append(well_short[rxn[0]])
            if len(rxn[2]) == 1:
                name.append(well_short[rxn[2][0]])
            else:
                name.append(pr_short['_'.join(sorted(rxn[2]))])
            name.append('!')
            name.append(rxn[1])
            well_name = "".join(str(name) for name in rxn[0])
            well_energy = all_energies.get(well_name)
            prod_name = "_".join(str(name) for name in rxn[2])
            prod_energy = all_energies.get(prod_name)
            job = rxn[1]
            frequencies = sq.get_sql_mess_data(all_data, job, level, 'red_freq')
            freq_factor, freq_normfactor = uq_obj.calc_factor('freq', rxn[1], uq_iter, 1)
            uq_obj.write_uqtk_data("freq", freq_normfactor, rxn[1], uq_iter)
            freq = make_freq(rxn[1], frequencies, freq_factor, rxn[0], 1, par['high_level'])
            imfreq = frequencies[0] * freq_factor * -1
            barrier = rxn[3]
            uq_energyAdd, energy_normfactor = uq_obj.calc_factor('energy', name, uq_iter, 1)
            uq_obj.write_uqtk_data("energy", energy_normfactor, rxn[1], uq_iter)
            forward_barrier = barrier + uq_energyAdd - well_energy
            backward_barrier = barrier + uq_energyAdd - prod_energy
            cutoff = min(forward_barrier, backward_barrier)
            try:
                mess_iter = "{0:04d}".format(uq_iter)
                with open(rxn[0] + "/" + rxn[1] + "_" + mess_iter + ".mess") as f:
                    if 'barrierless_saddle' in rxn[1]:
                        prodzeroenergy = prod_energies['_'.join(rxn[2])]
                        messStrings.append(f.read().format(name=' '.join(name), zeroenergy=energy, prodzeroenergy=prodzeroenergy))
                    else:
                        print("{}\n{} | {}\n{}\n{}".format(rxn[1], len(frequencies), len(freq), frequencies, freq))
                        messStrings.append(f.read().format(name=' '.join(name),
                                                           freq=freq,
                                                           nfreq=len(frequencies)-1,
                                                           cutoff=cutoff,
                                                           imfreq=imfreq,
                                                           left_zero=forward_barrier,
                                                           right_zero=backward_barrier,
                                                           zeroenergy=forward_barrier))
                messStrings.append(divider)
            except:
                logging.warning('File {}/{}.mess not found.\n'.format(rxn[0], rxn[1]))

        # add last end statement
        messStrings.append('!****************************************')
        messStrings.append('End ! end kinetics\n')

        if not os.path.exists('me'):
            os.mkdir('me')
        # write everything to a file
        mess_iter = "{0:04d}".format(uq_iter)
        with open('me/' + 'mess_' + str(mess_iter) + '.inp', 'a') as f:
            f.write(header)
            f.write('\n'.join(messStrings))
        uq_iter = uq_iter + 1

        if par['me'] == 1:
            mess.run()
<<<<<<< HEAD
    uq_obj.format_uqtk_data()
=======
    #uq_obj.format_uqtk_data()
>>>>>>> 8a83c821

    return 0


def create_pesviewer_input(par, wells, products, reactions, barrierless,
                           well_energies, prod_energies, highlight):
    """
    highlight: list of reaction names that need a red highlight
    """
    # delete the im_extent and xval files
    try:
        os.remove('{}_xval.txt'.format(par['title']))
    except OSError:
        pass
    except OSError:
        pass

    if highlight is None:
        highlight = []

    well_lines = []
    for well in wells:
        energy = well_energies[well]
        well_lines.append('{} {:.2f}'.format(well, energy))

    bimol_lines = []
    for prods in products:
        energy = prod_energies[prods]
        bimol_lines.append('{} {:.2f}'.format(prods, energy))

    ts_lines = []
    for rxn in reactions:
        high = ''
        if rxn[1] in highlight:
            high = 'red'
        prod_name = '_'.join(sorted(rxn[2]))
        ts_lines.append('{} {:.2f} {} {} {}'.format(rxn[1],
                                                    rxn[3],
                                                    rxn[0],
                                                    prod_name,
                                                    high))
    barrierless_lines = []
    index = 0
    new = 1
    prev_prod = []
    for rxn in barrierless:
        prod_name = '_'.join(sorted(rxn[2]))
        for item in prev_prod:
            if prod_name == item:
                new = 0
                break
        if new:
            barrierless_lines.append('{name} {react} {prod}'.format(name='nobar_' + str(index),
                                                                    react=rxn[0],
                                                                    prod=prod_name))
            prev_prod.append(prod_name)
            index = index + 1

    well_lines = '\n'.join(well_lines)
    bimol_lines = '\n'.join(bimol_lines)
    ts_lines = '\n'.join(ts_lines)
    barrierless_lines = '\n'.join(barrierless_lines)

    # write everything to a file
    fname = 'pesviewer.inp'
    template_file_path = pkg_resources.resource_filename('tpl', fname + '.tpl')
    with open(template_file_path) as template_file:
        template = template_file.read()
    template = template.format(id=par['title'],
                               wells=well_lines,
                               bimolecs=bimol_lines,
                               ts=ts_lines,
                               barrierless=barrierless_lines)
    with open(fname, 'w') as f:
        f.write(template)


# create_graph does not work without matplotlib, which causes errors upon import.
def create_graph(wells, products, reactions,
                 well_energies, prod_energies, highlight):
    """
    highlight: list of reaction names that need a red highlight
    """
    if highlight is None:
        highlight = []
    # update the connectivity with the filtered wells, products and reactions
    conn, bars = get_connectivity(wells, products, reactions)

    # get the minimum and maximum well and product energy
    try:
        minimum = min(min(well_energies.values()),
                      min(prod_energies.values()))
        maximum = max(max(well_energies.values()),
                      max(prod_energies.values()))
    except ValueError:
        # list of products can be empty, but list of wells not
        minimum = min(well_energies.values())
        maximum = max(well_energies.values())
    # define the inveresly proportial weights function
    max_size = 400
    min_size = 100
    slope = (min_size - max_size) / (maximum - minimum)
    offset = max_size - minimum * slope
    # define the graph nodes
    nodes = [i for i, wi in enumerate(wells)]
    nodes += [len(wells) + i for i, pi in enumerate(products)]
    # size of the nodes from the weights
    node_size = [slope * well_energies[wi] + offset for wi in wells]
    node_size += [slope * prod_energies[pi] + offset for pi in products]
    # color nodes and wells differently
    node_color = ['lightskyblue' for wi in wells]
    node_color += ['lightcoral' for pi in products]
    # labels of the wells and products
    labels = {}
    name_dict = {}
    for i, wi in enumerate(wells):
        labels[i] = 'w{}'.format(i + 1)
        name_dict[labels[i]] = wi
    for i, pi in enumerate(products):
        labels[i + len(wells)] = 'b{}'.format(i + 1)
        name_dict[labels[i + len(wells)]] = pi
    # write the labels to a file
    with open('species_dict.txt', 'w') as f:
        lines = []
        for name in sorted(name_dict.keys()):
            lines.append('{}  {}'.format(name, name_dict[name]))
        f.write('\n'.join(lines))
    # make a graph object
    G = nx.Graph()
    # add the nodes
    for i, node in enumerate(nodes):
        G.add_node(node, weight=node_size[i])

    # define the inversely proportional weights for the lines
    minimum = min(rxn[3] for rxn in reactions)
    maximum = max(rxn[3] for rxn in reactions)
    max_size = 5
    min_size = 0.5
    try:
        slope = (min_size - max_size) / (maximum - minimum)
    except:
        slope = 1.
    offset = max_size - minimum * slope

    # add the edges
    for i, ci in enumerate(conn):
        for j, cij in enumerate(ci):
            if cij > 0:
                weight = slope * bars[i][j] + offset
                G.add_edge(i, j, weight=weight)
    edges = G.edges()
    weights = [G[u][v]['weight'] for u, v in edges]

    # position the nodes
    pos = nx.spring_layout(G, scale=1)

    # make the matplotlib figure
    plt.figure(figsize=(8, 8))
    nx.draw_networkx_edges(G, pos, edgelist=edges, width=weights)
    nx.draw_networkx_nodes(G,
                           pos,
                           nodelist=G.nodes(),
                           node_size=node_size,
                           node_color=node_color)
    nx.draw_networkx_labels(G, pos, labels, font_size=8)
    plt.axis('off')
    plt.savefig('graph.png')


def get_energy(dir, job, ts, high_level, mp2=0, bls=0):
    db = connect(dir + '/kinbot.db')
    if ts:
        j = job
    else:
        j = job + '_well'
    if mp2:
        j += '_mp2'
    if bls:
        j += '_bls'
    if high_level:
        j += '_high'
    rows = db.select(name=j)
    for row in rows:
        if hasattr(row, 'data'):
            energy = row.data.get('energy')
    try:
        # ase energies are always in ev, convert to hartree
        energy *= constants.EVtoHARTREE
    except UnboundLocalError:
        # this happens when the job is not found in the database
        logging.error('Could not find {} in directory {}'.format(job, dir))
        logging.error('Exiting...')
        sys.exit(-1)
    return energy


def get_l3energy(job, par, bls=0):
    """
    Get the L3, single-point energies.
    This is not object oriented.
    """

    if bls:
        key = par['barrierless_saddle_single_point_key']
    else:
        key = par['single_point_key']

    if par['single_point_qc'] == 'molpro':
        if os.path.exists('molpro/' + job + '.out'):
            with open('molpro/' + job + '.out', 'r') as f:
                lines = f.readlines()
                for index, line in enumerate(reversed(lines)):
                    if ('SETTING ' + key) in line:
                        e = float(line.split()[3])
                        logging.info('L3 electronic energy for {} is {} Hartree.'.format(job, e))
                        return 1, e  # energy was found
    if par['single_point_qc'] == 'gaussian':
        if os.path.exists('gaussian/' + job + '.log'):
            gaussname = 'gaussian/' + job + '.log'
        elif os.path.exists('gaussian/' + job + '_high.log'):
            gaussname = 'gaussian/' + job + '_high.log'
        elif os.path.exists('gaussian/' + job + '_well_high.log'):
            gaussname = 'gaussian/' + job + '_well_high.log'
        else:
            logging.info('L3 for {} is missing.'.format(job))
            return 0, -1  # job not yet started to run

        with open(gaussname) as f:
            lines = f.readlines()
            for line in reversed(lines):
                if (key) in line:
                    words = line.split()
                    wi = words.index(key) + 2
                    e = float(words[wi].replace('D', 'E'))
                    logging.info('L3 electronic energy for {} is {} Hartree.'.format(job, e))
                    return 1, e  # energy was found

    # if no file or no energy found
    logging.info('L3 for {} is missing.'.format(job))
    return 0, -1  # job not yet started to run


def get_zpe(dir, job, ts, high_level, mp2=0, bls=0):
    db = connect(dir + '/kinbot.db')
    if ts:
        j = job
    else:
        j = job + '_well'
    if mp2:
        j += '_mp2'
    if bls:
        j += '_bls'
    if high_level:
        j += '_high'
    rows = db.select(name=j)
    for row in rows:
        if hasattr(row, 'data'):
            zpe = row.data.get('zpe')
    return zpe


def check_status(job, pid):
    command = ['ps', '-u', 'root', '-N', '-o', 'pid,s,user,%cpu,%mem,etime,args']
    process = subprocess.Popen(command,
                               shell=False,
                               stdout=subprocess.PIPE,
                               stdin=subprocess.PIPE,
                               stderr=subprocess.PIPE)
    out, err = process.communicate()
    out = out.decode()
    lines = out.split('\n')
    for line in lines:
        if len(line) > 0:
            if str(pid) == line.split()[0]:
                return 1
    return 0


def submit_job(chemid, par):
    """
    Submit a kinbot run using subprocess and return the pid
    """
    command = ["kinbot", chemid + ".json", "&"]
    # purge previous summary and monitor files, so that pes doesn't think
    # everything is done
    # relevant if jobs are killed
    try:
        os.system('rm -f {dir}/summary_*.out'.format(dir=chemid))
    except OSError:
        pass
    try:
        os.system('rm -f {dir}/kinbot_monitor.out'.format(dir=chemid))
    except OSError:
        pass

    if par['queue_template'] != '':
        shutil.copyfile('{}'.format(par['queue_template']), '{}/{}'.format(chemid, par['queue_template']))
    if par['single_point_template'] != '':
        shutil.copyfile('{}'.format(par['single_point_template']), '{}/{}'.format(chemid, par['single_point_template']))
    if par['barrierless_saddle_single_point_template'] != '':
        shutil.copyfile('{}'.format(par['barrierless_saddle_single_point_template']), '{}/{}'
                        .format(chemid, par['barrierless_saddle_single_point_template']))
        shutil.copyfile('{}'.format(par['barrierless_saddle_prod_single_point_template']), '{}/{}'
                        .format(chemid, par['barrierless_saddle_prod_single_point_template']))
    outfile = open('{dir}/kinbot.out'.format(dir=chemid), 'w')
    errfile = open('{dir}/kinbot.err'.format(dir=chemid), 'w')
    process = subprocess.Popen(command,
                               cwd=chemid,
                               stdout=outfile,
                               stdin=subprocess.PIPE,
                               stderr=errfile)
    time.sleep(1)
    pid = process.pid
    return pid


def write_input(input_file, species, threshold, root):
    # directory for this particular species
    dir = root + '/' + str(species.chemid) + '/'
    if not os.path.exists(dir):
        os.makedirs(dir)

    # make a new parameters instance and overwrite some keys
    input_file = '{}'.format(input_file)
    par2 = Parameters(input_file).par
    # overwrite the title
    par2['title'] = str(species.chemid)
    # make a structure vector and overwrite the par structure
    structure = []
    for at in range(species.natom):
        pos = species.geom[at]
        sym = species.atom[at]
        structure += [sym, pos[0], pos[1], pos[2]]
    par2['structure'] = structure
    # delete the par smiles
    par2['smiles'] = ''
    # overwrite the barrier treshold
    par2['barrier_threshold'] = threshold
    # set the pes option to 1
    par2['pes'] = 1

    file_name = dir + str(species.chemid) + '.json'
    with open(file_name, 'w') as outfile:
        json.dump(par2, outfile, indent=4, sort_keys=True)


def make_freq(species, freq, factor, parent, wellorts, high):
    final_freq = ''
    # wellorts: 0 for wells and 1 for saddle points
    if wellorts == 0:
        frequencies = freq
    else:
        frequencies = freq[1:]
    for i, fr in enumerate(frequencies):
        fr = fr * factor
        fr = '{:.1f} '.format(fr)
        if i == 0:
            final_freq += '\t {}'.format(fr)
        else:
            final_freq += ' {}'.format(fr)
        if i % 3 == 2:
            final_freq += '\n         '
    return(final_freq)


if __name__ == "__main__":
    main()<|MERGE_RESOLUTION|>--- conflicted
+++ resolved
@@ -217,11 +217,7 @@
     # do something like postprocess, but with new energies
     # postprocess_L3(saddle_zpe, well_zpe, prod_zpe, saddle_energy, well_energy, prod_energy, conn)
     
-<<<<<<< HEAD
-    # Notify user the search done
-=======
     # Notify user the search s done
->>>>>>> 8a83c821
     logging.info('PES search done!')
     print('PES search done!')
 
@@ -518,11 +514,7 @@
 
     barrierless = []
     rxns = []
-<<<<<<< HEAD
-    # rxn = [react, ts, prod(s), barrier]
-=======
     # rxn array format = [react, ts, prod(s), barrier]
->>>>>>> 8a83c821
     for rxn in reactions:
         if rxn[1] == 'barrierless':
             barrierless.append([rxn[0], rxn[1], rxn[2], rxn[3]])
@@ -539,10 +531,6 @@
                            highlight)
     if par['me'] == 1:
         if len(reactions) > 0:
-<<<<<<< HEAD
-            print("CREATE MESS")
-=======
->>>>>>> 8a83c821
             create_mess_input(par,
                               wells,
                               products,
@@ -980,16 +968,6 @@
         s_well = s_well * s_well_factor
         uq_obj.write_uqtk_data("s_well", s_well_normfactor, 'none', uq_iter)
 
-<<<<<<< HEAD
-        EnergyRelaxationFactor = par['EnergyRelaxationFactor']
-        EnergyRelaxationFactor_factor, relax_factor_normfactor = uq_obj.calc_factor('relax_factor', 'none', uq_iter, 1)
-        EnergyRelaxationFactor = EnergyRelaxationFactor * EnergyRelaxationFactor_factor
-        uq_obj.write_uqtk_data("relax_factor", relax_factor_normfactor, 'none', uq_iter)
-
-        EnergyRelaxationPower = par['EnergyRelaxationPower']
-        EnergyRelaxationPower_factor, relax_power_normfactor = uq_obj.calc_factor('relax_power', 'none', uq_iter, 1)
-        EnergyRelaxationPower = EnergyRelaxationPower + EnergyRelaxationPower_factor
-=======
         energy_relaxation_factor = par['EnergyRelaxationFactor']
         energy_relaxation_factor_factor, relax_factor_normfactor = uq_obj.calc_factor('relax_factor', 'none', uq_iter, 1)
         energy_relaxation_factor = energy_relaxation_factor * energy_relaxation_factor_factor
@@ -998,7 +976,6 @@
         energy_relaxation_power = par['EnergyRelaxationPower']
         energy_relaxation_power_factor, relax_power_normfactor = uq_obj.calc_factor('relax_power', 'none', uq_iter, 1)
         energy_relaxation_power = energy_relaxation_power + energy_relaxation_power_factor
->>>>>>> 8a83c821
         uq_obj.write_uqtk_data("relax_power", relax_power_normfactor, 'none', uq_iter)
 
         # Read the header template
@@ -1013,13 +990,8 @@
                             CalculationMethod=par['CalculationMethod'],
                             ChemicalEigenvalueMax=par['ChemicalEigenvalueMax'],
                             Reactant=well_short[wells[0]],
-<<<<<<< HEAD
-                            EnergyRelaxationFactor=EnergyRelaxationFactor,
-                            EnergyRelaxationPower=EnergyRelaxationPower,
-=======
                             EnergyRelaxationFactor=energy_relaxation_factor,
                             EnergyRelaxationPower=energy_relaxation_power,
->>>>>>> 8a83c821
                             EnergyRelaxationExponentCutoff=par['EnergyRelaxationExponentCutoff'],
                             e_coll=constants.epsilon[par['collider']],
                             s_coll=constants.sigma[par['collider']],
@@ -1048,11 +1020,7 @@
             level = ''
         elif par['high_level'] == 1:
             level = '_high'
-<<<<<<< HEAD
-
-=======
         """
->>>>>>> 8a83c821
         # TEST SQL DB
         all_data = []
         for rxn in reactions:
@@ -1070,11 +1038,7 @@
                         all_data.append(list_data)
                 if i == 3:
                     pass
-<<<<<<< HEAD
-
-=======
         """
->>>>>>> 8a83c821
         if par['high_level'] == 0:
             level = 'L1'
         elif par['high_level'] == 1:
@@ -1269,11 +1233,7 @@
 
         if par['me'] == 1:
             mess.run()
-<<<<<<< HEAD
-    uq_obj.format_uqtk_data()
-=======
     #uq_obj.format_uqtk_data()
->>>>>>> 8a83c821
 
     return 0
 
