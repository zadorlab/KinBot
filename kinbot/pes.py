"""
This is the main class to run KinBot to explore
a full PES instead of only the reactions of one well
"""
from __future__ import print_function
from __future__ import absolute_import
import sys
import os
import stat
import shutil
import logging
import datetime
import time
import subprocess
import json
from distutils.dir_util import copy_tree
import pkg_resources
#import matplotlib.pyplot as plt
import networkx as nx
import numpy as np

from ase.db import connect

from kinbot import constants
from kinbot import license_message
from kinbot.parameters import Parameters
from kinbot.stationary_pt import StationaryPoint
from kinbot.mess import MESS
from kinbot.uncertaintyAnalysis import UQ


def main():
    try:
        input_file = sys.argv[1]
    except IndexError:
        print('To use the pes script, supply one argument being the input file!')
        sys.exit(-1)

    # TODO: write information about the arguments
    # change this to nice argument parsers with
    # dashes etc.
    no_kinbot = 0
    task = 'all'
    names = []
    if len(sys.argv) > 2:
        if sys.argv[2] == 'no-kinbot':
            no_kinbot = 1
    if len(sys.argv) > 3:
        # possible tasks are:
        # 1. all: This is the default showing all pathways
        # 2. lowestpath: show the lowest path between the species
        # corresponding to the names
        # 3. allpaths: show all paths between the species
        # corresponding to the names
        # 4. wells: show all reactions of one wells
        # corresponding to the names
        task = sys.argv[3]
        names = sys.argv[4:]

    # print the license message to the console
    print(license_message.message)

    # initialize the parameters
    par = Parameters(input_file).par

    # set up the logging environment
    logging.basicConfig(filename='pes.log', level=logging.INFO)

    logging.info(license_message.message)
    msg = 'Starting the PES search at {}'.format(datetime.datetime.now())
    logging.info(msg)

    if par['pes'] and par['specific_reaction']:
        logging.error('Specific reaction cannot be searched in PES mode.')
        return

    well0 = StationaryPoint('well0',
                            par['charge'],
                            par['mult'],
                            smiles=par['smiles'],
                            structure=par['structure'])
    well0.characterize(dimer=par['dimer'])
    write_input(input_file, well0, par['barrier_threshold'], os.getcwd())

    # add the initial well to the chemids
    with open('chemids', 'w') as f:
        f.write(str(well0.chemid) + '\n')

    # create a directory for the L3 single point calculations
    # directory has the name of the code, e.g., molpro
    try:
        os.mkdir(par['single_point_qc'])
    except OSError:
        pass

    # List of chemids to skip KinBot submissions for.
    skipChemids = par['skip_chemids']
    # maximum number of kinbot jobs that run simultaneously
    max_running = par['simultaneous_kinbot']
    # jobs that are running
    running = []
    # jobs that are finished
    finished = []
    # list of all jobs
    jobs = []
    # dict of the pid's for all jobs
    pids = {}
    a = 0
    b = 0
    c = 0
    while 1:
        j = len(jobs)
        if j != a:
            logging.info('{0} {1} {2}'.format("len(jobs): ", j, "\n"))
        if j != a:
            logging.info('{0} {1} {2}'.format("len(jobs): ", j, "\n"))
        a = j
        with open('chemids', 'r') as f:
            jobs = f.read().split('\n')
            jobs = [ji for ji in jobs if ji != '']

        if len(jobs) > j:
            logging.info('\tPicked up new jobs: ' + ' '.join(jobs[j:]))

        k = len(running)
        l = len(finished)
        if b != k:
            logging.info('{0} {1} {2}'.format("len(running): ", len(running), "\n"))
        b = k
        if c != l:
            logging.info('{0} {1} {2}'.format("len(finished): ", len(finished), "\n"))
        c = l
        if len(finished) == len(jobs):
            time.sleep(2)
            if len(finished) == len(jobs):
                break

        while (len(running) < max_running and
               len(running) + len(finished) < len(jobs)):
            # start a new job
            job = jobs[len(running) + len(finished)]
            kb = 1
            logging.info('Job: {}'.format(job))
            if 'none' in skipChemids:
                logging.info('No KinBot runs to be skipped')
            else:
                if job in skipChemids:
                    kb = 0
            logging.info('kb: {}'.format(kb))
            if kb == 1:
                pid = 0
                if not no_kinbot:
                    pid = submit_job(job, par)  # kinbot is submitted here
                else:
                    get_wells(job)
                pids[job] = pid
                t = datetime.datetime.now()
                logging.info('\tStarted job {} at {}'.format(job, t))
                running.append(job)
            elif kb == 0:
                logging.info('Skipping Kinbot for {}'.format(job))
                finished.append(job)
            else:
                logging.info('kb value not 0 or 1')

        # check if a thread is done
        for job in running:
            if not check_status(job, pids[job]):
                t = datetime.datetime.now()
                logging.info('\tFinished job {} at {}'.format(job, t))
                finished.append(job)
                if not no_kinbot:
                    # write a temporary pes file
                    # remove old xval and im_extent files
                    try:
                        os.remove('{}_xval.txt'.format(par['title']))
                    except OSError:
                        pass
                    try:
                        os.remove('{}_im_extent.txt'.format(par['title']))
                    except OSError:
                        pass
        # remove the finished threads
        for job in finished:
            if job in running:
                running.remove(job)
        if not no_kinbot:
            # write a summary of what is running and finished
            summary_lines = []
            summary_lines.append('Total\t\t{}'.format(len(jobs)))
            summary_lines.append('Running\t\t{}'.format(len(running)))
            summary_lines.append('Finished\t{}'.format(len(finished)))
            summary_lines.append('')
            summary_lines.append('Running:')
            for job in running:
                summary_lines.append('\t{}'.format(job))
            summary_lines.append('')
            summary_lines.append('Finished:')
            for job in finished:
                summary_lines.append('\t{}'.format(job))
            with open('pes_summary.txt', 'w') as f:
                f.write('\n'.join(summary_lines))
            time.sleep(1)

    # delete skipped jobs from the jobs before sending to postprocess
    for skip in skipChemids:
        try:
            jobs.pop(jobs.index(skip))
        except ValueError:
            pass

    postprocess(par, jobs, task, names)
    # make molpro inputs for all keys above
    # place submission script in the directory for offline submission
    # read in the molpro energies for the keys in the above three dicts
    # for key in newdict.keys():
    #      print(key)
    # if all energies are there
    # do something like postprocess, but with new energies
    # postprocess_L3(saddle_zpe, well_zpe, prod_zpe, saddle_energy, well_energy, prod_energy, conn)

    # Notify user the search is done
    logging.info('PES search done!')
    print('PES search done!')


def get_wells(job):
    """
    Read the summary file and add the wells to the chemid list
    """
    try:
        summary = open(job + '/summary_' + job + '.out', 'r').readlines()
    except:
        return 0
    with open('chemids', 'r') as f:
        jobs = f.read().split('\n')
    jobs = [ji for ji in jobs if ji != '']

    new_wells = []
    for line in summary:
        if (line.startswith('SUCCESS') or line.startswith("HOMOLYTIC_SCISSION")):
            pieces = line.split()
            if line.startswith('SUCCESS'):
                prod = pieces[3:]
            elif line.startswith('HOMOLYTIC_SCISSION'):
                prod = pieces[2:]
            if (len(prod) == 1 and
                    prod[0] not in jobs and
                    prod[0] not in new_wells):
                new_wells.append(prod[0])
    if len(new_wells) > 0:
        with open('chemids', 'a') as f:
            f.write('\n'.join(new_wells) + '\n')
    

def postprocess(par, jobs, task, names):

    """
    postprocess a pes search
    par: parameters of the search
    jobs: all of the jobs that were run
    temp: this is a temporary output file writing
    """

    l3done = 1  # flag for L3 calculations to be complete

    # base of the energy is the first well, these are L2 energies
    base_energy = get_energy(jobs[0], jobs[0], 0, par['high_level'])
    # L3 energies
    status, base_l3energy = get_l3energy(jobs[0], par)
    if not status:
        l3done = 0
    # L2 ZPE
    base_zpe = get_zpe(jobs[0], jobs[0], 0, par['high_level'])
    # list of lists with four elements
    # 0. reactant chemid
    # 1. reaction name
    # 2. products chemid list
    # 3. reaction barrier height
    reactions = []

    # list of the parents for each calculation
    # the key is the name of the calculation
    # the value is the parent directory,
    # i.e. the well kinbot started from to find
    # this calculation
    parent = {}

    wells = []
    failedwells = []
    products = []

    # read all the jobs
    for ji in jobs:
        try:
            summary = open(ji + '/summary_' + ji + '.out', 'r').readlines()
        except:
            failedwells.append(ji)
            continue
        # read the summary file
        for line in summary:
            if line.startswith('SUCCESS'):
                pieces = line.split()
                reactant = ji
                ts = pieces[2]  # this is the long specific name of the reaction
                prod = pieces[3:]  # this is the chemid of the product
                # calculate the barrier based on the new energy base
                barrier = 0. - base_energy - base_zpe

                # overwrite energies with mp2 energy if needed
                mp2_list = ['R_Addition_MultipleBond', 'reac_birad_recombination_R', 
                        'reac_r12_cycloaddition', 'reac_r14_birad_scission']
                if (any([mm in ts for mm in mp2_list]) and not par['high_level']):
                    base_energy_mp2 = get_energy(jobs[0], jobs[0], 0, 
                                                 par['high_level'], mp2=1)
                    base_zpe_mp2 = get_zpe(jobs[0], jobs[0], 0, 
                                           par['high_level'], mp2=1)
                    barrier = 0. - base_energy_mp2 - base_zpe_mp2

                # overwrite energies with bls energy if needed
                if 'barrierless_saddle' in ts and not par[ 'high_level']:
                    base_energy_bls = get_energy(jobs[0], jobs[0], 0,
                                                 par['high_level'], bls=1)
                    base_zpe_bls = get_zpe(jobs[0], jobs[0], 0,
                                           par['high_level'], bls=1)
                    barrier = 0. - base_energy_bls - base_zpe_bls

                ts_energy = get_energy(reactant, ts, 1, par['high_level'])
                ts_zpe = get_zpe(reactant, ts, 1, par['high_level'])
                barrier += ts_energy + ts_zpe
                barrier *= constants.AUtoKCAL
                if reactant not in wells:
                    wells.append(reactant)
                    parent[reactant] = reactant
                if len(prod) == 1:
                    if prod[0] not in wells:
                        if prod[0] not in parent:
                            parent[prod[0]] = reactant
                        wells.append(prod[0])
                else:
                    prod_name = '_'.join(sorted(prod))
                    if prod_name not in products:
                        if prod_name not in parent:
                            parent[prod_name] = reactant
                        products.append('_'.join(sorted(prod)))
                new = 1
                temp = None

                for i, rxn in enumerate(reactions):
                    rxn_prod_name = '_'.join(sorted(rxn[2]))
                    if (reactant == rxn[0] and
                            '_'.join(sorted(prod)) == rxn_prod_name):
                        new = 0
                        temp = i
                    if reactant == ''.join(rxn[2]) and ''.join(prod) == rxn[0]:
                        new = 0
                        temp = i
                if new:
                    reactions.append([reactant, ts, prod, barrier])
                else:
                    # check if the previous reaction has a lower energy or not
                    if reactions[temp][3] > barrier:
                        reactions.pop(temp)
                        reactions.append([reactant, ts, prod, barrier])

            elif line.startswith('HOMOLYTIC_SCISSION'):
                pieces = line.split()
                reactant = ji
                energy = pieces[1]  # energy from summary
                prod = pieces[2:]   # this is the chemid of the product

                if reactant not in wells:
                    wells.append(reactant)
                    parent[reactant] = reactant

                if len(prod) == 1:
                    if prod[0] not in wells:
                        if prod[0] not in parent:
                            parent[prod[0]] = reactant
                        wells.append(prod[0])
                else:
                    prod_name = '_'.join(sorted(prod))
                    if prod_name not in products:
                        if prod_name not in parent:
                            parent[prod_name] = reactant
                        products.append('_'.join(sorted(prod)))
                new = 1
                temp = None
                for i, rxn in enumerate(reactions):
                    rxn_prod_name = '_'.join(sorted(rxn[2]))
                    if (reactant == rxn[0] and
                            '_'.join(sorted(prod)) == rxn_prod_name):
                        new = 0
                        temp = i
                    if reactant == ''.join(rxn[2]) and ''.join(prod) == rxn[0]:
                        new = 0
                        temp = i
                if new:
                    ts = 'barrierless'
                    barrier = energy
                    reactions.append([reactant, ts, prod, barrier])
        # copy the xyz files
        copy_from_kinbot(ji, 'xyz')
        # copy the L3 calculations here, whatever was in those directories, inp, out, pbs, etc.
        copy_from_kinbot(ji, par['single_point_qc'])
    # create a connectivity matrix for all wells and products
    conn, bars = get_connectivity(wells, products, reactions)
    # create a batch submission for all L3 jobs
    # TODO slurm
    if par['queuing'] == 'pbs':
        batch = 'batch_L3_pbs.sub'
        with open(batch, 'w') as f:
            for well in wells:
                f.write('qsub molpro/' + well + '.pbs' + '\n')
            for prod in products:
                for frag in prod.split('_'):
                    f.write('qsub molpro/' + frag + '.pbs' + '\n')
            for reac in reactions:
                f.write('qsub molpro/' + reac[1] + '.pbs' + '\n')
        os.chmod(batch, stat.S_IRWXU)  # read, write, execute by owner

    well_energies = {}
    well_l3energies = {}
    for well in wells:
        energy = get_energy(parent[well], well, 0, par['high_level'])  # from the db
        zpe = get_zpe(parent[well], well, 0, par['high_level'])
        well_energies[well] = ((energy + zpe) - (base_energy + base_zpe)) * constants.AUtoKCAL
        status, l3energy = get_l3energy(well, par)
        if not status:
            l3done = 0  # not all L3 calculations are done
        else:
            well_l3energies[well] = ((l3energy + zpe) - (base_l3energy + base_zpe)) * constants.AUtoKCAL
    prod_energies = {}
    prod_l3energies = {}
    for prods in products:
        energy = 0. - (base_energy + base_zpe)
        l3energy = 0. - (base_l3energy + base_zpe)
        for pr in prods.split('_'):
            energy += get_energy(parent[prods], pr, 0, par['high_level'])
            zpe = get_zpe(parent[prods], pr, 0, par['high_level'])
            energy += zpe
            status, l3e = get_l3energy(pr, par)
            if not status:
                l3done = 0  # not all L3 calculations are done
            else:
                l3energy += l3e + zpe
        prod_energies[prods] = energy * constants.AUtoKCAL
        prod_l3energies[prods] = l3energy * constants.AUtoKCAL

    ts_l3energies = {}
    for reac in reactions:
        if reac[1] != 'barrierless':  # meaning homolytic scission
            if 'barrierless_saddle' in reac[1]:
                zpe = get_zpe(reac[0], reac[1], 1, par['high_level'])
                status, l3energy = get_l3energy(reac[1], par, bls=1)

                status_prod1, l3energy_prod1 = get_l3energy(reac[2][0], par)
                status_prod2, l3energy_prod2 = get_l3energy(reac[2][1], par)

                status_prod, l3energy_prod = get_l3energy(reac[1] + '_prod', par, bls=1)

                if not status * status_prod:
                    l3done = 0
                else:
                    delta1 = l3energy_prod - (l3energy + zpe)  # ZPEs cancel out for fragments
                    delta2 = l3energy_prod1 + l3energy_prod2 - (base_l3energy + base_zpe) 
                    ts_l3energies[reac[1]] = (delta2 - delta1) * constants.AUtoKCAL
            else:
                zpe = get_zpe(reac[0], reac[1], 1, par['high_level'])
                status, l3energy = get_l3energy(reac[1], par)
                if not status:
                    l3done = 0
                else:
                    ts_l3energies[reac[1]] = ((l3energy + zpe) - (base_l3energy + base_zpe)) * constants.AUtoKCAL

    logging.info('l3done status {}'.format(l3done))

    if l3done == 1:
        logging.info('Energies are updated to L3 in ME and PESViewer.')
        well_energies = well_l3energies
        prod_energies = prod_l3energies
        for reac in reactions:  # swap out the barrier
            reac[3] = ts_l3energies[reac[1]]

        logging.info('L3 energies in kcal/mol, incl. ZPE')
        for well in wells:
            logging.info('{}   {:.2f}'.format(well, well_l3energies[well]))
        for prod in products:
            logging.info('{}   {:.2f}'.format(prod, prod_l3energies[prod]))
        for ts in ts_l3energies:
            logging.info('{}   {:.2f}'.format(ts, ts_l3energies[ts]))


    # if L3 was done, everything below is done with that
    # filter according to tasks
    wells, products, reactions, highlight = filter(par,
                                                   wells,
                                                   products,
                                                   reactions,
                                                   conn,
                                                   bars,
                                                   well_energies,
                                                   task,
                                                   names)

    # draw a graph of the network
    # create_graph(wells,
    #              products,
    #              reactions,
    #              well_energies,
    #              prod_energies,
    #              highlight)
    # write_mess

    barrierless = []
    rxns = []
    for rxn in reactions:
        if rxn[1] == 'barrierless':
            barrierless.append([rxn[0], rxn[1], rxn[2], rxn[3]])
        else:
            rxns.append([rxn[0], rxn[1], rxn[2], rxn[3]])

    # write full pesviewer input
    create_pesviewer_input(par,
                           wells,
                           products,
                           rxns,
                           barrierless,
                           well_energies,
                           prod_energies,
                           highlight)
    if par['me'] == 1:
        create_mess_input(par,
                          wells,
                          products,
                          rxns,
                          barrierless,
                          well_energies,
                          prod_energies,
                          parent)


def filter(par, wells, products, reactions, conn, bars, well_energies, task, names):
    """
    Filter the wells, products and reactions according to the task
    and the names
    """
    # list of reactions to highlight
    highlight = []
    # 1. all: This is the default showing all pathways
    # 2. lowestpath: show the lowest path between the species
    # corresponding to the names
    # 3. allpaths: show all paths between the species
    # corresponding to the names
    # 4. wells: show all reactions of one wells
    # corresponding to the names
    # 5. temperature
    # 6. threshold_reapply: apply the barrier threshold
    # cutoff at the highest level that was done

    # filter the reactions according to the task
    if task == 'all':
        filtered_reactions = reactions
        pass
    elif task == 'lowestpath':
        all_rxns = get_all_pathways(wells, products, reactions, names, conn)
        # this is the maximum energy along the minimun energy pathway
        min_energy = None
        min_rxn = None
        for rxn_list in all_rxns:
            barriers = [ri[3] for ri in rxn_list]
            if min_energy is None:
                min_energy = max(barriers)
                min_rxn = rxn_list
            else:
                if max(barriers) < min_energy:
                    min_energy = max(barriers)
                    min_rxn = rxn_list
        filtered_reactions = min_rxn
    elif task == 'allpaths':
        all_rxns = get_all_pathways(wells, products, reactions, names, conn)
        filtered_reactions = []
        for list in all_rxns:
            for rxn in list:
                new = 1
                for r in filtered_reactions:
                    if r[1] == rxn[1]:
                        new = 0
                if new:
                    filtered_reactions.append(rxn)
        # this is the maximum energy along the minimun energy pathway
        min_energy = None
        min_rxn = None
        for rxn_list in all_rxns:
            barriers = [ri[3] for ri in rxn_list]
            if min_energy is None:
                min_energy = max(barriers)
                min_rxn = rxn_list
            else:
                if max(barriers) < min_energy:
                    min_energy = max(barriers)
                    min_rxn = rxn_list
        for rxn in min_rxn:
            highlight.append(rxn[1])
    elif task == 'well':
        if len(names) == 1:
            filtered_reactions = []
            for rxn in reactions:
                prod_name = '_'.join(sorted(rxn[2]))
                if names[0] == rxn[0] or names[0] == prod_name:
                    filtered_reactions.append(rxn)
        else:
            logging.error('Only one name should be given for a well filter')
            logging.error('Received: ' + ' '.join(names))
            sys.exit(-1)
    elif task == 'temperature':
        if len(names) == 1:
            try:
                # read the temperature
                temperature = float(names[0])
            except ValueError:
                logging.error('A float is needed for a temperature filter')
                logging.error('Received: ' + ' '.join(names))
                sys.exit(-1)
            filtered_reactions = []
            # iterate the wells
            wells, filtered_reactions = filter_boltzmann(wells[0],
                                                         [wells[0]],
                                                         reactions,
                                                         filtered_reactions,
                                                         well_energies,
                                                         temperature)
        else:
            logging.error('Only one argument should be given for a temperature filter')
            logging.error('Received: ' + ' '.join(names))
            sys.exit(-1)
    elif task == 'l2threshold':
        filtered_reactions = []
        for rxn in reactions:
            if rxn[3] < par['barrier_threshold']:
                filtered_reactions.append(rxn)
    else:
        logging.error('Could not recognize task ' + task)
        sys.exit(-1)

    # filter the wells
    filtered_wells = []
    for well in wells:
        for rxn in filtered_reactions:
            prod_name = '_'.join(sorted(rxn[2]))
            if well == rxn[0] or well == prod_name:
                if well not in filtered_wells:
                    filtered_wells.append(well)

    # filter the products
    filtered_products = []
    for prod in products:
        for rxn in filtered_reactions:
            prod_name = '_'.join(sorted(rxn[2]))
            if prod == prod_name:
                if prod not in filtered_products:
                    filtered_products.append(prod)

    return filtered_wells, filtered_products, filtered_reactions, highlight


def filter_boltzmann(well, wells, reactions, filtered_reactions,
                     well_energies, temperature):
    """
    Filter the reactions based on branching fractions at a given temperature
    """
    well_energy = well_energies[well]
    # all the reactions that include this well
    one_well_rxns = []
    # iterate all reactions
    for rxn in reactions:
        # check if this reactions belongs to the current well
        if rxn[0] == well or rxn[2][0] == well:
            one_well_rxns.append(rxn)
    # list containing the branching fractions for this well
    branching = []
    for rxn in one_well_rxns:
        # calculate the boltzmann factor
        value = np.exp(-(rxn[3] - well_energy) * 1000 / 1.9872036 / temperature)
        branching.append(value)
    # calculate the actual branching fractions
    br_sum = sum(branching)
    branching = np.array(branching) / br_sum
    for i, rxn in enumerate(one_well_rxns):
        # only add a reaction if the branching fraction is below 1%
        if branching[i] > 0.01:
            new = 1
            for r in filtered_reactions:
                if r[1] == rxn[1]:
                    new = 0
            if new:
                filtered_reactions.append(rxn)
                if not rxn[0] in wells:
                    wells.append(rxn[0])
                    wells, filtered_reactions = filter_boltzmann(rxn[0],
                                                                 wells,
                                                                 reactions,
                                                                 filtered_reactions,
                                                                 well_energies,
                                                                 temperature)
                if len(rxn[2]) == 1:
                    if not rxn[2][0] in wells:
                        wells.append(rxn[2][0])
                        wells, filtered_reactions = filter_boltzmann(rxn[2][0],
                                                                     wells,
                                                                     reactions,
                                                                     filtered_reactions,
                                                                     well_energies,
                                                                     temperature)
    return wells, filtered_reactions


def get_connectivity(wells, products, reactions):
    """
    Create two matrices:
    conn: connectivity (1 or 0) between each pair of stationary points
    bars: barrier height between each pair of stationary points
          0 if not connected
    """
    conn = np.zeros((len(wells) + len(products), len(wells) + len(products)), dtype=int)
    bars = np.zeros((len(wells) + len(products), len(wells) + len(products)))
    for rxn in reactions:
        reac_name = rxn[0]
        prod_name = '_'.join(sorted(rxn[2]))
        i = get_index(wells, products, reac_name)
        j = get_index(wells, products, prod_name)
        conn[i][j] = 1
        conn[j][i] = 1
        barrier = rxn[3]
        bars[i][j] = barrier
        bars[j][i] = barrier
    return conn, bars


def get_all_pathways(wells, products, reactions, names, conn):
    """
    Get all the pathways in which all intermediate species
    are wells and not bimolecular products
    """
    if len(names) == 2:
        # the maximum length between two stationary points
        # is the number of wells+2
        max_length = 5
        n_mol = len(wells) + len(products)
        start = get_index(wells, products, names[0])
        end = get_index(wells, products, names[1])
        # make a graph out of the connectivity
        # nodes of the graph
        nodes = [i for i in range(n_mol)]
        G = nx.Graph()
        G.add_nodes_from(nodes)
        # add the edges of the graph
        for i, ci in enumerate(conn):
            for j, cij in enumerate(ci):
                if cij > 0:
                    G.add_edge(i, j)
        # list of reaction lists for each pathway
        paths = nx.all_simple_paths(G, start, end, cutoff=max_length)
        rxns = []
        for path in paths:
            if is_pathway(wells, products, path, names):
                rxns.append(get_pathway(wells, products, reactions, path, names))
        return rxns
    else:
        logging.error('Cannot find a lowest path if the number of species is not 2')
        logging.error('Found species: ' + ' '.join(names))


def get_index(wells, products, name):
    try:
        i = wells.index(name)
    except ValueError:
        try:
            i = products.index(name) + len(wells)
        except ValueError:
            logging.error('Could not find reactant ' + name)
            sys.exit(-1)
    return i


def get_name(wells, products, i):
    if i < len(wells):
        name = wells[i]
    else:
        name = products[i - len(wells)]
    return name


def get_pathway(wells, products, reactions, ins, names):
    """
    Return the list of reactions between the species in
    the names, according to the instance ins
    """
    # list of reactions
    rxns = []
    for index, i in enumerate(ins[:-1]):
        j = ins[index + 1]
        rxns.append(get_reaction(wells, products, reactions, i, j))
    return rxns


def get_reaction(wells, products, reactions, i, j):
    """
    method to get a reaction in the reactions list
    according to the indices i and j which correspond
    to the index in wells or products
    """
    name_1 = get_name(wells, products, i)
    name_2 = get_name(wells, products, j)
    for rxn in reactions:
        reac_name = rxn[0]
        prod_name = '_'.join(sorted(rxn[2]))
        if ((name_1 == reac_name and name_2 == prod_name) or
                (name_2 == reac_name and name_1 == prod_name)):
            return rxn
    return None


def is_pathway(wells, products, ins, names):
    """
    Method to check if the instance ins
    corresponds to a pathway between the species
    in the names list
    """
    # check of all intermediate species are wells
    if all([insi < len(wells) for insi in ins[1:-1]]):
        name_1 = get_name(wells, products, ins[0])
        name_2 = get_name(wells, products, ins[-1])
        # check if the names correspond
        if ((name_1 == names[0] and name_2 == names[1]) or
                (name_2 == names[0] and name_1 == names[1])):
            return 1
    return 0


def copy_from_kinbot(well, dirname):
    dirname = dirname + '/'
    if not os.path.exists(dirname):
        os.mkdir(dirname)
    copy_tree(well + '/' + dirname, dirname)


def get_rxn(prods, rxns):
    for rxn in rxns:
        if prods == '_'.join(sorted(rxn[2])):
            return rxn


def create_short_names(wells, products, reactions, barrierless):
    """
    Create a short name for all the wells, all the
    bimolecular products and all the transition states
    """
    # short names of the wells
    # key: chemid
    # value: short name
    well_short = {}
    # short names of the products
    # key: sorted chemids with underscore
    # value: short name
    pr_short = {}
    # short names of the fragments
    # key: chemid
    # value: short name
    fr_short = {}
    # short name of the ts's
    # key: reaction name (chemid, type and instance)
    # value: short name
    ts_short = {}
    # short name of the barrierless reactions
    # key: reaction number
    # value: reaction number
    nobar_short = {}
    for well in wells:
        if well not in well_short:
            short_name = 'w_' + str(len(well_short) + 1)
            well_short[well] = short_name

    for prod in products:
        if prod not in pr_short:
            short_name = 'pr_' + str(len(pr_short) + 1)
            pr_short[prod] = short_name
        for frag in prod.split('_'):
            if frag not in fr_short:
                short_name = 'fr_' + str(len(fr_short) + 1)
                fr_short[frag] = short_name

    for rxn in reactions:
        if rxn[1] not in ts_short:
            short_name = 'rxn_' + str(len(ts_short) + 1)
            ts_short[rxn[1]] = short_name

    n = 1
    for rxn in barrierless:
        nobar_name = 'nobar_' + str(n)
        nobar_short[nobar_name] = nobar_name
        n = n + 1

    return well_short, pr_short, fr_short, ts_short, nobar_short


def create_mess_input(par, wells, products, reactions, barrierless,
                      well_energies, prod_energies, parent):
    """
    When calculating a full pes, the files from the separate wells
    are read and concatenated into one file
    Two things per file need to be updated
    1. the names of all the wells, bimolecular products and ts's
    2. all the zpe corrected energies
    """

    i = 0  # uncertainty counter
<<<<<<< HEAD
=======
    logging.info('{0} {1} {2}'.format("uq value: ", par['uq'], "\n"))
>>>>>>> cb617840
    well_short, pr_short, fr_short, ts_short, nobar_short = create_short_names(wells,
                                                                               products,
                                                                               reactions,
                                                                               barrierless)

    # list of the strings to write to mess input file
    s = []

    # create mess0 label for mess header
    well0 = StationaryPoint('well0',
                            par['charge'],
                            par['mult'],
                            smiles=par['smiles'],
                            structure=par['structure'])
    well0.characterize(dimer=par['dimer'])

    """
    Create the header block for MESS
    """
    # Read the header template
    header_file = pkg_resources.resource_filename('tpl', 'mess_header.tpl')
    with open(header_file) as f:
        tpl = f.read()
    header = tpl.format(TemperatureList=' '.join([str(ti) for ti in par['TemperatureList']]),
                        PressureList=' '.join([str(pi) for pi in par['PressureList']]),
                        EnergyStepOverTemperature=par['EnergyStepOverTemperature'],
                        ExcessEnergyOverTemperature=par['ExcessEnergyOverTemperature'],
                        ModelEnergyLimit=par['ModelEnergyLimit'],
                        CalculationMethod=par['CalculationMethod'],
                        ChemicalEigenvalueMax=par['ChemicalEigenvalueMax'],
                        Reactant=well_short[wells[0]],
                        EnergyRelaxationFactor=par['EnergyRelaxationFactor'],
                        EnergyRelaxationPower=par['EnergyRelaxationPower'],
                        EnergyRelaxationExponentCutoff=par['EnergyRelaxationExponentCutoff'],
                        e_coll=constants.epsilon[par['collider']],
                        s_coll=constants.sigma[par['collider']],
                        m_coll=constants.mass[par['collider']],
                        e_well=par['epsilon'],
                        s_well=par['sigma'],
                        m_well=well0.mass,
                        )

    frame = '######################\n' 
    divider = '!****************************************\n'


    uq_iter = 0
    while(uq_iter < par['uq_n']):
        # list of the strings to write to mess input file
        s = []
        # create dummy for mess object
        dummy = StationaryPoint('dummy',
                                par['charge'],
                                par['mult'],
                                smiles=par['smiles'],
                                structure=par['structure'])

        mess = MESS(par, dummy)
        uq_obj = UQ(par)
        reaction_items = []  # well, ts, prod pushed to final pes
        # write the wells
        s.append('######################')
        s.append('# WELLS')
        s.append('######################')
        for well in wells:
            # open db file to pull data
            dbfi = parent[well] + '/kinbot.db'
            db = connect(dbfi)
            job = well
            rows = db.select(name=job)
            freq = row.data.get('frequencies')

            name = well_short[well] + ' ! ' + well
            energy = well_energies[well]
            uq_energyAdd = uq_obj.calc_factor('energy', well_short[well], uq_iter, 0)
            energy = energy + uq_energyAdd
            freq_factor = uq_obj.calc_factor('freq', well_short[well], uq_iter, 0)
            freq = mess.make_freq(well, freq, freq_factor, 0)
            mess_iter = "{0:04d}".format(uq_iter)
            reaction_items.append(well) 
            with open(parent[well] + '/' + well + '_' + str(mess_iter) + '.mess') as f:
                s.append(f.read().format(name=name, zeroenergy=energy), freq=freq)
                s.append('!****************************************')

        # write the products
        s.append('######################')
        s.append('# BIMOLECULAR PRODUCTS')
        s.append('######################')
        for prod in products:
            dbfi = parent[prod] + '/kinbot.db'
            db = connect(dbfi)
            job = prod
            rows = db.select(name=job)
            freq = row.data.get('frequencies')

            name = pr_short[prod] + ' ! ' + prod
            energy = prod_energies[prod]
            uq_energyAdd = uq_obj.calc_factor('energy', pr_short[prod], uq_iter, 0)
            energy = energy + uq_energyAdd
            freq_factor = uq_obj.calc_factor('freq', pr_short[prod], uq_iter, 0)
            freq = self.make_freq(prod, freq, freq_factor, 0)
            fr_names = {}
            for fr in prod.split('_'):
                key = 'fr_name_{}'.format(fr)
                value = fr_short[fr] + ' ! ' + fri
                fr_names[key] = value
            reaction_items.append(prod)
            mess_iter = "{0:04d}".format(uq_iter)
            with open(parent[prod] + '/' + prod + '_' + str(mess_iter) + '.mess') as f:
                s.append(f.read().format(name=name,
                                         ground_energy=energy,
                                         freq=freq,
                                         **fr_names))
                s.append('!****************************************')


        # TO DO - EDIT TS SECTION FOR UQ
        # write the barrier
        s.append('######################')
        s.append('# BARRIERS')
        s.append('######################')
        for rxn in reactions:
<<<<<<< HEAD
            dbfi = parent[rxn] + '/kinbot.db'
            db = connect(dbfi)
            job = rxn
            rows = db.select(name=job)
            wellenergy = well_energies[parent[rxn]]
            name = [ts_short[rxn[1]]]
            name.append(well_short[rxn[0]])
            if len(rxn[2]) == 1:
                name.append(well_short[rxn[2][0]])
            else:
                name.append(pr_short['_'.join(sorted(rxn[2]))])
            name.append('!')
            name.append(rxn[1])
            energy = rxn[3]
            freq = row.data.get('frequencies')
            wellenergy = well_energies[parent[rxn]]
=======
            with open("reactionList.log", 'a') as rxFi:
                rxFi.write('{0} {1}'.format(rxn, "\n"))
>>>>>>> cb617840
            name = [ts_short[rxn[1]]]
            name.append(well_short[rxn[0]])
            if len(rxn[2]) == 1:
                name.append(well_short[rxn[2][0]])
            else:
                name.append(pr_short['_'.join(sorted(rxn[2]))])
            name.append('!')
            name.append(rxn[1])
            energy = rxn[3]
            try:
<<<<<<< HEAD
                with open(rxn[0] + '/' + rxn[1] + '_' + str(mess_iter) + '.mess') as f:
                    s.append(f.read().format(name=' '.join(name), zeroenergy=energy))
=======
                with open(rxn[0] + "/" + rxn[1] + "_0000.mess") as f:
                    if 'barrierless_saddle' in rxn[1]:
                        prodzeroenergy = prod_energies['_'.join(rxn[2])]
                        s.append(f.read().format(name=' '.join(name), zeroenergy=energy, prodzeroenergy=prodzeroenergy))
                    else:
                        s.append(f.read().format(name=' '.join(name), zeroenergy=energy))
>>>>>>> cb617840
                s.append(divider)
            except:
                logging.warning('File {}/{}_0000.mess not found.\n'.format(rxn[0], rxn[1]))
        # add last end statement
        s.append('!****************************************')
        s.append('End ! end kinetics\n')
    
        if not os.path.exists('me'):
            os.mkdir('me')

        # write everything to a file
        mess_iter = "{0:04d}".format(uq_iter)
        with open('me/' + 'mess_' + str(mess_iter) + '.inp', 'a') as f:
            f.write(header)
            f.write('\n'.join(s))
        uq_iter = uq_iter + 1

        if par['me'] == 1:
            mess.run()

<<<<<<< HEAD
    uq_obj.pes_freq_uqtk_data(parent, reaction_items)
    uq_obj.format_uqtk_data()
=======
    else:
        uq_iter = 0
        while(uq_iter < par['uq_n']):
            # list of the strings to write to mess input file
            s = []
            # write the header
            # s.append(write_header(par, well_short[wells[0]]))

            # create dummy for mess object
            dummy = StationaryPoint('dummy',
                                    par['charge'],
                                    par['mult'],
                                    smiles=par['smiles'],
                                    structure=par['structure'])

            mess = MESS(par, dummy)
            uq_obj = UQ(par)

            # write the wells
            s.append('######################')
            s.append('# WELLS')
            s.append('######################')
            for well in wells:
                name = well_short[well] + ' ! ' + well
                energy = well_energies[well]
                uq_energyAdd = uq_obj.calc_factor('energy', well_short[well], uq_iter)
                energy = energy + uq_energyAdd
                mess_iter = "{0:04d}".format(uq_iter)
                with open(parent[well] + '/' + well + '_' + str(mess_iter) + '.mess') as f:
                    s.append(f.read().format(name=name, zeroenergy=energy))
                s.append('!****************************************')
            slen = len(s)
            w = len(wells)
            ws = len(well_short)

            # write the products
            s.append('######################')
            s.append('# BIMOLECULAR PRODUCTS')
            s.append('######################')
            for prod in products:
                name = pr_short[prod] + ' ! ' + prod
                energy = prod_energies[prod]
                uq_energyAdd = uq_obj.calc_factor('energy', pr_short[prod], uq_iter)
                energy = energy + uq_energyAdd
                fr_names = {}
                for fr in prod.split('_'):
                    key = 'fr_name_{}'.format(fr)
                    value = fr_short[fr] + ' ! ' + fr
                    fr_names[key] = value
                mess_iter = "{0:04d}".format(uq_iter)
                with open(parent[prod] + '/' + prod + '_' + str(mess_iter) + '.mess') as f:
                    s.append(f.read().format(name=name,
                                             ground_energy=energy,
                                             **fr_names))
                s.append('!****************************************')

            # write the barrier
            s.append('######################')
            s.append('# BARRIERS')
            s.append('######################')
            for rxn in reactions:
                name = [ts_short[rxn[1]]]
                name.append(well_short[rxn[0]])
                if len(rxn[2]) == 1:
                    name.append(well_short[rxn[2][0]])
                else:
                    name.append(pr_short['_'.join(sorted(rxn[2]))])
                name.append('!')
                name.append(rxn[1])
                energy = rxn[3]
                uq_energyAdd = uq_obj.calc_factor('barrier', ts_short[rxn[1]], uq_iter)
                energy = energy + uq_energyAdd
                mess_iter = "{0:04d}".format(uq_iter)
                try:
                    with open(rxn[0] + '/' + rxn[1] + '_' + str(mess_iter) + '.mess') as f:
                        s.append(f.read().format(name=' '.join(name), zeroenergy=energy))
                    s.append('!****************************************')
                except:
                    logging.warning('{}/{} not found.\n'.format(rxn[0], rxn[1]))
            # add last end statement
            s.append('!****************************************')
            s.append('End ! end kinetics\n')
            
            if not os.path.exists('me'):
                os.mkdir('me')

            # write everything to a file
            mess_iter = "{0:04d}".format(uq_iter)
            with open('me/' + 'mess_' + str(mess_iter) + '.inp', 'a') as f:
                f.write(header)
                f.write('\n'.join(s))
            uq_iter = uq_iter + 1
>>>>>>> cb617840

    return 0 

def create_pesviewer_input(par, wells, products, reactions, barrierless,
                           well_energies, prod_energies, highlight):
    """
    highlight: list of reaction names that need a red highlight
    """
    # delete the im_extent and xval files
    try:
        os.remove('{}_xval.txt'.format(par['title']))
    except OSError:
        pass
    except OSError:
        pass

    if highlight is None:
        highlight = []

    well_lines = []
    for well in wells:
        energy = well_energies[well]
        well_lines.append('{} {:.2f}'.format(well, energy))

    bimol_lines = []
    for prods in products:
        energy = prod_energies[prods]
        bimol_lines.append('{} {:.2f}'.format(prods, energy))

    ts_lines = []
    for rxn in reactions:
        high = ''
        if rxn[1] in highlight:
            high = 'red'
        prod_name = '_'.join(sorted(rxn[2]))
        ts_lines.append('{} {:.2f} {} {} {}'.format(rxn[1],
                                                    rxn[3],
                                                    rxn[0],
                                                    prod_name,
                                                    high))
    barrierless_lines = []
    index = 0
    new = 1
    prev_prod = []
    for rxn in barrierless:
        prod_name = '_'.join(sorted(rxn[2]))
        for item in prev_prod:
            if prod_name == item:
                new = 0
                break
        if new:
            barrierless_lines.append('{name} {react} {prod}'.format(name='nobar_' + str(index),
                                                                    react=rxn[0],
                                                                    prod=prod_name))
            prev_prod.append(prod_name)
            index = index + 1

    well_lines = '\n'.join(well_lines)
    bimol_lines = '\n'.join(bimol_lines)
    ts_lines = '\n'.join(ts_lines)
    barrierless_lines = '\n'.join(barrierless_lines)

    # write everything to a file
    fname = 'pesviewer.inp'
    template_file_path = pkg_resources.resource_filename('tpl', fname + '.tpl')
    with open(template_file_path) as template_file:
        template = template_file.read()
    template = template.format(id=par['title'],
                               wells=well_lines,
                               bimolecs=bimol_lines,
                               ts=ts_lines,
                               barrierless=barrierless_lines)
    with open(fname, 'w') as f:
        f.write(template)


def create_graph(wells, products, reactions,
                 well_energies, prod_energies, highlight):
    """
    highlight: list of reaction names that need a red highlight
    """
    if highlight is None:
        highlight = []
    # update the connectivity with the filtered wells, products and reactions
    conn, bars = get_connectivity(wells, products, reactions)

    # get the minimum and maximum well and product energy
    try:
        minimum = min(min(well_energies.values()),
                      min(prod_energies.values()))
        maximum = max(max(well_energies.values()),
                      max(prod_energies.values()))
    except ValueError:
        # list of products can be empty, but list of wells not
        minimum = min(well_energies.values())
        maximum = max(well_energies.values())
    # define the inveresly proportial weights function
    max_size = 400
    min_size = 100
    slope = (min_size - max_size) / (maximum - minimum)
    offset = max_size - minimum * slope
    # define the graph nodes
    nodes = [i for i, wi in enumerate(wells)]
    nodes += [len(wells) + i for i, pi in enumerate(products)]
    # size of the nodes from the weights
    node_size = [slope * well_energies[wi] + offset for wi in wells]
    node_size += [slope * prod_energies[pi] + offset for pi in products]
    # color nodes and wells differently
    node_color = ['lightskyblue' for wi in wells]
    node_color += ['lightcoral' for pi in products]
    # labels of the wells and products
    labels = {}
    name_dict = {}
    for i, wi in enumerate(wells):
        labels[i] = 'w{}'.format(i + 1)
        name_dict[labels[i]] = wi
    for i, pi in enumerate(products):
        labels[i + len(wells)] = 'b{}'.format(i + 1)
        name_dict[labels[i + len(wells)]] = pi
    # write the labels to a file
    with open('species_dict.txt', 'w') as f:
        lines = []
        for name in sorted(name_dict.keys()):
            lines.append('{}  {}'.format(name, name_dict[name]))
        f.write('\n'.join(lines))
    # make a graph object
    G = nx.Graph()
    # add the nodes
    for i, node in enumerate(nodes):
        G.add_node(node, weight=node_size[i])

    # define the inversely proportional weights for the lines
    minimum = min(rxn[3] for rxn in reactions)
    maximum = max(rxn[3] for rxn in reactions)
    max_size = 5
    min_size = 0.5
    try:
        slope = (min_size - max_size) / (maximum - minimum)
    except:
        slope = 1.
    offset = max_size - minimum * slope

    # add the edges
    for i, ci in enumerate(conn):
        for j, cij in enumerate(ci):
            if cij > 0:
                weight = slope * bars[i][j] + offset
                G.add_edge(i, j, weight=weight)
    edges = G.edges()
    weights = [G[u][v]['weight'] for u, v in edges]

    # position the nodes
    pos = nx.spring_layout(G, scale=1)

    
    # make the matplotlib figure
    plt.figure(figsize=(8, 8))
    nx.draw_networkx_edges(G, pos, edgelist=edges, width=weights)
    nx.draw_networkx_nodes(G,
                           pos,
                           nodelist=G.nodes(),
                           node_size=node_size,
                           node_color=node_color)
    nx.draw_networkx_labels(G, pos, labels, font_size=8)
    plt.axis('off')
    plt.savefig('graph.png')
    

def get_energy(dir, job, ts, high_level, mp2=0, bls=0):
    db = connect(dir + '/kinbot.db')
    if ts:
        j = job
    else:
        j = job + '_well'
    if mp2:
        j += '_mp2'
    if bls:
        j += '_bls'
    if high_level:
        j += '_high'
    rows = db.select(name=j)
    for row in rows:
        if hasattr(row, 'data'):
            energy = row.data.get('energy')
    try:
        # ase energies are always in ev, convert to hartree
        energy *= constants.EVtoHARTREE
    except UnboundLocalError:
        # this happens when the job is not found in the database
        logging.error('Could not find {} in directory {}'.format(job, dir))
        logging.error('Exiting...')
        sys.exit(-1)
    return energy


def get_l3energy(job, par, bls=0):
    """
    Get the L3, single-point energies.
    This is not object oriented.
    """

    if bls:
        key = par['barrierless_saddle_single_point_key']
    else:
        key = par['single_point_key']

    if par['single_point_qc'] == 'molpro':
        if os.path.exists('molpro/' + job + '.out'):
            with open('molpro/' + job + '.out', 'r') as f:
                lines = f.readlines()
                for index, line in enumerate(reversed(lines)):
                    if ('SETTING ' + key) in line:
                        e = float(line.split()[3])
                        logging.info('L3 electronic energy for {} is {} Hartree.'.format(job, e))
                        return 1, e  # energy was found
    # if no file or no energy found, or it was not molpro
    logging.info('L3 for {} is missing.'.format(job))
    return 0, -1  # job not yet started to run


def get_zpe(dir, job, ts, high_level, mp2=0, bls=0):
    db = connect(dir + '/kinbot.db')
    if ts:
        j = job
    else:
        j = job + '_well'
    if mp2:
        j += '_mp2'
    if bls:
        j += '_bls'
    if high_level:
        j += '_high'
    rows = db.select(name=j)
    for row in rows:
        if hasattr(row, 'data'):
            zpe = row.data.get('zpe')
    return zpe


def check_status(job, pid):
    command = ['ps', '-u', 'root', '-N', '-o', 'pid,s,user,%cpu,%mem,etime,args']
    process = subprocess.Popen(command,
                               shell=False,
                               stdout=subprocess.PIPE,
                               stdin=subprocess.PIPE,
                               stderr=subprocess.PIPE)
    out, err = process.communicate()
    out = out.decode()
    lines = out.split('\n')
    for line in lines:
        if len(line) > 0:
            if str(pid) == line.split()[0]:
                return 1
    return 0


def submit_job(chemid, par):
    """
    Submit a kinbot run using subprocess and return the pid
    """
    command = ["kinbot", chemid + ".json", "&"]
    # purge previous summary and monitor files, so that pes doesn't think
    # everything is done
    # relevant if jobs are killed
    try:
        os.system('rm -f {dir}/summary_*.out'.format(dir=chemid))
    except OSError:
        pass
    try:
        os.system('rm -f {dir}/kinbot_monitor.out'.format(dir=chemid))
    except OSError:
        pass

    if par['queue_template'] != '':
        shutil.copyfile('{}'.format(par['queue_template']), '{}/{}'.format(chemid, par['queue_template']))
    if par['single_point_template'] != '':
        shutil.copyfile('{}'.format(par['single_point_template']), '{}/{}'.format(chemid, par['single_point_template']))
    if par['barrierless_saddle_single_point_template'] != '':
<<<<<<< HEAD
        print("{}".format(par['barrierless_saddle_single_point_template']), '{}/{}'.format(chemid, par['barrierless_saddle_single_point_template']))
        shutil.copyfile('{}'.format(par['barrierless_saddle_single_point_template']), '{}/{}'.format(chemid, par['barrierless_saddle_single_point_template']))
=======
        shutil.copyfile('{}'.format(par['barrierless_saddle_single_point_template']), '{}/{}'
                        .format(chemid, par['barrierless_saddle_single_point_template']))
        shutil.copyfile('{}'.format(par['barrierless_saddle_prod_single_point_template']), '{}/{}'
                        .format(chemid, par['barrierless_saddle_prod_single_point_template']))
>>>>>>> cb617840
    outfile = open('{dir}/kinbot.out'.format(dir=chemid), 'w')
    errfile = open('{dir}/kinbot.err'.format(dir=chemid), 'w')
    process = subprocess.Popen(command,
                               cwd=chemid,
                               stdout=outfile,
                               stdin=subprocess.PIPE,
                               stderr=errfile)
    time.sleep(1)
    pid = process.pid
    return pid


def write_input(input_file, species, threshold, root):
    # directory for this particular species
    dir = root + '/' + str(species.chemid) + '/'
    if not os.path.exists(dir):
        os.makedirs(dir)

    # make a new parameters instance and overwrite some keys
    input_file = '{}'.format(input_file)
    par2 = Parameters(input_file).par
    # overwrite the title
    par2['title'] = str(species.chemid)
    # make a structure vector and overwrite the par structure
    structure = []
    for at in range(species.natom):
        pos = species.geom[at]
        sym = species.atom[at]
        structure += [sym, pos[0], pos[1], pos[2]]
    par2['structure'] = structure
    # delete the par smiles
    par2['smiles'] = ''
    # overwrite the barrier treshold
    par2['barrier_threshold'] = threshold
    # set the pes option to 1
    par2['pes'] = 1
<<<<<<< HEAD
=======
    # don't do ME for these kinbots but write the files
    par2['me'] = 2
>>>>>>> cb617840

    file_name = dir + str(species.chemid) + '.json'
    with open(file_name, 'w') as outfile:
        json.dump(par2, outfile, indent=4, sort_keys=True)


def make_freq(self, species, freq, factor, wellorts):

    final_freq = []
    # wellorts: 0 for wells and 1 for saddle points
    if wellorts == 0:
        frequencies = freq
    else:
        frequencies = freq[1:]
    for i, fr in enumerate(frequencies):
        fr = fr * factor
        final_freq += '{:.1f} '.format(fr)
        if i % 3 == 2:
            final_freq += '\n         '
    return(final_freq)

if __name__ == "__main__":
    main()<|MERGE_RESOLUTION|>--- conflicted
+++ resolved
@@ -915,10 +915,7 @@
     """
 
     i = 0  # uncertainty counter
-<<<<<<< HEAD
-=======
     logging.info('{0} {1} {2}'.format("uq value: ", par['uq'], "\n"))
->>>>>>> cb617840
     well_short, pr_short, fr_short, ts_short, nobar_short = create_short_names(wells,
                                                                                products,
                                                                                reactions,
@@ -1041,27 +1038,8 @@
         s.append('# BARRIERS')
         s.append('######################')
         for rxn in reactions:
-<<<<<<< HEAD
-            dbfi = parent[rxn] + '/kinbot.db'
-            db = connect(dbfi)
-            job = rxn
-            rows = db.select(name=job)
-            wellenergy = well_energies[parent[rxn]]
-            name = [ts_short[rxn[1]]]
-            name.append(well_short[rxn[0]])
-            if len(rxn[2]) == 1:
-                name.append(well_short[rxn[2][0]])
-            else:
-                name.append(pr_short['_'.join(sorted(rxn[2]))])
-            name.append('!')
-            name.append(rxn[1])
-            energy = rxn[3]
-            freq = row.data.get('frequencies')
-            wellenergy = well_energies[parent[rxn]]
-=======
             with open("reactionList.log", 'a') as rxFi:
                 rxFi.write('{0} {1}'.format(rxn, "\n"))
->>>>>>> cb617840
             name = [ts_short[rxn[1]]]
             name.append(well_short[rxn[0]])
             if len(rxn[2]) == 1:
@@ -1072,17 +1050,12 @@
             name.append(rxn[1])
             energy = rxn[3]
             try:
-<<<<<<< HEAD
-                with open(rxn[0] + '/' + rxn[1] + '_' + str(mess_iter) + '.mess') as f:
-                    s.append(f.read().format(name=' '.join(name), zeroenergy=energy))
-=======
                 with open(rxn[0] + "/" + rxn[1] + "_0000.mess") as f:
                     if 'barrierless_saddle' in rxn[1]:
                         prodzeroenergy = prod_energies['_'.join(rxn[2])]
                         s.append(f.read().format(name=' '.join(name), zeroenergy=energy, prodzeroenergy=prodzeroenergy))
                     else:
                         s.append(f.read().format(name=' '.join(name), zeroenergy=energy))
->>>>>>> cb617840
                 s.append(divider)
             except:
                 logging.warning('File {}/{}_0000.mess not found.\n'.format(rxn[0], rxn[1]))
@@ -1103,10 +1076,6 @@
         if par['me'] == 1:
             mess.run()
 
-<<<<<<< HEAD
-    uq_obj.pes_freq_uqtk_data(parent, reaction_items)
-    uq_obj.format_uqtk_data()
-=======
     else:
         uq_iter = 0
         while(uq_iter < par['uq_n']):
@@ -1199,7 +1168,6 @@
                 f.write(header)
                 f.write('\n'.join(s))
             uq_iter = uq_iter + 1
->>>>>>> cb617840
 
     return 0 
 
@@ -1478,15 +1446,10 @@
     if par['single_point_template'] != '':
         shutil.copyfile('{}'.format(par['single_point_template']), '{}/{}'.format(chemid, par['single_point_template']))
     if par['barrierless_saddle_single_point_template'] != '':
-<<<<<<< HEAD
-        print("{}".format(par['barrierless_saddle_single_point_template']), '{}/{}'.format(chemid, par['barrierless_saddle_single_point_template']))
-        shutil.copyfile('{}'.format(par['barrierless_saddle_single_point_template']), '{}/{}'.format(chemid, par['barrierless_saddle_single_point_template']))
-=======
         shutil.copyfile('{}'.format(par['barrierless_saddle_single_point_template']), '{}/{}'
                         .format(chemid, par['barrierless_saddle_single_point_template']))
         shutil.copyfile('{}'.format(par['barrierless_saddle_prod_single_point_template']), '{}/{}'
                         .format(chemid, par['barrierless_saddle_prod_single_point_template']))
->>>>>>> cb617840
     outfile = open('{dir}/kinbot.out'.format(dir=chemid), 'w')
     errfile = open('{dir}/kinbot.err'.format(dir=chemid), 'w')
     process = subprocess.Popen(command,
@@ -1523,11 +1486,6 @@
     par2['barrier_threshold'] = threshold
     # set the pes option to 1
     par2['pes'] = 1
-<<<<<<< HEAD
-=======
-    # don't do ME for these kinbots but write the files
-    par2['me'] = 2
->>>>>>> cb617840
 
     file_name = dir + str(species.chemid) + '.json'
     with open(file_name, 'w') as outfile:
