"""
This is the main class to run KinBot to explore
a full PES instead of only the reactions of one well
"""
from __future__ import print_function
from __future__ import absolute_import
import sys
import os
import stat
import shutil
import logging
import datetime
import time
import subprocess
import json
from distutils.dir_util import copy_tree
import pkg_resources
import matplotlib.pyplot as plt
import networkx as nx
import numpy as np
import random

from ase.db import connect

from kinbot import constants
from kinbot import license_message
from kinbot.parameters import Parameters
from kinbot.stationary_pt import StationaryPoint
from kinbot.mess import MESS
from kinbot.uncertaintyAnalysis import UQ

def main():
    try:
        input_file = sys.argv[1]
    except IndexError:
        print('To use the pes script, supply one argument being the input file!')
        sys.exit(-1)

    # TODO: write information about the arguments
    # change this to nice argument parsers with
    # dashes etc.
    no_kinbot = 0
    task = 'all'
    names = []
    if len(sys.argv) > 2:
        if sys.argv[2] == 'no-kinbot':
            no_kinbot = 1
    if len(sys.argv) > 3:
        # possible tasks are:
        # 1. all: This is the default showing all pathways
        # 2. lowestpath: show the lowest path between the species
        # corresponding to the names
        # 3. allpaths: show all paths between the species
        # corresponding to the names
        # 4. wells: show all reactions of one wells
        # corresponding to the names
        task = sys.argv[3]
        names = sys.argv[4:]

    # print the license message to the console
    print(license_message.message)

    # initialize the parameters
    par = Parameters(input_file)

    #set uncertainty parameters
    uq_n=par.par['uq_n']
    uq=par.par['uq']
    # set up the logging environment
    logging.basicConfig(filename='pes.log', level=logging.INFO)

    logging.info(license_message.message)
    msg = 'Starting the PES search at {}'.format(datetime.datetime.now())
    logging.info(msg)

    if par.par['pes'] and par.par['specific_reaction']:
        logging.error('Specific reaction cannot be searched in PES mode.')
        return

    well0 = StationaryPoint('well0',
                            par.par['charge'],
                            par.par['mult'],
                            smiles=par.par['smiles'],
                            structure=par.par['structure'])
    well0.characterize(dimer=par.par['dimer'])
    write_input(par, well0, par.par['barrier_threshold'], os.getcwd()) 

    # add the initial well to the chemids
    with open('chemids', 'w') as f:
        f.write(str(well0.chemid) + '\n')

    # create a directory for the L3 single point calculations 
    # directory has the name of the code, e.g., molpro
    try:
        os.mkdir(par.par['single_point_qc'])
    except OSError:
        pass

    #List of chemids to skip KinBot submissions for.
    skipChemids = par.par['skip_chemids']
    # maximum number of kinbot jobs that run simultaneously
    max_running = par.par['simultaneous_kinbot']
    # jobs that are running
    running = []
    # jobs that are finished
    finished = []
    # list of all jobs
    jobs = []
    # dict of the pid's for all jobs
    pids = {}
    a = 0
    b = 0
    c = 0
    while 1:
        j = len(jobs)
        fi=open("pes.log", 'a')
        if j != a:
            fi.write('{0} {1} {2}'.format("len(jobs): ", j, "\n"))
        if j != a:
            logging.info('{0} {1} {2}'.format("len(jobs): ", j, "\n"))
        a=j
        with open('chemids', 'r') as f:
            jobs = f.read().split('\n')
            jobs = [ji for ji in jobs if ji != '']

        if len(jobs) > j:
            logging.info('\tPicked up new jobs: ' + ' '.join(jobs[j:]))

        k = len(running)
        l = len(finished)
        if b != k:
            logging.info('{0} {1} {2}'.format("len(running): ", len(running), "\n"))
        b=k
        if c!=l:
            logging.info('{0} {1} {2}'.format("len(finished): ", len(finished), "\n"))
        c = l
        
        if len(finished) == len(jobs):
            time.sleep(2)
            if len(finished) == len(jobs):    
                 break

        while (len(running) < max_running and
               len(running) + len(finished) < len(jobs)):
            # start a new job
            job = jobs[len(running) + len(finished)]
            kb = 1
            logging.info('Job: {}'.format(job))
            if 'none' in skipChemids:
                logging.info('No KinBot runs to be skipped')
            else:
                if job in skipChemids:
                    kb = 0
            logging.info('kb: {}'.format(kb))
            if kb == 1:
                pid = 0
                if not no_kinbot:
                    pid = submit_job(job, par)  # kinbot is submitted here
                else:
                    get_wells(job)
                pids[job] = pid
                t = datetime.datetime.now()
                logging.info('\tStarted job {} at {}'.format(job, t))
                running.append(job)
            elif kb == 0:
                logging.info('Skipping Kinbot for {}'.format(job))
                finished.append(job)
            else:
                logging.info('kb value not 0 or 1')

        # check if a thread is done
        for job in running:
            if not check_status(job, pids[job]):
                t = datetime.datetime.now()
                logging.info('\tFinished job {} at {}'.format(job, t))
                finished.append(job)
                if not no_kinbot:
                    # write a temporary pes file
                    # remove old xval and im_extent files
                    try:
                        os.remove('{}_xval.txt'.format(par.par['title']))
                    except OSError:
                        pass
                    try:
                        os.remove('{}_im_extent.txt'.format(par.par['title']))
                    except OSError:
                        pass
        # remove the finished threads
        for job in finished:
            if job in running:
                running.remove(job)
        if not no_kinbot:
            # write a summary of what is running and finished
            summary_lines = []
            summary_lines.append('Total\t\t{}'.format(len(jobs)))
            summary_lines.append('Running\t\t{}'.format(len(running)))
            summary_lines.append('Finished\t{}'.format(len(finished)))
            summary_lines.append('')
            summary_lines.append('Running:')
            for job in running:
                summary_lines.append('\t{}'.format(job))
            summary_lines.append('')
            summary_lines.append('Finished:')
            for job in finished:
                summary_lines.append('\t{}'.format(job))
            with open('pes_summary.txt', 'w') as f:
                f.write('\n'.join(summary_lines))
            time.sleep(1)

    # delete skipped jobs from the jobs before sending to postprocess
    for skip in skipChemids:
        try:
            jobs.pop(jobs.index(skip))
        except ValueError:
            pass

    postprocess(par, jobs, task, names)
    # make molpro inputs for all keys above
    # place submission script in the directory for offline submission
    # read in the molpro energies for the keys in the above three dicts
    # for key in newdict.keys():
    #      print(key)
    # if all energies are there
    # do something like postprocess, but with new energies
    # postprocess_L3(saddle_zpe, well_zpe, prod_zpe, saddle_energy, well_energy, prod_energyi, conn)

    # Notify user the search is done
    logging.info('PES search done!')
    print('PES search done!')


def get_wells(job):
    """
    Read the summary file and add the wells to the chemid list
    """
    try:
        summary = open(job + '/summary_' + job + '.out', 'r').readlines()
    except:
        return 0
    with open('chemids', 'r') as f:
        jobs = f.read().split('\n')
    jobs = [ji for ji in jobs if ji != '']

    new_wells = []
    for line in summary:
        if (line.startswith('SUCCESS') or line.startswith("HOMOLYTIC_SCISSION")):
            pieces = line.split()
            prod = pieces[3:]
            if (len(prod) == 1 and
                    prod[0] not in jobs and
                    prod[0] not in new_wells):
                new_wells.append(prod[0])
    if len(new_wells) > 0:
        with open('chemids', 'a') as f:
            f.write('\n'.join(new_wells) + '\n')


def postprocess(par, jobs, task, names, n):
    """
    postprocess a pes search
    par: parameters of the search
    jobs: all of the jobs that were run
    temp: this is a temporary output file writing
    """
    
    l3done = 1  # flag for L3 calculations to be complete

    # base of the energy is the first well, these are L2 energies
    base_energy = get_energy(jobs[0], jobs[0], 0, par.par['high_level'])
    # L3 energies
    status, base_l3energy = get_l3energy(jobs[0], par)
    if not status:
        l3done = 0
    # L2 ZPE
    base_zpe = get_zpe(jobs[0], jobs[0], 0, par.par['high_level'])

    # list of lists with four elements
    # 1. reactant chemid
    # 2. reaction name
    # 3. products chemid list
    # 4. reaction barrier height
    reactions = []
    #Reactions is empty at this point

    # list of the parents for each calculation
    # the key is the name of the calculation
    # the value is the parent directory,
    # i.e. the well kinbot started from to find
    # this calculation
    parent = {}

    wells = []
    failedwells = []
    products = []

    # read all the jobs
    for ji in jobs:
        try:
            summary = open(ji + '/summary_' + ji + '.out', 'r').readlines()
        except:
            failedwells.append(ji)
            continue
        # read the summary file
        for line in summary:
            if (line.startswith('SUCCESS') or line.startswith('HOMOLYTIC_SCISSION')):
                pieces = line.split()
                reactant = ji
                ts = pieces[2]  # this is the long specific name of the reaction
                prod = pieces[3:]  # this is the chemid of the product

                # calculate the barrier based on the new energy base
                barrier = 0. - base_energy - base_zpe
                # overwrite energies with mp2 energy if needed
                if ('R_Addition_MultipleBond' in ts and
                        not par.par['high_level']):
                    base_energy_mp2 = get_energy(jobs[0],
                                                 jobs[0],
                                                 0,
                                                 par.par['high_level'],
                                                 mp2=1)
                    base_zpe_mp2 = get_zpe(jobs[0],
                                           jobs[0],
                                           0,
                                           par.par['high_level'],
                                           mp2=1)
                    barrier = 0. - base_energy_mp2 - base_zpe_mp2
                ts_energy = get_energy(reactant, ts, 1, par.par['high_level'])
                ts_zpe = get_zpe(reactant, ts, 1, par.par['high_level'])
                barrier += ts_energy + ts_zpe
                barrier *= constants.AUtoKCAL

                if reactant not in wells:
                    wells.append(reactant)
                    parent[reactant] = reactant
                if len(prod) == 1:
                    if prod[0] not in wells:
                        if prod[0] not in parent:
                            parent[prod[0]] = reactant
                        wells.append(prod[0])
                else:
                    prod_name = '_'.join(sorted(prod))
                    if prod_name not in products:
                        if prod_name not in parent:
                            parent[prod_name] = reactant
                        products.append('_'.join(sorted(prod)))
                new = 1
                temp = None

                for i, rxn in enumerate(reactions):
                    rxn_prod_name = '_'.join(sorted(rxn[2]))
                    if (reactant == rxn[0] and
                            '_'.join(sorted(prod)) == rxn_prod_name):
                        new = 0
                        temp = i
                    if reactant == ''.join(rxn[2]) and ''.join(prod) == rxn[0]:
                        new = 0
                        temp = i
                if new:
                    reactions.append([reactant, ts, prod, barrier])
                else:
                    #check if the previous reaction has a lower energy or not
                    if reactions[temp][3] > barrier:
                        reactions.pop(temp)
                        reactions.append([reactant, ts, prod, barrier])

            elif line.startswith('HOMOLYTIC_SCISSION'):
                pieces = line.split()
                reactant = ji
                energy = pieces[1] # energy from summary
                prod = pieces[2:]  # this is the chemid of the product

                if reactant not in wells:
                    wells.append(reactant)
                    parent[reactant] = reactant

                if len(prod) == 1:
                    if prod[0] not in wells:
                        if prod[0] not in parent:
                            parent[prod[0]] = reactant
                        wells.append(prod[0])
                else:
                    prod_name = '_'.join(sorted(prod))
                    if prod_name not in products:
                        if prod_name not in parent:
                            parent[prod_name] = reactant
                        products.append('_'.join(sorted(prod)))
                new = 1
                temp = None
                for i, rxn in enumerate(reactions):
                    rxn_prod_name = '_'.join(sorted(rxn[2]))
                    if (reactant == rxn[0] and
                            '_'.join(sorted(prod)) == rxn_prod_name):
                        new = 0
                        temp = i
                    if reactant == ''.join(rxn[2]) and ''.join(prod) == rxn[0]:
                        new = 0
                        temp = i
                if new:
                    ts = 'barrierless'
                    barrier = energy
                    reactions.append([reactant, ts, prod, barrier])

        # copy the xyz files
        copy_from_kinbot(ji, 'xyz')
        # copy the L3 calculations here, whatever was in those directories, inp, out, pbs, etc.
        copy_from_kinbot(ji, par.par['single_point_qc'])
    # create a connectivity matrix for all wells and products
    conn, bars = get_connectivity(wells, products, reactions)
    # create a batch submission for all L3 jobs
    # TODO slurm
    if par.par['queuing'] == 'pbs':
        batch = 'batch_L3_pbs.sub'
        with open(batch, 'w') as f:
            for well in wells:
                f.write('qsub molpro/' + well + '.pbs' + '\n')
            for prod in products:
                for frag in prod.split('_'):
                    f.write('qsub molpro/' + frag + '.pbs' + '\n')
            for reac in reactions:
                f.write('qsub molpro/' + reac[1] + '.pbs' + '\n')
        os.chmod(batch, stat.S_IRWXU)  # read, write, execute by owner


    well_energies = {}
    well_l3energies = {}
    for well in wells:
        energy = get_energy(parent[well], well, 0, par.par['high_level'])  # from the db
        zpe = get_zpe(parent[well], well, 0, par.par['high_level'])
        well_energies[well] = ((energy + zpe) - (base_energy + base_zpe)) * constants.AUtoKCAL
        status, l3energy = get_l3energy(well, par)
        if not status:
            l3done = 0  # not all L3 calculations are done
        else:
            well_l3energies[well] = ((l3energy + zpe) - (base_l3energy + base_zpe)) * constants.AUtoKCAL

    prod_energies = {}
    prod_l3energies = {}
    for prods in products:
        energy = 0. - base_energy - base_zpe
        l3energy = 0. - base_l3energy - base_zpe
        for pr in prods.split('_'):
            energy += get_energy(parent[prods], pr, 0, par.par['high_level'])
            zpe = get_zpe(parent[prods], pr, 0, par.par['high_level'])
            energy += zpe
            status, l3energy = get_l3energy(pr, par)
            if not status:
                l3done = 0  # not all L3 calculations are done
            else:
                l3energy = ((l3energy + zpe) - (base_l3energy + base_zpe)) 
        prod_energies[prods] = energy * constants.AUtoKCAL
        prod_l3energies[prods] = l3energy * constants.AUtoKCAL

    ts_l3energies = {}
    for reac in reactions:
        if reac[1] != 'barrierless':
            zpe = get_zpe(reac[0], reac[1], 1, par.par['high_level'])
            status, l3energy = get_l3energy(reac[1], par)
            if not status:
                l3done = 0
            else:
                ts_l3energies[reac[1]] =  ((l3energy + zpe) - (base_l3energy + base_zpe)) * constants.AUtoKCAL

    logging.info('l3done status {}'.format(l3done))
    if l3done == 1 and len(reactions) > 1:
        well_energies = well_l3energies
        prod_energies = prod_l3energies
        for reac in reactions:  # swap out the barrier
            reac[3] = ts_l3energies[reac[1]]
    

    # if L3 was done, everything below is done with that
    # filter according to tasks
    wells, products, reactions, highlight = filter(wells,
                                                   products,
                                                   reactions,
                                                   conn,
                                                   bars,
                                                   well_energies,
                                                   task,
                                                   names)

    # draw a graph of the network
#    create_graph(wells,
#                 products,
#                 reactions,
#                 well_energies,
#                 prod_energies,
 #                highlight)
    # write_mess
    uq_n=par.par['uq_n']
    w=len(wells)


    barrierless = []
    rxns = []
    for rxn in reactions:
        if rxn[1] == 'barrierless':
            barrierless.append([rxn[0], rxn[1], rxn[2], rxn[3]])
        else:
            rxns.append([rxn[0], rxn[1], rxn[2], rxn[3]])

    # write full pesviewer input
    create_pesviewer_input(par,
                           wells,
                           products,
                           rxns,
                           barrierless,
                           well_energies,
                           prod_energies,
                           highlight)

    create_mess_input(par,
                      wells,
                      products,
                      rxns,
                      barrierless,
                      well_energies,
                      prod_energies,
                      parent,
                      uq_n)

    
def filter(wells, products, reactions, conn, bars, well_energies, task, names):
    """
    Filter the wells, products and reactions according to the task
    and the names
    """
    # list of reactions to highlight
    highlight = []

    # 1. all: This is the default showing all pathways
    # 2. lowestpath: show the lowest path between the species
    # corresponding to the names
    # 3. allpaths: show all paths between the species
    # corresponding to the names
    # 4. wells: show all reactions of one wells
    # corresponding to the names
    # 5. temperature
    # 6. threshold_reapply: apply the barrier threshold 
    # cutoff at the highest level that was done

    # filter the reactions according to the task
    if task == 'all':
        filtered_reactions = reactions
        pass
    elif task == 'lowestpath':
        all_rxns = get_all_pathways(wells, products, reactions, names, conn)
        # this is the maximum energy along the minimun energy pathway
        min_energy = None
        min_rxn = None
        for rxn_list in all_rxns:
            barriers = [ri[3] for ri in rxn_list]
            if min_energy is None:
                min_energy = max(barriers)
                min_rxn = rxn_list
            else:
                if max(barriers) < min_energy:
                    min_energy = max(barriers)
                    min_rxn = rxn_list
        filtered_reactions = min_rxn
    elif task == 'allpaths':
        all_rxns = get_all_pathways(wells, products, reactions, names, conn)
        filtered_reactions = []
        for list in all_rxns:
            for rxn in list:
                new = 1
                for r in filtered_reactions:
                    if r[1] == rxn[1]:
                        new = 0
                if new:
                    filtered_reactions.append(rxn)
        # this is the maximum energy along the minimun energy pathway
        min_energy = None
        min_rxn = None
        for rxn_list in all_rxns:
            barriers = [ri[3] for ri in rxn_list]
            if min_energy is None:
                min_energy = max(barriers)
                min_rxn = rxn_list
            else:
                if max(barriers) < min_energy:
                    min_energy = max(barriers)
                    min_rxn = rxn_list
        for rxn in min_rxn:
            highlight.append(rxn[1])
    elif task == 'well':
        if len(names) == 1:
            filtered_reactions = []
            for rxn in reactions:
                prod_name = '_'.join(sorted(rxn[2]))
                if names[0] == rxn[0] or names[0] == prod_name:
                    filtered_reactions.append(rxn)
        else:
            logging.error('Only one name should be given for a well filter')
            logging.error('Received: ' + ' '.join(names))
            sys.exit(-1)
    elif task == 'temperature':
        if len(names) == 1:
            try:
                # read the temperature
                temperature = float(names[0])
            except ValueError:
                logging.error('A float is needed for a temperature filter')
                logging.error('Received: ' + ' '.join(names))
                sys.exit(-1)
            filtered_reactions = []
            # iterate the wells
            wells, filtered_reactions = filter_boltzmann(wells[0],
                                                         [wells[0]],
                                                         reactions,
                                                         filtered_reactions,
                                                         well_energies,
                                                         temperature)
        else:
            logging.error('Only one argument should be given for a temperature filter')
            logging.error('Received: ' + ' '.join(names))
            sys.exit(-1)
    elif task == 'l2threshold':
        filtered_reactions = []
        for rxn in reactions:
            if rxn[3] < par.par['barrier_threshold']: 
                filtered_reactions.append(rxn)
    else:
        logging.error('Could not recognize task ' + task)
        sys.exit(-1)

    # filter the wells
    filtered_wells = []
    for well in wells:
        for rxn in filtered_reactions:
            prod_name = '_'.join(sorted(rxn[2]))
            if well == rxn[0] or well == prod_name:
                if well not in filtered_wells:
                    filtered_wells.append(well)

    # filter the products
    filtered_products = []
    for prod in products:
        for rxn in filtered_reactions:
            prod_name = '_'.join(sorted(rxn[2]))
            if prod == prod_name:
                if prod not in filtered_products:
                    filtered_products.append(prod)

    return filtered_wells, filtered_products, filtered_reactions, highlight


def filter_boltzmann(well, wells, reactions, filtered_reactions,
                     well_energies, temperature):
    """
    Filter the reactions based on branching fractions at a given temperature
    """
    well_energy = well_energies[well]
    # all the reactions that include this well
    one_well_rxns = []
    # iterate all reactions
    for rxn in reactions:
        # check if this reactions belongs to the current well
        if rxn[0] == well or rxn[2][0] == well:
            one_well_rxns.append(rxn)
    # list containing the branching fractions for this well
    branching = []
    for rxn in one_well_rxns:
        # calculate the boltzmann factor
        value = np.exp(-(rxn[3] - well_energy) * 1000 / 1.9872036 / temperature)
        branching.append(value)
    # calculate the actual branching fractions
    br_sum = sum(branching)
    branching = np.array(branching) / br_sum
    for i, rxn in enumerate(one_well_rxns):
        # only add a reaction if the branching fraction is below 1%
        if branching[i] > 0.01:
            new = 1
            for r in filtered_reactions:
                if r[1] == rxn[1]:
                    new = 0
            if new:
                filtered_reactions.append(rxn)
                if not rxn[0] in wells:
                    wells.append(rxn[0])
                    wells, filtered_reactions = filter_boltzmann(rxn[0],
                                                                 wells,
                                                                 reactions,
                                                                 filtered_reactions,
                                                                 well_energies,
                                                                 temperature)
                if len(rxn[2]) == 1:
                    if not rxn[2][0] in wells:
                        wells.append(rxn[2][0])
                        wells, filtered_reactions = filter_boltzmann(rxn[2][0],
                                                                     wells,
                                                                     reactions,
                                                                     filtered_reactions,
                                                                     well_energies,
                                                                     temperature)
    return wells, filtered_reactions


def get_connectivity(wells, products, reactions):
    """
    Create two matrices:
    conn: connectivity (1 or 0) between each pair of stationary points
    bars: barrier height between each pair of stationary points
          0 if not connected
    """
    conn = np.zeros((len(wells) + len(products), len(wells) + len(products)), dtype=int)
    bars = np.zeros((len(wells) + len(products), len(wells) + len(products)))
    for rxn in reactions:
        reac_name = rxn[0]
        prod_name = '_'.join(sorted(rxn[2]))
        i = get_index(wells, products, reac_name)
        j = get_index(wells, products, prod_name)
        conn[i][j] = 1
        conn[j][i] = 1
        barrier = rxn[3]
        bars[i][j] = barrier
        bars[j][i] = barrier
    return conn, bars


def get_all_pathways(wells, products, reactions, names, conn):
    """
    Get all the pathways in which all intermediate species
    are wells and not bimolecular products
    """
    if len(names) == 2:
        # the maximum length between two stationary points
        # is the number of wells+2
        max_length = 5
        n_mol = len(wells) + len(products)
        start = get_index(wells, products, names[0])
        end = get_index(wells, products, names[1])
        # make a graph out of the connectivity
        # nodes of the graph
        nodes = [i for i in range(n_mol)]
        G = nx.Graph()
        G.add_nodes_from(nodes)
        # add the edges of the graph
        for i, ci in enumerate(conn):
            for j, cij in enumerate(ci):
                if cij > 0:
                    G.add_edge(i, j)
        # list of reaction lists for each pathway
        paths = nx.all_simple_paths(G, start, end, cutoff=max_length)
        rxns = []
        for path in paths:
            if is_pathway(wells, products, path, names):
                rxns.append(get_pathway(wells, products, reactions, path, names))
        return rxns
    else:
        logging.error('Cannot find a lowest path if the number of species is not 2')
        logging.error('Found species: ' + ' '.join(names))


def get_index(wells, products, name):
    try:
        i = wells.index(name)
    except ValueError:
        try:
            i = products.index(name) + len(wells)
        except ValueError:
            logging.error('Could not find reactant ' + name)
            sys.exit(-1)
    return i


def get_name(wells, products, i):
    if i < len(wells):
        name = wells[i]
    else:
        name = products[i - len(wells)]
    return name


def get_pathway(wells, products, reactions, ins, names):
    """
    Return the list of reactions between the species in
    the names, according to the instance ins
    """
    # list of reactions
    rxns = []
    for index, i in enumerate(ins[:-1]):
        j = ins[index + 1]
        rxns.append(get_reaction(wells, products, reactions, i, j))
    return rxns


def get_reaction(wells, products, reactions, i, j):
    """
    method to get a reaction in the reactions list
    according to the indices i and j which correspond
    to the index in wells or products
    """
    name_1 = get_name(wells, products, i)
    name_2 = get_name(wells, products, j)
    for rxn in reactions:
        reac_name = rxn[0]
        prod_name = '_'.join(sorted(rxn[2]))
        if ((name_1 == reac_name and name_2 == prod_name) or
                (name_2 == reac_name and name_1 == prod_name)):
            return rxn
    return None


def is_pathway(wells, products, ins, names):
    """
    Method to check if the instance ins
    corresponds to a pathway between the species
    in the names list
    """
    # check of all intermediate species are wells
    if all([insi < len(wells) for insi in ins[1:-1]]):
        name_1 = get_name(wells, products, ins[0])
        name_2 = get_name(wells, products, ins[-1])
        # check if the names correspond
        if ((name_1 == names[0] and name_2 == names[1]) or
                (name_2 == names[0] and name_1 == names[1])):
            return 1
    return 0


def copy_from_kinbot(well, dirname):
    dirname = dirname + '/'
    if not os.path.exists(dirname):
        os.mkdir(dirname)
    copy_tree(well + '/' + dirname, dirname)


def get_rxn(prods, rxns):
    for rxn in rxns:
        if prods == '_'.join(sorted(rxn[2])):
            return rxn


def create_short_names(wells, products, reactions, barrierless):
    """
    Create a short name for all the wells, all the
    bimolecular products and all the transition states
    """
    # short names of the wells
    # key: chemid
    # value: short name
    well_short = {}
    # short names of the products
    # key: sorted chemids with underscore
    # value: short name
    pr_short = {}
    # short names of the fragments
    # key: chemid
    # value: short name
    fr_short = {}
    # short name of the ts's
    # key: reaction name (chemid, type and instance)
    # value: short name
    ts_short = {}
    # short name of the barrierless reactions
    # key: reaction number
    # value: reaction number
    nobar_short = {}
    
     
    for well in wells:
        if well not in well_short:
            short_name = 'w_' + str(len(well_short) + 1)
            well_short[well] = short_name

    for prod in products:
        if prod not in pr_short:
            short_name = 'pr_' + str(len(pr_short) + 1)
            pr_short[prod] = short_name
        for frag in prod.split('_'):
            if frag not in fr_short:
                short_name = 'fr_' + str(len(fr_short) + 1)
                fr_short[frag] = short_name

    for rxn in reactions:
        if rxn[1] not in ts_short:
            short_name = 'rxn_' + str(len(ts_short) + 1)
            ts_short[rxn[1]] = short_name

    n=1
    for rxn in barrierless:
           nobar_name = 'nobar_' + str(n)
           nobar_short[nobar_name] = nobar_name
           n=n+1
       
    return well_short, pr_short, fr_short, ts_short, nobar_short

#duplicate code, may delete function
def write_header(par, well0):
    """
    Create the header block for MESS
    """
    # Read the header template
    header_file = pkg_resources.resource_filename('tpl', 'mess_header.tpl')
    with open(header_file) as f:
        tpl = f.read()
    header = tpl.format(TemperatureList=' '.join([str(ti) for ti in par.par['TemperatureList']]),
                        PressureList=' '.join([str(pi) for pi in par.par['PressureList']]),
                        EnergyStepOverTemperature=par.par['EnergyStepOverTemperature'],
                        ExcessEnergyOverTemperature=par.par['ExcessEnergyOverTemperature'],
                        ModelEnergyLimit=par.par['ModelEnergyLimit'],
                        CalculationMethod=par.par['CalculationMethod'],
                        ChemicalEigenvalueMax=par.par['ChemicalEigenvalueMax'],
                        Reactant=well0,
                        EnergyRelaxationFactor=par.par['EnergyRelaxationFactor'],
                        EnergyRelaxationPower=par.par['EnergyRelaxationPower'],
                        EnergyRelaxationExponentCutoff=par.par['EnergyRelaxationExponentCutoff'],
                        Epsilons=' '.join([str(ei) for ei in par.par['Epsilons']]),
                        Sigmas=' '.join([str(si) for si in par.par['Sigmas']]),
                        Masses=' '.join([str(mi) for mi in par.par['Masses']]))
    return header


def create_mess_input(par, wells, products, reactions, barrierless,
                      well_energies, prod_energies, parent, uq_n):
    """
    When calculating a full pes, the files from the separate wells
    are read and concatenated into one file
    Two things per file need to be updated
    1. the names of all the wells, bimolecular products and ts's
    2. all the zpe corrected energies
    """
     
   
    i=0 #uncertainty counter
    uq=par.par['uq']
    fi=open('pes.log', 'a')
    fi.write('{0} {1} {2}'.format("uq value: ", uq, "\n"))
    fi.close()

    well_short, pr_short, fr_short, ts_short, nobar_short = create_short_names(wells,
                                                                               products,
                                                                               reactions,
                                                                               barrierless)
     
 
    # list of the strings to write to mess input file
    s = []

    #create mess0 label for mess header
    well0 = StationaryPoint('well0',
                            par.par['charge'],
                            par.par['mult'],
                            smiles=par.par['smiles'],
                            structure=par.par['structure'])
    well0.characterize(dimer=par.par['dimer'])


    """
    Create the header block for MESS
    """
    # Read the header template
    header_file = pkg_resources.resource_filename('tpl', 'mess_header.tpl')
    with open(header_file) as f:
        tpl = f.read()
    header = tpl.format(TemperatureList=' '.join([str(ti) for ti in par.par['TemperatureList']]),
                        PressureList=' '.join([str(pi) for pi in par.par['PressureList']]),
                        EnergyStepOverTemperature=par.par['EnergyStepOverTemperature'],
                        ExcessEnergyOverTemperature=par.par['ExcessEnergyOverTemperature'],
                        ModelEnergyLimit=par.par['ModelEnergyLimit'],
                        CalculationMethod=par.par['CalculationMethod'],
                        ChemicalEigenvalueMax=par.par['ChemicalEigenvalueMax'],
                        Reactant=well0,
                        EnergyRelaxationFactor=par.par['EnergyRelaxationFactor'],
                        EnergyRelaxationPower=par.par['EnergyRelaxationPower'],
                        EnergyRelaxationExponentCutoff=par.par['EnergyRelaxationExponentCutoff'],
                        Epsilons=' '.join([str(ei) for ei in par.par['Epsilons']]),
                        Sigmas=' '.join([str(si) for si in par.par['Sigmas']]),
                        Masses=' '.join([str(mi) for mi in par.par['Masses']]))

    if uq == 0:
        fi=open('pes.log', 'a')
        fi.write("\nUncertainty analysis turned off.\n")
        fi.close()
        # list of the strings to write to mess input file
        s = []
        # write the header

        #create dummy for mess object 
        dummy = StationaryPoint('dummy',
                                par.par['charge'],
                                par.par['mult'],
                                smiles=par.par['smiles'],
                                structure=par.par['structure'])

 
        #mess object
        mess=MESS(par, dummy)

        # write the wells
        s.append('######################')
        s.append('# WELLS')
        s.append('######################')
        for well in wells:
            name = well_short[well] + ' ! ' + well
            energy = well_energies[well]
            fi=parent[well] + '/' + well + '.mess'
            with open(fi, 'r') as f:
                s.append(f.read().format(name=name, zeroenergy=energy))
            s.append('!****************************************')
        
        slen=len(s)
        w=len(wells)
        ws=len(well_short)

        # write the products
        s.append('######################')
        s.append('# BIMOLECULAR PRODUCTS')
        s.append('######################')
        for prod in products:
            name = pr_short[prod] + ' ! ' + prod
            energy = prod_energies[prod]
            fr_names = {}
            for fr in prod.split('_'):
                key = 'fr_name_{}'.format(fr)
                value = fr_short[fr] + ' ! ' + fr
                fr_names[key] = value
            with open(parent[prod] + '/' + prod + '.mess') as f:
                s.append(f.read().format(name=name,
                                         ground_energy=energy,
                                         **fr_names))
            s.append('!****************************************')

        # write the barrier
        s.append('######################')
        s.append('# BARRIERS')
        s.append('######################')
        for rxn in reactions:
            rxFi=open("reactionList.log", 'a')
            rxFi.write('{0} {1}'.format(rxn, "\n"))
            rxFi.close
            name = [ts_short[rxn[1]]]
            name.append(well_short[rxn[0]])
            if len(rxn[2]) == 1:
                name.append(well_short[rxn[2][0]])
            else:
                name.append(pr_short['_'.join(sorted(rxn[2]))])
            name.append('!')
            name.append(rxn[1])
            energy = rxn[3]
            try:
                with open(rxn[0] + "/" + rxn[1] + ".mess") as f:
                    s.append(f.read().format(name=' '.join(name), zeroenergy=energy))
                s.append('!****************************************')
            except:
                fi=open("pes.log", 'a')
                fi.write('{0} {1} {2} {3} {4}'.format("File ", rxn[0], "/", rxn[1], ".mess was not found.\n"))
                fi.close()
        # add last end statement
        s.append('!****************************************')
        s.append('End ! end kinetics\n')

        if not os.path.exists('me'):
            os.mkdir('me')

        # write everything to a file
        with open('me/mess_0.inp', 'w') as f:
            f.write(header)
            f.write('\n'.join(s))

        me=par.par['me']
        if me == 1:
            mess.run(n_uq)

    elif uq == 1:
        while(i<n):
            #list of the strings to write to mess input file
            s = []
            # write the header
            #s.append(write_header(par, well_short[wells[0]]))

            #create dummy for mess object 
            dummy = StationaryPoint('dummy',
                                    par.par['charge'],
                                    par.par['mult'],
                                    smiles=par.par['smiles'],
                                    structure=par.par['structure'])

            mess=MESS(par, dummy)
            uq_obj=UQ()
            well_uq = self.par.par['well_uq']
            barrier_uq = self.par.par['barrier_uq']
            freq_uq = self.par.par['freq_uq']
            imagfreq_uq = self.par.par['imagfreq_uq'] 

            # write the wells
            s.append('######################')
            s.append('# WELLS')
            s.append('######################')
            for well in wells:
                name = well_short[well] + ' ! ' + well
                energy = well_energies[well]
                logFile=open('uq_pes.log', 'a')
                logFile.write('{0} {1}'.format('Well: ', name))
                logFile.write('{0} {1}'.format('original energy: ', energy))
                logFile.close()
                if i > 0:
                    uq_energyAdd=uq_obj.calc_energyUQ(well_uq)
                    energy=energy+uq_energyAdd                
                    logFile=open('uq_pes.log', 'a')
                    logFile.write('{0} {1}'.format('uq_energyAdd: ', uq_energyAdd))
                    logFile.write('{0} {1}'.format('updated energy: ', energy))
                    logFile.close()
                fi = "_%d.mess" %i
                with open(parent[well] + '/' + well + fi) as f:
                    s.append(f.read().format(name=name, zeroenergy=energy))
                s.append('!****************************************')
            
            slen=len(s)
            w=len(wells)
            ws=len(well_short)

            # write the products
            s.append('######################')
            s.append('# BIMOLECULAR PRODUCTS')
            s.append('######################')
            for prod in products:
                name = pr_short[prod] + ' ! ' + prod
                energy = prod_energies[prod]
                if i > 0:
                    uq_energyAdd=uq_obj.calc_energyUQ(well_uq)
                    energy=energy+uq_energyAdd                
                fr_names = {}
                for fr in prod.split('_'):
                    key = 'fr_name_{}'.format(fr)
                    value = fr_short[fr] + ' ! ' + fr
                    fr_names[key] = value
                fi = "_%d.mess" %i
                with open(parent[prod] + '/' + prod + fi) as f:
                    s.append(f.read().format(name=name,
                                             ground_energy=energy,
                                             **fr_names))
                s.append('!****************************************')

            # write the barrier
            s.append('######################')
            s.append('# BARRIERS')
            s.append('######################')
            for rxn in reactions:
                name = [ts_short[rxn[1]]]
                name.append(well_short[rxn[0]])
                if len(rxn[2]) == 1:
                    name.append(well_short[rxn[2][0]])
                else:
                    name.append(pr_short['_'.join(sorted(rxn[2]))])
                name.append('!')
                name.append(rxn[1])
                energy = rxn[3]
                logFile=open('uq_pes.log', 'a')
                logFile.write('{0} {1}'.format('Barrier: ', name))
                logFile.write('{0} {1}'.format('original energy: ', energy))
                logFile.close()
                if i > 0:
                    uq_energyAdd=uq_obj.calc_energyUQ(well_uq)
                    energy=energy+uq_energyAdd                
                    logFile=open('uq_pes.log', 'a')
                    logFile.write('{0} {1}'.format('uq_energyAdd: ', uq_energyAdd))
                    logFile.write('{0} {1}'.format('updated energy: ', energy))
                    logFile.close()
                fi = "_%d.mess" % i
                try:
                    with open(rxn[0] + '/' + rxn[1] + fi) as f:
                        s.append(f.read().format(name=' '.join(name), zeroenergy=energy))
                    s.append('!****************************************')
                except:
                    fi=open("pes.log", 'a')
                    fi.write('{0} {1} {2} {3} {4}'.format(rxn[0], "/", rxn[1], fi, "not found"))
                    fi.close()
            # add last end statement
            s.append('!****************************************')
            s.append('End ! end kinetics\n')

            if not os.path.exists('me'):
                os.mkdir('me')

            # write everything to a file
            fi="mess_%d.inp" %i 
            with open('me/' + fi, 'a') as f:
                f.write(header)
                f.write('\n'.join(s))
            i=i+1

<<<<<<< HEAD
        me=par.par['me']
        if me == 1:
            mess.run(uq_n)
=======
    dummy = StationaryPoint('dummy',
                            par.par['charge'],
                            par.par['mult'],
                            smiles=par.par['smiles'],
                            structure=par.par['structure'])
    well0.characterize(dimer=par.par['dimer'])
>>>>>>> 430d9c7b


def create_pesviewer_input(par, wells, products, reactions, barrierless,
                           well_energies, prod_energies, highlight):
    """
    highlight: list of reaction names that need a red highlight
    """
    # delete the im_extent and xval files
    try:
        os.remove('{}_xval.txt'.format(par.par['title']))
    except OSError:
        pass
    except OSError:
        pass

    if highlight is None:
        highlight = []

    well_lines = []
    for well in wells:
        energy = well_energies[well]
        well_lines.append('{} {:.2f}'.format(well, energy))

    bimol_lines = []
    for prods in products:
        energy = prod_energies[prods]
        bimol_lines.append('{} {:.2f}'.format(prods, energy))

    ts_lines = []
    for rxn in reactions:
        high = ''
        if rxn[1] in highlight:
            high = 'red'
        prod_name = '_'.join(sorted(rxn[2]))
        ts_lines.append('{} {:.2f} {} {} {}'.format(rxn[1],
                                                    rxn[3],
                                                    rxn[0],
                                                    prod_name,
                                                    high))
    barrierless_lines = []
    index = 0
    new = 1
    prev_prod = []
    for rxn in barrierless:
        prod_name = '_'.join(sorted(rxn[2]))
        for item in prev_prod:
            if prod_name == item:
                new = 0
                break
        if new:
            barrierless_lines.append('{name} {react} {prod}'.format(name='nobar_' + str(index),
                                                                    react = rxn[0],
                                                                    prod = prod_name))
            prev_prod.append(prod_name)
            index=index+1

    well_lines = '\n'.join(well_lines)
    bimol_lines = '\n'.join(bimol_lines)
    ts_lines = '\n'.join(ts_lines)
    barrierless_lines = '\n'.join(barrierless_lines)

    # write everything to a file
    fname = 'pesviewer.inp'
    template_file_path = pkg_resources.resource_filename('tpl', fname + '.tpl')
    with open(template_file_path) as template_file:
        template = template_file.read()
    template = template.format(id=par.par['title'],
                               wells=well_lines,
                               bimolecs=bimol_lines,
                               ts=ts_lines,
                               barrierless=barrierless_lines)
    with open(fname, 'w') as f:
        f.write(template)


def create_graph(wells, products, reactions,
                 well_energies, prod_energies, highlight):
    """
    highlight: list of reaction names that need a red highlight
    """
    if highlight is None:
        highlight = []
    # update the connectivity with the filtered wells, products and reactions
    conn, bars = get_connectivity(wells, products, reactions)

    # get the minimum and maximum well and product energy
    try:
        minimum = min(min(well_energies.values()),
                      min(prod_energies.values()))
        maximum = max(max(well_energies.values()),
                      max(prod_energies.values()))
    except ValueError:
        # list of products can be empty, but list of wells not
        minimum = min(well_energies.values())
        maximum = max(well_energies.values())
    # define the inveresly proportial weights function
    max_size = 400
    min_size = 100
    slope = (min_size - max_size) / (maximum - minimum)
    offset = max_size - minimum * slope
    # define the graph nodes
    nodes = [i for i, wi in enumerate(wells)]
    nodes += [len(wells) + i for i, pi in enumerate(products)]
    # size of the nodes from the weights
    node_size = [slope * well_energies[wi] + offset for wi in wells]
    node_size += [slope * prod_energies[pi] + offset for pi in products]
    # color nodes and wells differently
    node_color = ['lightskyblue' for wi in wells]
    node_color += ['lightcoral' for pi in products]
    # labels of the wells and products
    labels = {}
    name_dict = {}
    for i, wi in enumerate(wells):
        labels[i] = 'w{}'.format(i+1)
        name_dict[labels[i]] = wi
    for i, pi in enumerate(products):
        labels[i + len(wells)] = 'b{}'.format(i+1)
        name_dict[labels[i + len(wells)]] = pi
    # write the labels to a file
    with open('species_dict.txt', 'w') as f:
        lines = []
        for name in sorted(name_dict.keys()):
            lines.append('{}  {}'.format(name, name_dict[name]))
        f.write('\n'.join(lines))
    # make a graph object
    G = nx.Graph()
    # add the nodes
    for i, node in enumerate(nodes):
        G.add_node(node, weight=node_size[i])

    # define the inversely proportional weights for the lines
    minimum = min(rxn[3] for rxn in reactions)
    maximum = max(rxn[3] for rxn in reactions)
    max_size = 5
    min_size = 0.5
    try:
        slope = (min_size - max_size) / (maximum - minimum)
    except:
        slope = 1.
    offset = max_size - minimum * slope

    # add the edges
    for i, ci in enumerate(conn):
        for j, cij in enumerate(ci):
            if cij > 0:
                weight = slope * bars[i][j] + offset
                G.add_edge(i, j, weight=weight)
    edges = G.edges()
    weights = [G[u][v]['weight'] for u, v in edges]

    # position the nodes
    pos = nx.spring_layout(G, scale=1)

    # make the matplotlib figure
    plt.figure(figsize=(8, 8))
    nx.draw_networkx_edges(G, pos, edgelist=edges, width=weights)
    nx.draw_networkx_nodes(G,
                           pos,
                           nodelist=G.nodes(),
                           node_size=node_size,
                           node_color=node_color)
    nx.draw_networkx_labels(G, pos, labels, font_size=8)
    plt.axis('off')
    plt.savefig('graph.png')


def get_energy(dir, job, ts, high_level, mp2=0):
    db = connect(dir + '/kinbot.db')
    if ts:
        j = job
    else:
        j = job + '_well'
    if mp2:
        j += '_mp2'
    if high_level:
        j += '_high'
    rows = db.select(name=j)
    for row in rows:
        if hasattr(row, 'data'):
            energy = row.data.get('energy')
    try:
        # ase energies are always in ev, convert to hartree
        energy *= constants.EVtoHARTREE
    except UnboundLocalError:
        # this happens when the job is not found in the database
        logging.error('Could not find {} in directory {}'.format(job, dir))
        logging.error('Exiting...')
        sys.exit(-1)
    return energy


def get_l3energy(job, par):
    """ 
    Get the L3, single-point energies. 
    This is not object oriented.
    """

    if par.par['single_point_qc'] == 'molpro':
        if os.path.exists('molpro/' + job + '.out'): 
            with open('molpro/' + job + '.out', 'r') as f: 
                lines = f.readlines() 
                for index, line in enumerate(reversed(lines)): 
                    if ('SETTING ' + par.par['single_point_key']) in line:
                        return 1, float(line.split()[3])  # energy was found
                    else:
                        return 0, -1  # the job not yet done
        else:
            return 0, -1  # job not yet started to run

    
def get_zpe(dir, job, ts, high_level, mp2=0):
    db = connect(dir + '/kinbot.db')
    if ts:
        j = job
    else:
        j = job + '_well'
    if mp2:
        j += '_mp2'
    if high_level:
        j += '_high'
    rows = db.select(name=j)
    for row in rows:
        if hasattr(row, 'data'):
            zpe = row.data.get('zpe')
    return zpe


def check_status(job, pid):
    command = ['ps', '-u', 'root', '-N', '-o', 'pid,s,user,%cpu,%mem,etime,args']
    process = subprocess.Popen(command,
                               shell=False,
                               stdout=subprocess.PIPE,
                               stdin=subprocess.PIPE,
                               stderr=subprocess.PIPE)
    out, err = process.communicate()
    out = out.decode()
    lines = out.split('\n')
    for line in lines:
        if len(line) > 0:
            if str(pid) == line.split()[0]:
                return 1
    return 0


def submit_job(chemid, par):
    """
    Submit a kinbot run using subprocess and return the pid
    """
    command = ["kinbot", chemid + ".json", "&"]
    # purge previous summary and monitor files, so that pes doesn't think
    # everything is done
    # relevant if jobs are killed
    try:
        os.system('rm -f {dir}/summary_*.out'.format(dir=chemid))
    except OSError:
        pass
    try:
        os.system('rm -f {dir}/kinbot_monitor.out'.format(dir=chemid))
    except OSError:
        pass
 
    if par.par['queue_template'] != '':
        shutil.copyfile('{}'.format(par.par['queue_template']), '{}/{}'.format(chemid, par.par['queue_template']))
    outfile = open('{dir}/kinbot.out'.format(dir=chemid), 'w')
    errfile = open('{dir}/kinbot.err'.format(dir=chemid), 'w')
    process = subprocess.Popen(command,
                               cwd=chemid,
                               stdout=outfile,
                               stdin=subprocess.PIPE,
                               stderr=errfile)
    time.sleep(1)
    pid = process.pid
    return pid

def write_input(par, species, threshold, root):
    # directory for this particular species
    dir = root + '/' + str(species.chemid) + '/'
    if not os.path.exists(dir):
        os.makedirs(dir)

    # make a new parameters instance and overwrite some keys
    par2 = Parameters(par.input_file)
    # overwrite the title
    par2.par['title'] = str(species.chemid)
    # make a structure vector and overwrite the par structure
    structure = []
    for at in range(species.natom):
        pos = species.geom[at]
        sym = species.atom[at]
        structure += [sym, pos[0], pos[1], pos[2]]
    par2.par['structure'] = structure
    # delete the par smiles
    par2.par['smiles'] = ''
    # overwrite the barrier treshold
    par2.par['barrier_threshold'] = threshold
    # set the pes option to 1
    par2.par['pes'] = 1

    file_name = dir + str(species.chemid) + '.json'
    with open(file_name, 'w') as outfile:
        json.dump(par2.par, outfile, indent=4, sort_keys=True)


if __name__ == "__main__":
    main()<|MERGE_RESOLUTION|>--- conflicted
+++ resolved
@@ -1181,19 +1181,9 @@
                 f.write('\n'.join(s))
             i=i+1
 
-<<<<<<< HEAD
         me=par.par['me']
         if me == 1:
             mess.run(uq_n)
-=======
-    dummy = StationaryPoint('dummy',
-                            par.par['charge'],
-                            par.par['mult'],
-                            smiles=par.par['smiles'],
-                            structure=par.par['structure'])
-    well0.characterize(dimer=par.par['dimer'])
->>>>>>> 430d9c7b
-
 
 def create_pesviewer_input(par, wells, products, reactions, barrierless,
                            well_energies, prod_energies, highlight):
