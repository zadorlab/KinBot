--- conflicted
+++ resolved
@@ -425,7 +425,7 @@
         status, l3energy = get_l3energy(well, par)
         if not status:
             l3done = 0  # not all L3 calculations are done
-            batch_submit += f'{cmd} {par["single_point_qc"]}/{well}.{ext}\n'
+            batch_submit += f'{cmd} {well}.{ext}\n'
         else:
             well_l3energies[well] = ((l3energy + zpe) - (base_l3energy + base_zpe)) * constants.AUtoKCAL
     prod_energies = {}
@@ -440,7 +440,7 @@
             status, l3e = get_l3energy(pr, par)
             if not status:
                 l3done = 0  # not all L3 calculations are done
-                batch_submit += f'{cmd} {par["single_point_qc"]}/{pr}.{ext}\n'
+                batch_submit += f'{cmd} {pr}.{ext}\n'
             else:
                 l3energy += l3e + zpe
         prod_energies[prods] = energy * constants.AUtoKCAL
@@ -460,7 +460,7 @@
 
                 if not status * status_prod:
                     l3done = 0
-                    batch_submit += f'{cmd} {par["single_point_qc"]}/{reac[1]}.{ext}\n'
+                    batch_submit += f'{cmd} {reac[1]}.{ext}\n'
                 else:
                     delta1 = l3energy_prod - (l3energy + zpe)  # ZPEs cancel out for fragments
                     delta2 = l3energy_prod1 + l3energy_prod2 - (base_l3energy + base_zpe) 
@@ -470,11 +470,7 @@
                 status, l3energy = get_l3energy(reac[1], par)
                 if not status:
                     l3done = 0
-<<<<<<< HEAD
                     batch_submit += f'{cmd} {reac[1]}.{ext}\n'
-=======
-                    batch_submit += f'{cmd} {par["single_point_qc"]}/{reac[1]}.{ext}\n'
->>>>>>> 11130b7e
                 else:
                     ts_l3energies[reac[1]] = ((l3energy + zpe) - (base_l3energy + base_zpe)) * constants.AUtoKCAL
 
