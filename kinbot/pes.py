"""
This is the main class to run KinBot to explore
a full PES instead of only the reactions of one well
"""
from __future__ import print_function
from __future__ import absolute_import
import sys
import os
import stat
import shutil
import logging
import datetime
import time
import subprocess
import json
from distutils.dir_util import copy_tree
import pkg_resources
import matplotlib.pyplot as plt
import networkx as nx
import numpy as np

from ase.db import connect

from kinbot import constants
from kinbot import license_message
from kinbot.parameters import Parameters
from kinbot.stationary_pt import StationaryPoint
from kinbot.mess import MESS
from kinbot.uncertaintyAnalysis import UQ


def main():
    try:
        input_file = sys.argv[1]
    except IndexError:
        print('To use the pes script, supply one argument being the input file!')
        sys.exit(-1)

    # TODO: write information about the arguments
    # change this to nice argument parsers with
    # dashes etc.
    no_kinbot = 0
    task = 'all'
    names = []
    if len(sys.argv) > 2:
        if sys.argv[2] == 'no-kinbot':
            no_kinbot = 1
    if len(sys.argv) > 3:
        # possible tasks are:
        # 1. all: This is the default showing all pathways
        # 2. lowestpath: show the lowest path between the species
        # corresponding to the names
        # 3. allpaths: show all paths between the species
        # corresponding to the names
        # 4. wells: show all reactions of one wells
        # corresponding to the names
        task = sys.argv[3]
        names = sys.argv[4:]

    # print the license message to the console
    print(license_message.message)

    # initialize the parameters
    par = Parameters(input_file)

    # set uncertainty parameters
    uq_n = par.par['uq_n']
    uq = par.par['uq']
    # set up the logging environment
    logging.basicConfig(filename='pes.log', level=logging.INFO)

    logging.info(license_message.message)
    msg = 'Starting the PES search at {}'.format(datetime.datetime.now())
    logging.info(msg)

    if par.par['pes'] and par.par['specific_reaction']:
        logging.error('Specific reaction cannot be searched in PES mode.')
        return

    well0 = StationaryPoint('well0',
                            par.par['charge'],
                            par.par['mult'],
                            smiles=par.par['smiles'],
                            structure=par.par['structure'])
    well0.characterize(dimer=par.par['dimer'])
    write_input(par, well0, par.par['barrier_threshold'], os.getcwd())

    # add the initial well to the chemids
    with open('chemids', 'w') as f:
        f.write(str(well0.chemid) + '\n')

    # create a directory for the L3 single point calculations
    # directory has the name of the code, e.g., molpro
    try:
        os.mkdir(par.par['single_point_qc'])
    except OSError:
        pass

    # List of chemids to skip KinBot submissions for.
    skipChemids = par.par['skip_chemids']
    # maximum number of kinbot jobs that run simultaneously
    max_running = par.par['simultaneous_kinbot']
    # jobs that are running
    running = []
    # jobs that are finished
    finished = []
    # list of all jobs
    jobs = []
    # dict of the pid's for all jobs
    pids = {}
    a = 0
    b = 0
    c = 0
    while 1:
        j = len(jobs)
        fi = open("pes.log", 'a')
        if j != a:
            fi.write('{0} {1} {2}'.format("len(jobs): ", j, "\n"))
        if j != a:
            logging.info('{0} {1} {2}'.format("len(jobs): ", j, "\n"))
        a = j
        with open('chemids', 'r') as f:
            jobs = f.read().split('\n')
            jobs = [ji for ji in jobs if ji != '']

        if len(jobs) > j:
            logging.info('\tPicked up new jobs: ' + ' '.join(jobs[j:]))

        k = len(running)
        l = len(finished)
        if b != k:
            logging.info('{0} {1} {2}'.format("len(running): ", len(running), "\n"))
        b = k
        if c != l:
            logging.info('{0} {1} {2}'.format("len(finished): ", len(finished), "\n"))
        c = l
        if len(finished) == len(jobs):
            time.sleep(2)
            if len(finished) == len(jobs):
                break

        while (len(running) < max_running and
               len(running) + len(finished) < len(jobs)):
            # start a new job
            job = jobs[len(running) + len(finished)]
            kb = 1
            logging.info('Job: {}'.format(job))
            if 'none' in skipChemids:
                logging.info('No KinBot runs to be skipped')
            else:
                if job in skipChemids:
                    kb = 0
            logging.info('kb: {}'.format(kb))
            if kb == 1:
                pid = 0
                if not no_kinbot:
                    pid = submit_job(job, par)  # kinbot is submitted here
                else:
                    get_wells(job)
                pids[job] = pid
                t = datetime.datetime.now()
                logging.info('\tStarted job {} at {}'.format(job, t))
                running.append(job)
            elif kb == 0:
                logging.info('Skipping Kinbot for {}'.format(job))
                finished.append(job)
            else:
                logging.info('kb value not 0 or 1')

        # check if a thread is done
        for job in running:
            if not check_status(job, pids[job]):
                t = datetime.datetime.now()
                logging.info('\tFinished job {} at {}'.format(job, t))
                finished.append(job)
                if not no_kinbot:
                    # write a temporary pes file
                    # remove old xval and im_extent files
                    try:
                        os.remove('{}_xval.txt'.format(par.par['title']))
                    except OSError:
                        pass
                    try:
                        os.remove('{}_im_extent.txt'.format(par.par['title']))
                    except OSError:
                        pass
        # remove the finished threads
        for job in finished:
            if job in running:
                running.remove(job)
        if not no_kinbot:
            # write a summary of what is running and finished
            summary_lines = []
            summary_lines.append('Total\t\t{}'.format(len(jobs)))
            summary_lines.append('Running\t\t{}'.format(len(running)))
            summary_lines.append('Finished\t{}'.format(len(finished)))
            summary_lines.append('')
            summary_lines.append('Running:')
            for job in running:
                summary_lines.append('\t{}'.format(job))
            summary_lines.append('')
            summary_lines.append('Finished:')
            for job in finished:
                summary_lines.append('\t{}'.format(job))
            with open('pes_summary.txt', 'w') as f:
                f.write('\n'.join(summary_lines))
            time.sleep(1)

    # delete skipped jobs from the jobs before sending to postprocess
    for skip in skipChemids:
        try:
            jobs.pop(jobs.index(skip))
        except ValueError:
            pass

    postprocess(par, jobs, task, names, uq_n)
    # make molpro inputs for all keys above
    # place submission script in the directory for offline submission
    # read in the molpro energies for the keys in the above three dicts
    # for key in newdict.keys():
    #      print(key)
    # if all energies are there
    # do something like postprocess, but with new energies
    # postprocess_L3(saddle_zpe, well_zpe, prod_zpe, saddle_energy, well_energy, prod_energyi, conn)

    # Notify user the search is done
    logging.info('PES search done!')
    print('PES search done!')


def get_wells(job):
    """
    Read the summary file and add the wells to the chemid list
    """
    try:
        summary = open(job + '/summary_' + job + '.out', 'r').readlines()
    except:
        return 0
    with open('chemids', 'r') as f:
        jobs = f.read().split('\n')
    jobs = [ji for ji in jobs if ji != '']

    new_wells = []
    for line in summary:
        if (line.startswith('SUCCESS') or line.startswith("HOMOLYTIC_SCISSION")):
            pieces = line.split()
            if line.startswith('SUCCESS'):
                prod = pieces[3:]
            elif line.startswith('HOMOLYTIC_SCISSION'):
                prod = pieces[2:]
            if (len(prod) == 1 and
                    prod[0] not in jobs and
                    prod[0] not in new_wells):
                new_wells.append(prod[0])
    if len(new_wells) > 0:
        with open('chemids', 'a') as f:
            f.write('\n'.join(new_wells) + '\n')


def postprocess(par, jobs, task, names, n):
    """
    postprocess a pes search
    par: parameters of the search
    jobs: all of the jobs that were run
    temp: this is a temporary output file writing
    """

    l3done = 1  # flag for L3 calculations to be complete

    # base of the energy is the first well, these are L2 energies
    base_energy = get_energy(jobs[0], jobs[0], 0, par.par['high_level'])
    # L3 energies
    #status, base_l3energy = get_l3energy(jobs[0], par)
    #if not status:
    #    l3done = 0
    # L2 ZPE
    base_zpe = get_zpe(jobs[0], jobs[0], 0, par.par['high_level'])
    # list of lists with four elements
    # 0. reactant chemid
    # 1. reaction name
    # 2. products chemid list
    # 3. reaction barrier height
    reactions = []

    # list of the parents for each calculation
    # the key is the name of the calculation
    # the value is the parent directory,
    # i.e. the well kinbot started from to find
    # this calculation
    parent = {}

    wells = []
    failedwells = []
    products = []

    # read all the jobs
    for ji in jobs:
        try:
            summary = open(ji + '/summary_' + ji + '.out', 'r').readlines()
        except:
            failedwells.append(ji)
            continue
        # read the summary file
        for line in summary:
            if line.startswith('SUCCESS'):
                pieces = line.split()
                reactant = ji
                ts = pieces[2]  # this is the long specific name of the reaction
                prod = pieces[3:]  # this is the chemid of the product
                # calculate the barrier based on the new energy base
                barrier = 0. - base_energy - base_zpe

                # overwrite energies with mp2 energy if needed
                mp2_list = ['R_Addition_MultipleBond', 'reac_birad_recombination_R', 
                        'reac_r12_cycloaddition', 'reac_r14_birad_scission']
                if (any([mm in ts for mm in mp2_list]) and not par.par['high_level']):
                    base_energy_mp2 = get_energy(jobs[0], jobs[0], 0, 
                                                 par.par['high_level'], mp2=1)
                    base_zpe_mp2 = get_zpe(jobs[0], jobs[0], 0, 
                                           par.par['high_level'], mp2=1)
                    barrier = 0. - base_energy_mp2 - base_zpe_mp2

                # overwrite energies with bls energy if needed
                if 'barrierless_saddle' in ts and not par.par[ 'high_level']:
                    base_energy_bls = get_energy(jobs[0], jobs[0], 0,
                                                 par.par['high_level'], bls=1)
                    base_zpe_bls = get_zpe(jobs[0], jobs[0], 0,
                                           par.par['high_level'], bls=1)
                    barrier = 0. - base_energy_bls - base_zpe_bls

                ts_energy = get_energy(reactant, ts, 1, par.par['high_level'])
                ts_zpe = get_zpe(reactant, ts, 1, par.par['high_level'])
                barrier += ts_energy + ts_zpe
                barrier *= constants.AUtoKCAL

                if reactant not in wells:
                    wells.append(reactant)
                    parent[reactant] = reactant
                if len(prod) == 1:
                    if prod[0] not in wells:
                        if prod[0] not in parent:
                            parent[prod[0]] = reactant
                        wells.append(prod[0])
                else:
                    prod_name = '_'.join(sorted(prod))
                    if prod_name not in products:
                        if prod_name not in parent:
                            parent[prod_name] = reactant
                        products.append('_'.join(sorted(prod)))
                new = 1
                temp = None

                for i, rxn in enumerate(reactions):
                    rxn_prod_name = '_'.join(sorted(rxn[2]))
                    if (reactant == rxn[0] and
                            '_'.join(sorted(prod)) == rxn_prod_name):
                        new = 0
                        temp = i
                    if reactant == ''.join(rxn[2]) and ''.join(prod) == rxn[0]:
                        new = 0
                        temp = i
                if new:
                    reactions.append([reactant, ts, prod, barrier])
                else:
                    # check if the previous reaction has a lower energy or not
                    if reactions[temp][3] > barrier:
                        reactions.pop(temp)
                        reactions.append([reactant, ts, prod, barrier])

            elif line.startswith('HOMOLYTIC_SCISSION'):
                pieces = line.split()
                reactant = ji
                energy = pieces[1]  # energy from summary
                prod = pieces[2:]   # this is the chemid of the product

                if reactant not in wells:
                    wells.append(reactant)
                    parent[reactant] = reactant

                if len(prod) == 1:
                    if prod[0] not in wells:
                        if prod[0] not in parent:
                            parent[prod[0]] = reactant
                        wells.append(prod[0])
                else:
                    prod_name = '_'.join(sorted(prod))
                    if prod_name not in products:
                        if prod_name not in parent:
                            parent[prod_name] = reactant
                        products.append('_'.join(sorted(prod)))
                new = 1
                temp = None
                for i, rxn in enumerate(reactions):
                    rxn_prod_name = '_'.join(sorted(rxn[2]))
                    if (reactant == rxn[0] and
                            '_'.join(sorted(prod)) == rxn_prod_name):
                        new = 0
                        temp = i
                    if reactant == ''.join(rxn[2]) and ''.join(prod) == rxn[0]:
                        new = 0
                        temp = i
                if new:
                    ts = 'barrierless'
                    barrier = energy
                    reactions.append([reactant, ts, prod, barrier])
        # copy the xyz files
        copy_from_kinbot(ji, 'xyz')
        # copy the L3 calculations here, whatever was in those directories, inp, out, pbs, etc.
        copy_from_kinbot(ji, par.par['single_point_qc'])
    # create a connectivity matrix for all wells and products
    conn, bars = get_connectivity(wells, products, reactions)
    # create a batch submission for all L3 jobs
    # TODO slurm
    if par.par['queuing'] == 'pbs':
        batch = 'batch_L3_pbs.sub'
        with open(batch, 'w') as f:
            for well in wells:
                f.write('qsub molpro/' + well + '.pbs' + '\n')
            for prod in products:
                for frag in prod.split('_'):
                    f.write('qsub molpro/' + frag + '.pbs' + '\n')
            for reac in reactions:
                f.write('qsub molpro/' + reac[1] + '.pbs' + '\n')
        os.chmod(batch, stat.S_IRWXU)  # read, write, execute by owner

    well_energies = {}
    well_l3energies = {}
    for well in wells:
        energy = get_energy(parent[well], well, 0, par.par['high_level'])  # from the db
        zpe = get_zpe(parent[well], well, 0, par.par['high_level'])
        well_energies[well] = ((energy + zpe) - (base_energy + base_zpe)) * constants.AUtoKCAL
        #status, l3energy = get_l3energy(well, par)
        #if not status:
        #    l3done = 0  # not all L3 calculations are done
        #else:
        #    well_l3energies[well] = ((l3energy + zpe) - (base_l3energy + base_zpe)) * constants.AUtoKCAL
    prod_energies = {}
    prod_l3energies = {}
    for prods in products:
        energy = 0. - (base_energy + base_zpe)
        l3energy = 0. - (base_l3energy + base_zpe)
        for pr in prods.split('_'):
            energy += get_energy(parent[prods], pr, 0, par.par['high_level'])
            zpe = get_zpe(parent[prods], pr, 0, par.par['high_level'])
            energy += zpe
         #   status, l3e = get_l3energy(pr, par)
         #   if not status:
         #       l3done = 0  # not all L3 calculations are done
         #   else:
         #       l3energy += l3e + zpe
        prod_energies[prods] = energy * constants.AUtoKCAL
        prod_l3energies[prods] = l3energy * constants.AUtoKCAL

    ts_l3energies = {}
    for reac in reactions:
        if reac[1] != 'barrierless':
<<<<<<< HEAD
            zpe = get_zpe(reac[0], reac[1], 1, par.par['high_level'])
         #   status, l3energy = get_l3energy(reac[1], par)
         #   if not status:
         #       l3done = 0
         #   else:
         #       ts_l3energies[reac[1]] = ((l3energy + zpe) - (base_l3energy + base_zpe)) * constants.AUtoKCAL
=======
            if 'barrierless_saddle' in reac[1]:
                zpe = get_zpe(reac[0], reac[1], 1, par.par['high_level'])
                status, l3energy = get_l3energy(reac[1], par, bls=1)

                status_prod1, l3energy_prod1 = get_l3energy(reac[2][0], par)
                status_prod2, l3energy_prod2 = get_l3energy(reac[2][1], par)

                status_prod, l3energy_prod = get_l3energy(reac[1] + '_prod', par, bls=1)

                if not status * status_prod:
                    l3done = 0
                else:
                    delta1 = l3energy_prod - (l3energy + zpe)  # ZPEs cancel out for fragments
                    delta2 = l3energy_prod1 + l3energy_prod2 - (base_l3energy + base_zpe) 
                    ts_l3energies[reac[1]] = (delta2 - delta1) * constants.AUtoKCAL
            else:
                zpe = get_zpe(reac[0], reac[1], 1, par.par['high_level'])
                status, l3energy = get_l3energy(reac[1], par)
                if not status:
                    l3done = 0
                else:
                    ts_l3energies[reac[1]] = ((l3energy + zpe) - (base_l3energy + base_zpe)) * constants.AUtoKCAL
>>>>>>> d02a6ff7

    logging.info('l3done status {}'.format(l3done))

    if l3done == 1:
        logging.info('Energies are updated to L3 in ME and PESViewer.')
        well_energies = well_l3energies
        prod_energies = prod_l3energies
        for reac in reactions:  # swap out the barrier
            reac[3] = ts_l3energies[reac[1]]

        logging.info('L3 energies in kcal/mol, incl. ZPE')
        for well in wells:
            logging.info('{}   {:.2f}'.format(well, well_l3energies[well]))
        for prod in products:
            logging.info('{}   {:.2f}'.format(prod, prod_l3energies[prod]))
        for ts in ts_l3energies:
            logging.info('{}   {:.2f}'.format(ts, ts_l3energies[ts]))


    # if L3 was done, everything below is done with that
    # filter according to tasks
    wells, products, reactions, highlight = filter(par,
                                                   wells,
                                                   products,
                                                   reactions,
                                                   conn,
                                                   bars,
                                                   well_energies,
                                                   task,
                                                   names)

    # draw a graph of the network
    # create_graph(wells,
    #              products,
    #              reactions,
    #              well_energies,
    #              prod_energies,
    #              highlight)
    # write_mess

    barrierless = []
    rxns = []
    for rxn in reactions:
        if rxn[1] == 'barrierless':
            barrierless.append([rxn[0], rxn[1], rxn[2], rxn[3]])
        else:
            rxns.append([rxn[0], rxn[1], rxn[2], rxn[3]])

    # write full pesviewer input
    create_pesviewer_input(par,
                           wells,
                           products,
                           rxns,
                           barrierless,
                           well_energies,
                           prod_energies,
                           highlight)
    create_mess_input(par,
                      wells,
                      products,
                      rxns,
                      barrierless,
                      well_energies,
                      prod_energies,
                      parent,
                      par.par['uq_n'])


def filter(par, wells, products, reactions, conn, bars, well_energies, task, names):
    """
    Filter the wells, products and reactions according to the task
    and the names
    """
    # list of reactions to highlight
    highlight = []
    # 1. all: This is the default showing all pathways
    # 2. lowestpath: show the lowest path between the species
    # corresponding to the names
    # 3. allpaths: show all paths between the species
    # corresponding to the names
    # 4. wells: show all reactions of one wells
    # corresponding to the names
    # 5. temperature
    # 6. threshold_reapply: apply the barrier threshold
    # cutoff at the highest level that was done

    # filter the reactions according to the task
    if task == 'all':
        filtered_reactions = reactions
        pass
    elif task == 'lowestpath':
        all_rxns = get_all_pathways(wells, products, reactions, names, conn)
        # this is the maximum energy along the minimun energy pathway
        min_energy = None
        min_rxn = None
        for rxn_list in all_rxns:
            barriers = [ri[3] for ri in rxn_list]
            if min_energy is None:
                min_energy = max(barriers)
                min_rxn = rxn_list
            else:
                if max(barriers) < min_energy:
                    min_energy = max(barriers)
                    min_rxn = rxn_list
        filtered_reactions = min_rxn
    elif task == 'allpaths':
        all_rxns = get_all_pathways(wells, products, reactions, names, conn)
        filtered_reactions = []
        for list in all_rxns:
            for rxn in list:
                new = 1
                for r in filtered_reactions:
                    if r[1] == rxn[1]:
                        new = 0
                if new:
                    filtered_reactions.append(rxn)
        # this is the maximum energy along the minimun energy pathway
        min_energy = None
        min_rxn = None
        for rxn_list in all_rxns:
            barriers = [ri[3] for ri in rxn_list]
            if min_energy is None:
                min_energy = max(barriers)
                min_rxn = rxn_list
            else:
                if max(barriers) < min_energy:
                    min_energy = max(barriers)
                    min_rxn = rxn_list
        for rxn in min_rxn:
            highlight.append(rxn[1])
    elif task == 'well':
        if len(names) == 1:
            filtered_reactions = []
            for rxn in reactions:
                prod_name = '_'.join(sorted(rxn[2]))
                if names[0] == rxn[0] or names[0] == prod_name:
                    filtered_reactions.append(rxn)
        else:
            logging.error('Only one name should be given for a well filter')
            logging.error('Received: ' + ' '.join(names))
            sys.exit(-1)
    elif task == 'temperature':
        if len(names) == 1:
            try:
                # read the temperature
                temperature = float(names[0])
            except ValueError:
                logging.error('A float is needed for a temperature filter')
                logging.error('Received: ' + ' '.join(names))
                sys.exit(-1)
            filtered_reactions = []
            # iterate the wells
            wells, filtered_reactions = filter_boltzmann(wells[0],
                                                         [wells[0]],
                                                         reactions,
                                                         filtered_reactions,
                                                         well_energies,
                                                         temperature)
        else:
            logging.error('Only one argument should be given for a temperature filter')
            logging.error('Received: ' + ' '.join(names))
            sys.exit(-1)
    elif task == 'l2threshold':
        filtered_reactions = []
        for rxn in reactions:
            if rxn[3] < par.par['barrier_threshold']:
                filtered_reactions.append(rxn)
    else:
        logging.error('Could not recognize task ' + task)
        sys.exit(-1)

    # filter the wells
    filtered_wells = []
    for well in wells:
        for rxn in filtered_reactions:
            prod_name = '_'.join(sorted(rxn[2]))
            if well == rxn[0] or well == prod_name:
                if well not in filtered_wells:
                    filtered_wells.append(well)

    # filter the products
    filtered_products = []
    for prod in products:
        for rxn in filtered_reactions:
            prod_name = '_'.join(sorted(rxn[2]))
            if prod == prod_name:
                if prod not in filtered_products:
                    filtered_products.append(prod)

    return filtered_wells, filtered_products, filtered_reactions, highlight


def filter_boltzmann(well, wells, reactions, filtered_reactions,
                     well_energies, temperature):
    """
    Filter the reactions based on branching fractions at a given temperature
    """
    well_energy = well_energies[well]
    # all the reactions that include this well
    one_well_rxns = []
    # iterate all reactions
    for rxn in reactions:
        # check if this reactions belongs to the current well
        if rxn[0] == well or rxn[2][0] == well:
            one_well_rxns.append(rxn)
    # list containing the branching fractions for this well
    branching = []
    for rxn in one_well_rxns:
        # calculate the boltzmann factor
        value = np.exp(-(rxn[3] - well_energy) * 1000 / 1.9872036 / temperature)
        branching.append(value)
    # calculate the actual branching fractions
    br_sum = sum(branching)
    branching = np.array(branching) / br_sum
    for i, rxn in enumerate(one_well_rxns):
        # only add a reaction if the branching fraction is below 1%
        if branching[i] > 0.01:
            new = 1
            for r in filtered_reactions:
                if r[1] == rxn[1]:
                    new = 0
            if new:
                filtered_reactions.append(rxn)
                if not rxn[0] in wells:
                    wells.append(rxn[0])
                    wells, filtered_reactions = filter_boltzmann(rxn[0],
                                                                 wells,
                                                                 reactions,
                                                                 filtered_reactions,
                                                                 well_energies,
                                                                 temperature)
                if len(rxn[2]) == 1:
                    if not rxn[2][0] in wells:
                        wells.append(rxn[2][0])
                        wells, filtered_reactions = filter_boltzmann(rxn[2][0],
                                                                     wells,
                                                                     reactions,
                                                                     filtered_reactions,
                                                                     well_energies,
                                                                     temperature)
    return wells, filtered_reactions


def get_connectivity(wells, products, reactions):
    """
    Create two matrices:
    conn: connectivity (1 or 0) between each pair of stationary points
    bars: barrier height between each pair of stationary points
          0 if not connected
    """
    conn = np.zeros((len(wells) + len(products), len(wells) + len(products)), dtype=int)
    bars = np.zeros((len(wells) + len(products), len(wells) + len(products)))
    for rxn in reactions:
        reac_name = rxn[0]
        prod_name = '_'.join(sorted(rxn[2]))
        i = get_index(wells, products, reac_name)
        j = get_index(wells, products, prod_name)
        conn[i][j] = 1
        conn[j][i] = 1
        barrier = rxn[3]
        bars[i][j] = barrier
        bars[j][i] = barrier
    return conn, bars


def get_all_pathways(wells, products, reactions, names, conn):
    """
    Get all the pathways in which all intermediate species
    are wells and not bimolecular products
    """
    if len(names) == 2:
        # the maximum length between two stationary points
        # is the number of wells+2
        max_length = 5
        n_mol = len(wells) + len(products)
        start = get_index(wells, products, names[0])
        end = get_index(wells, products, names[1])
        # make a graph out of the connectivity
        # nodes of the graph
        nodes = [i for i in range(n_mol)]
        G = nx.Graph()
        G.add_nodes_from(nodes)
        # add the edges of the graph
        for i, ci in enumerate(conn):
            for j, cij in enumerate(ci):
                if cij > 0:
                    G.add_edge(i, j)
        # list of reaction lists for each pathway
        paths = nx.all_simple_paths(G, start, end, cutoff=max_length)
        rxns = []
        for path in paths:
            if is_pathway(wells, products, path, names):
                rxns.append(get_pathway(wells, products, reactions, path, names))
        return rxns
    else:
        logging.error('Cannot find a lowest path if the number of species is not 2')
        logging.error('Found species: ' + ' '.join(names))


def get_index(wells, products, name):
    try:
        i = wells.index(name)
    except ValueError:
        try:
            i = products.index(name) + len(wells)
        except ValueError:
            logging.error('Could not find reactant ' + name)
            sys.exit(-1)
    return i


def get_name(wells, products, i):
    if i < len(wells):
        name = wells[i]
    else:
        name = products[i - len(wells)]
    return name


def get_pathway(wells, products, reactions, ins, names):
    """
    Return the list of reactions between the species in
    the names, according to the instance ins
    """
    # list of reactions
    rxns = []
    for index, i in enumerate(ins[:-1]):
        j = ins[index + 1]
        rxns.append(get_reaction(wells, products, reactions, i, j))
    return rxns


def get_reaction(wells, products, reactions, i, j):
    """
    method to get a reaction in the reactions list
    according to the indices i and j which correspond
    to the index in wells or products
    """
    name_1 = get_name(wells, products, i)
    name_2 = get_name(wells, products, j)
    for rxn in reactions:
        reac_name = rxn[0]
        prod_name = '_'.join(sorted(rxn[2]))
        if ((name_1 == reac_name and name_2 == prod_name) or
                (name_2 == reac_name and name_1 == prod_name)):
            return rxn
    return None


def is_pathway(wells, products, ins, names):
    """
    Method to check if the instance ins
    corresponds to a pathway between the species
    in the names list
    """
    # check of all intermediate species are wells
    if all([insi < len(wells) for insi in ins[1:-1]]):
        name_1 = get_name(wells, products, ins[0])
        name_2 = get_name(wells, products, ins[-1])
        # check if the names correspond
        if ((name_1 == names[0] and name_2 == names[1]) or
                (name_2 == names[0] and name_1 == names[1])):
            return 1
    return 0


def copy_from_kinbot(well, dirname):
    dirname = dirname + '/'
    if not os.path.exists(dirname):
        os.mkdir(dirname)
    copy_tree(well + '/' + dirname, dirname)


def get_rxn(prods, rxns):
    for rxn in rxns:
        if prods == '_'.join(sorted(rxn[2])):
            return rxn


def create_short_names(wells, products, reactions, barrierless):
    """
    Create a short name for all the wells, all the
    bimolecular products and all the transition states
    """
    # short names of the wells
    # key: chemid
    # value: short name
    well_short = {}
    # short names of the products
    # key: sorted chemids with underscore
    # value: short name
    pr_short = {}
    # short names of the fragments
    # key: chemid
    # value: short name
    fr_short = {}
    # short name of the ts's
    # key: reaction name (chemid, type and instance)
    # value: short name
    ts_short = {}
    # short name of the barrierless reactions
    # key: reaction number
    # value: reaction number
    nobar_short = {}

    for well in wells:
        if well not in well_short:
            short_name = 'w_' + str(len(well_short) + 1)
            well_short[well] = short_name

    for prod in products:
        if prod not in pr_short:
            short_name = 'pr_' + str(len(pr_short) + 1)
            pr_short[prod] = short_name
        for frag in prod.split('_'):
            if frag not in fr_short:
                short_name = 'fr_' + str(len(fr_short) + 1)
                fr_short[frag] = short_name

    for rxn in reactions:
        if rxn[1] not in ts_short:
            short_name = 'rxn_' + str(len(ts_short) + 1)
            ts_short[rxn[1]] = short_name

    n = 1
    for rxn in barrierless:
        nobar_name = 'nobar_' + str(n)
        nobar_short[nobar_name] = nobar_name
        n = n + 1

    return well_short, pr_short, fr_short, ts_short, nobar_short


def create_mess_input(par, wells, products, reactions, barrierless,
                      well_energies, prod_energies, parent, uq_n):
    """
    When calculating a full pes, the files from the separate wells
    are read and concatenated into one file
    Two things per file need to be updated
    1. the names of all the wells, bimolecular products and ts's
    2. all the zpe corrected energies
    """

    i = 0  # uncertainty counter
    fi = open('pes.log', 'a')
    fi.write('{0} {1} {2}'.format("uq value: ", par.par['uq'], "\n"))
    fi.close()
    well_short, pr_short, fr_short, ts_short, nobar_short = create_short_names(wells,
                                                                               products,
                                                                               reactions,
                                                                               barrierless)

    # list of the strings to write to mess input file
    s = []

    # create mess0 label for mess header
    well0 = StationaryPoint('well0',
                            par.par['charge'],
                            par.par['mult'],
                            smiles=par.par['smiles'],
                            structure=par.par['structure'])
    well0.characterize(dimer=par.par['dimer'])

    """
    Create the header block for MESS
    """
    # Read the header template
    header_file = pkg_resources.resource_filename('tpl', 'mess_header.tpl')
    with open(header_file) as f:
        tpl = f.read()
    header = tpl.format(TemperatureList=' '.join([str(ti) for ti in par.par['TemperatureList']]),
                        PressureList=' '.join([str(pi) for pi in par.par['PressureList']]),
                        EnergyStepOverTemperature=par.par['EnergyStepOverTemperature'],
                        ExcessEnergyOverTemperature=par.par['ExcessEnergyOverTemperature'],
                        ModelEnergyLimit=par.par['ModelEnergyLimit'],
                        CalculationMethod=par.par['CalculationMethod'],
                        ChemicalEigenvalueMax=par.par['ChemicalEigenvalueMax'],
                        Reactant=well_short[wells[0]],
                        EnergyRelaxationFactor=par.par['EnergyRelaxationFactor'],
                        EnergyRelaxationPower=par.par['EnergyRelaxationPower'],
                        EnergyRelaxationExponentCutoff=par.par['EnergyRelaxationExponentCutoff'],
                        e_coll=constants.epsilon[par.par['collider']],
                        s_coll=constants.sigma[par.par['collider']],
                        m_coll=constants.mass[par.par['collider']],
                        e_well=par.par['epsilon'],
                        s_well=par.par['sigma'],
                        m_well=well0.mass,
                        )

    if par.par['uq'] == 0:
        fi = open('pes.log', 'a')
        fi.write("\nUncertainty analysis turned off.\n")
        fi.close()
        # list of the strings to write to mess input file
        s = []
        # write the header

        # create dummy for mess object
        dummy = StationaryPoint('dummy',
                                par.par['charge'],
                                par.par['mult'],
                                smiles=par.par['smiles'],
                                structure=par.par['structure'])

        # mess object
        mess = MESS(par, dummy)

        # write the wells
        s.append('######################')
        s.append('# WELLS')
        s.append('######################')
        for well in wells:
            name = well_short[well] + ' ! ' + well
            energy = well_energies[well]
            fi = parent[well] + '/' + well + '.mess'
            with open(fi, 'r') as f:
                s.append(f.read().format(name=name, zeroenergy=energy))
            s.append('!****************************************')

        slen = len(s)
        w = len(wells)
        ws = len(well_short)

        # write the products
        s.append('######################')
        s.append('# BIMOLECULAR PRODUCTS')
        s.append('######################')
        for prod in products:
            name = pr_short[prod] + ' ! ' + prod
            energy = prod_energies[prod]
            fr_names = {}
            for fr in prod.split('_'):
                key = 'fr_name_{}'.format(fr)
                value = fr_short[fr] + ' ! ' + fr
                fr_names[key] = value
            with open(parent[prod] + '/' + prod + '.mess') as f:
                s.append(f.read().format(name=name,
                                         ground_energy=energy,
                                         **fr_names))
            s.append('!****************************************')

        # write the barrier
        s.append('######################')
        s.append('# BARRIERS')
        s.append('######################')
        for rxn in reactions:
            rxFi = open("reactionList.log", 'a')
            rxFi.write('{0} {1}'.format(rxn, "\n"))
            rxFi.close
            name = [ts_short[rxn[1]]]
            name.append(well_short[rxn[0]])
            if len(rxn[2]) == 1:
                name.append(well_short[rxn[2][0]])
            else:
                name.append(pr_short['_'.join(sorted(rxn[2]))])
            name.append('!')
            name.append(rxn[1])
            energy = rxn[3]
            try:
                with open(rxn[0] + "/" + rxn[1] + ".mess") as f:
                    s.append(f.read().format(name=' '.join(name), zeroenergy=energy))
                s.append('!****************************************')
            except:
                fi = open("pes.log", 'a')
                fi.write('{0} {1} {2} {3} {4}'.format("File ", rxn[0], "/", rxn[1], ".mess was not found.\n"))
                fi.close()
        # add last end statement
        s.append('!****************************************')
        s.append('End ! end kinetics\n')

        if not os.path.exists('me'):
            os.mkdir('me')

        # write everything to a file
        with open('me/mess_0000.inp', 'w') as f:
            f.write(header)
            f.write('\n'.join(s))

        if par.par['me']:
            mess.run(1)

    else:
        uq_iter = 0
        while(uq_iter < uq_n):
            # list of the strings to write to mess input file
            s = []
            # write the header
            # s.append(write_header(par, well_short[wells[0]]))

            # create dummy for mess object
            dummy = StationaryPoint('dummy',
                                    par.par['charge'],
                                    par.par['mult'],
                                    smiles=par.par['smiles'],
                                    structure=par.par['structure'])

            mess = MESS(par, dummy)
            uq_obj = UQ()
            well_uq = par.par['well_uq']
            barrier_uq = par.par['barrier_uq']
            freq_uq = par.par['freq_uq']
            imagfreq_uq = par.par['imagfreq_uq']

            # write the wells
            s.append('######################')
            s.append('# WELLS')
            s.append('######################')
            for well in wells:
                name = well_short[well] + ' ! ' + well
                energy = well_energies[well]
                logFile = open('uq_pes.log', 'a')
                logFile.write('{0} {1}'.format('Well: ', name))
                logFile.write('{0} {1}'.format('original energy: ', energy))
                logFile.close()
                if uq_iter > 0:
                    uq_energyAdd = uq_obj.calc_energyUQ(well_uq)
                    energy = energy + uq_energyAdd
                    logFile = open('uq_pes.log', 'a')
                    logFile.write('{0} {1}'.format('uq_energyAdd: ', uq_energyAdd))
                    logFile.write('{0} {1}'.format('updated energy: ', energy))
                    logFile.close()
                mess_iter = "{0:04d}".format(uq_iter)
                with open(parent[well] + '/' + well + '_' + str(mess_iter) + '.mess') as f:
                    s.append(f.read().format(name=name, zeroenergy=energy))
                s.append('!****************************************')
            slen = len(s)
            w = len(wells)
            ws = len(well_short)

            # write the products
            s.append('######################')
            s.append('# BIMOLECULAR PRODUCTS')
            s.append('######################')
            for prod in products:
                name = pr_short[prod] + ' ! ' + prod
                energy = prod_energies[prod]
                if uq_iter > 0:
                    uq_energyAdd = uq_obj.calc_energyUQ(well_uq)
                    energy = energy + uq_energyAdd
                fr_names = {}
                for fr in prod.split('_'):
                    key = 'fr_name_{}'.format(fr)
                    value = fr_short[fr] + ' ! ' + fr
                    fr_names[key] = value
                mess_iter = "{0:04d}".format(uq_iter)
                with open(parent[prod] + '/' + prod + '_' + str(mess_iter) + '.mess') as f:
                    s.append(f.read().format(name=name,
                                             ground_energy=energy,
                                             **fr_names))
                s.append('!****************************************')

            # write the barrier
            s.append('######################')
            s.append('# BARRIERS')
            s.append('######################')
            for rxn in reactions:
                name = [ts_short[rxn[1]]]
                name.append(well_short[rxn[0]])
                if len(rxn[2]) == 1:
                    name.append(well_short[rxn[2][0]])
                else:
                    name.append(pr_short['_'.join(sorted(rxn[2]))])
                name.append('!')
                name.append(rxn[1])
                energy = rxn[3]
                logFile = open('uq_pes.log', 'a')
                logFile.write('{0} {1}'.format('Barrier: ', name))
                logFile.write('{0} {1}'.format('original energy: ', energy))
                logFile.close()
                if uq_iter > 0:
                    uq_energyAdd = uq_obj.calc_energyUQ(well_uq)
                    energy = energy + uq_energyAdd
                    logFile = open('uq_pes.log', 'a')
                    logFile.write('{0} {1}'.format('uq_energyAdd: ', uq_energyAdd))
                    logFile.write('{0} {1}'.format('updated energy: ', energy))
                    logFile.close()
                mess_iter = "{0:04d}".format(uq_iter)
                try:
                    with open(rxn[0] + '/' + rxn[1] + '_' + str(mess_iter) + '.mess') as f:
                        s.append(f.read().format(name=' '.join(name), zeroenergy=energy))
                    s.append('!****************************************')
                except:
                    fi = open("pes.log", 'a')
                    fi.write('{0} {1} {2} {3} {4}'.format(rxn[0], "/", rxn[1], fi, "not found"))
                    fi.close()
            # add last end statement
            s.append('!****************************************')
            s.append('End ! end kinetics\n')
            
            if not os.path.exists('me'):
                os.mkdir('me')

            # write everything to a file
            mess_iter = "{0:04d}".format(uq_iter)
            with open('me/' + 'mess_' + str(mess_iter) + '.inp', 'a') as f:
                f.write(header)
                f.write('\n'.join(s))
            uq_iter = uq_iter + 1

        if par.par['me'] == 1:
            mess.run(uq_n)


def create_pesviewer_input(par, wells, products, reactions, barrierless,
                           well_energies, prod_energies, highlight):
    """
    highlight: list of reaction names that need a red highlight
    """
    # delete the im_extent and xval files
    try:
        os.remove('{}_xval.txt'.format(par.par['title']))
    except OSError:
        pass
    except OSError:
        pass

    if highlight is None:
        highlight = []

    well_lines = []
    for well in wells:
        energy = well_energies[well]
        well_lines.append('{} {:.2f}'.format(well, energy))

    bimol_lines = []
    for prods in products:
        energy = prod_energies[prods]
        bimol_lines.append('{} {:.2f}'.format(prods, energy))

    ts_lines = []
    for rxn in reactions:
        high = ''
        if rxn[1] in highlight:
            high = 'red'
        prod_name = '_'.join(sorted(rxn[2]))
        ts_lines.append('{} {:.2f} {} {} {}'.format(rxn[1],
                                                    rxn[3],
                                                    rxn[0],
                                                    prod_name,
                                                    high))
    barrierless_lines = []
    index = 0
    new = 1
    prev_prod = []
    for rxn in barrierless:
        prod_name = '_'.join(sorted(rxn[2]))
        for item in prev_prod:
            if prod_name == item:
                new = 0
                break
        if new:
            barrierless_lines.append('{name} {react} {prod}'.format(name='nobar_' + str(index),
                                                                    react=rxn[0],
                                                                    prod=prod_name))
            prev_prod.append(prod_name)
            index = index + 1

    well_lines = '\n'.join(well_lines)
    bimol_lines = '\n'.join(bimol_lines)
    ts_lines = '\n'.join(ts_lines)
    barrierless_lines = '\n'.join(barrierless_lines)

    # write everything to a file
    fname = 'pesviewer.inp'
    template_file_path = pkg_resources.resource_filename('tpl', fname + '.tpl')
    with open(template_file_path) as template_file:
        template = template_file.read()
    template = template.format(id=par.par['title'],
                               wells=well_lines,
                               bimolecs=bimol_lines,
                               ts=ts_lines,
                               barrierless=barrierless_lines)
    with open(fname, 'w') as f:
        f.write(template)


def create_graph(wells, products, reactions,
                 well_energies, prod_energies, highlight):
    """
    highlight: list of reaction names that need a red highlight
    """
    if highlight is None:
        highlight = []
    # update the connectivity with the filtered wells, products and reactions
    conn, bars = get_connectivity(wells, products, reactions)

    # get the minimum and maximum well and product energy
    try:
        minimum = min(min(well_energies.values()),
                      min(prod_energies.values()))
        maximum = max(max(well_energies.values()),
                      max(prod_energies.values()))
    except ValueError:
        # list of products can be empty, but list of wells not
        minimum = min(well_energies.values())
        maximum = max(well_energies.values())
    # define the inveresly proportial weights function
    max_size = 400
    min_size = 100
    slope = (min_size - max_size) / (maximum - minimum)
    offset = max_size - minimum * slope
    # define the graph nodes
    nodes = [i for i, wi in enumerate(wells)]
    nodes += [len(wells) + i for i, pi in enumerate(products)]
    # size of the nodes from the weights
    node_size = [slope * well_energies[wi] + offset for wi in wells]
    node_size += [slope * prod_energies[pi] + offset for pi in products]
    # color nodes and wells differently
    node_color = ['lightskyblue' for wi in wells]
    node_color += ['lightcoral' for pi in products]
    # labels of the wells and products
    labels = {}
    name_dict = {}
    for i, wi in enumerate(wells):
        labels[i] = 'w{}'.format(i + 1)
        name_dict[labels[i]] = wi
    for i, pi in enumerate(products):
        labels[i + len(wells)] = 'b{}'.format(i + 1)
        name_dict[labels[i + len(wells)]] = pi
    # write the labels to a file
    with open('species_dict.txt', 'w') as f:
        lines = []
        for name in sorted(name_dict.keys()):
            lines.append('{}  {}'.format(name, name_dict[name]))
        f.write('\n'.join(lines))
    # make a graph object
    G = nx.Graph()
    # add the nodes
    for i, node in enumerate(nodes):
        G.add_node(node, weight=node_size[i])

    # define the inversely proportional weights for the lines
    minimum = min(rxn[3] for rxn in reactions)
    maximum = max(rxn[3] for rxn in reactions)
    max_size = 5
    min_size = 0.5
    try:
        slope = (min_size - max_size) / (maximum - minimum)
    except:
        slope = 1.
    offset = max_size - minimum * slope

    # add the edges
    for i, ci in enumerate(conn):
        for j, cij in enumerate(ci):
            if cij > 0:
                weight = slope * bars[i][j] + offset
                G.add_edge(i, j, weight=weight)
    edges = G.edges()
    weights = [G[u][v]['weight'] for u, v in edges]

    # position the nodes
    pos = nx.spring_layout(G, scale=1)

    
    # make the matplotlib figure
    plt.figure(figsize=(8, 8))
    nx.draw_networkx_edges(G, pos, edgelist=edges, width=weights)
    nx.draw_networkx_nodes(G,
                           pos,
                           nodelist=G.nodes(),
                           node_size=node_size,
                           node_color=node_color)
    nx.draw_networkx_labels(G, pos, labels, font_size=8)
    plt.axis('off')
    plt.savefig('graph.png')
    

def get_energy(dir, job, ts, high_level, mp2=0, bls=0):
    db = connect(dir + '/kinbot.db')
    if ts:
        j = job
    else:
        j = job + '_well'
    if mp2:
        j += '_mp2'
    if bls:
        j += '_bls'
    if high_level:
        j += '_high'
    rows = db.select(name=j)
    for row in rows:
        if hasattr(row, 'data'):
            energy = row.data.get('energy')
    try:
        # ase energies are always in ev, convert to hartree
        energy *= constants.EVtoHARTREE
    except UnboundLocalError:
        # this happens when the job is not found in the database
        logging.error('Could not find {} in directory {}'.format(job, dir))
        logging.error('Exiting...')
        sys.exit(-1)
    return energy


def get_l3energy(job, par, bls=0):
    """
    Get the L3, single-point energies.
    This is not object oriented.
    """

    if bls:
        key = par.par['barrierless_saddle_single_point_key']
    else:
        key = par.par['single_point_key']

    if par.par['single_point_qc'] == 'molpro':
        if os.path.exists('molpro/' + job + '.out'):
            with open('molpro/' + job + '.out', 'r') as f:
                lines = f.readlines()
                for index, line in enumerate(reversed(lines)):
                    if ('SETTING ' + key) in line:
                        e = float(line.split()[3])
                        logging.info('L3 electronic energy for {} is {} Hartree.'.format(job, e))
                        return 1, e  # energy was found
        else:
            logging.info('L3 for {} is missing.'.format(job))
            return 0, -1  # job not yet started to run


def get_zpe(dir, job, ts, high_level, mp2=0, bls=0):
    db = connect(dir + '/kinbot.db')
    if ts:
        j = job
    else:
        j = job + '_well'
    if mp2:
        j += '_mp2'
    if bls:
        j += '_bls'
    if high_level:
        j += '_high'
    rows = db.select(name=j)
    for row in rows:
        if hasattr(row, 'data'):
            zpe = row.data.get('zpe')
    return zpe


def check_status(job, pid):
    command = ['ps', '-u', 'root', '-N', '-o', 'pid,s,user,%cpu,%mem,etime,args']
    process = subprocess.Popen(command,
                               shell=False,
                               stdout=subprocess.PIPE,
                               stdin=subprocess.PIPE,
                               stderr=subprocess.PIPE)
    out, err = process.communicate()
    out = out.decode()
    lines = out.split('\n')
    for line in lines:
        if len(line) > 0:
            if str(pid) == line.split()[0]:
                return 1
    return 0


def submit_job(chemid, par):
    """
    Submit a kinbot run using subprocess and return the pid
    """
    command = ["kinbot", chemid + ".json", "&"]
    # purge previous summary and monitor files, so that pes doesn't think
    # everything is done
    # relevant if jobs are killed
    try:
        os.system('rm -f {dir}/summary_*.out'.format(dir=chemid))
    except OSError:
        pass
    try:
        os.system('rm -f {dir}/kinbot_monitor.out'.format(dir=chemid))
    except OSError:
        pass

    if par.par['queue_template'] != '':
        shutil.copyfile('{}'.format(par.par['queue_template']), '{}/{}'.format(chemid, par.par['queue_template']))
    if par.par['single_point_template'] != '':
        shutil.copyfile('{}'.format(par.par['single_point_template']), '{}/{}'.format(chemid, par.par['single_point_template']))
    if par.par['barrierless_saddle_single_point_template'] != '':
        shutil.copyfile('{}'.format(par.par['barrierless_saddle_single_point_template']), '{}/{}'.format(chemid, par.par['barrierless_saddle_single_point_template']))
    outfile = open('{dir}/kinbot.out'.format(dir=chemid), 'w')
    errfile = open('{dir}/kinbot.err'.format(dir=chemid), 'w')
    process = subprocess.Popen(command,
                               cwd=chemid,
                               stdout=outfile,
                               stdin=subprocess.PIPE,
                               stderr=errfile)
    time.sleep(1)
    pid = process.pid
    return pid


def write_input(par, species, threshold, root):
    # directory for this particular species
    dir = root + '/' + str(species.chemid) + '/'
    if not os.path.exists(dir):
        os.makedirs(dir)

    # make a new parameters instance and overwrite some keys
    par2 = Parameters(par.input_file)
    # overwrite the title
    par2.par['title'] = str(species.chemid)
    # make a structure vector and overwrite the par structure
    structure = []
    for at in range(species.natom):
        pos = species.geom[at]
        sym = species.atom[at]
        structure += [sym, pos[0], pos[1], pos[2]]
    par2.par['structure'] = structure
    # delete the par smiles
    par2.par['smiles'] = ''
    # overwrite the barrier treshold
    par2.par['barrier_threshold'] = threshold
    # set the pes option to 1
    par2.par['pes'] = 1

    file_name = dir + str(species.chemid) + '.json'
    with open(file_name, 'w') as outfile:
        json.dump(par2.par, outfile, indent=4, sort_keys=True)


if __name__ == "__main__":
    main()<|MERGE_RESOLUTION|>--- conflicted
+++ resolved
@@ -454,14 +454,6 @@
     ts_l3energies = {}
     for reac in reactions:
         if reac[1] != 'barrierless':
-<<<<<<< HEAD
-            zpe = get_zpe(reac[0], reac[1], 1, par.par['high_level'])
-         #   status, l3energy = get_l3energy(reac[1], par)
-         #   if not status:
-         #       l3done = 0
-         #   else:
-         #       ts_l3energies[reac[1]] = ((l3energy + zpe) - (base_l3energy + base_zpe)) * constants.AUtoKCAL
-=======
             if 'barrierless_saddle' in reac[1]:
                 zpe = get_zpe(reac[0], reac[1], 1, par.par['high_level'])
                 status, l3energy = get_l3energy(reac[1], par, bls=1)
@@ -484,7 +476,6 @@
                     l3done = 0
                 else:
                     ts_l3energies[reac[1]] = ((l3energy + zpe) - (base_l3energy + base_zpe)) * constants.AUtoKCAL
->>>>>>> d02a6ff7
 
     logging.info('l3done status {}'.format(l3done))
 
