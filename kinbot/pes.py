--- conflicted
+++ resolved
@@ -1387,15 +1387,6 @@
                         e = float(line.split()[3])
                         logging.info('L3 electronic energy for {} is {} Hartree.'.format(job, e))
                         return 1, e  # energy was found
-<<<<<<< HEAD
-    if par['single_point_qc'] == 'gauss':
-        if os.path.exists('gaussian/' + job + '.log'):
-            gaussname = 'gaussian/' + job + '.log'
-        elif os.path.exists('gaussian/' + job + '_high.log'):
-            gaussname = 'gaussian/' + job + '_high.log'
-        elif os.path.exists('gaussian/' + job + '_well_high.log'):
-            gaussname = 'gaussian/' + job + '_well_high.log'
-=======
     elif par['single_point_qc'] == 'orca':
         if os.path.exists(f'orca/{job}_property.txt'):
             with open(f'orca/{job}_property.txt', 'r') as f:
@@ -1412,7 +1403,6 @@
             gaussname = 'gauss/' + job + '_high.log'
         elif os.path.exists('gauss/' + job + '_well_high.log'):
             gaussname = 'gauss/' + job + '_well_high.log'
->>>>>>> a837267d
         else:
             logging.info('L3 for {} is missing.'.format(job))
             return 0, -1  # job not yet started to run
