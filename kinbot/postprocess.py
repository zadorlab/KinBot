"""
This file contains the postprocessing of the KinBot run
It includes
1. Writing a summary file with all successful and failed
reactions, including their barrier heights and which products are formed

2. Writing an input file for the PES viewer.
"""
import os
import numpy as np

from kinbot import kb_path
from kinbot import license_message
from kinbot import constants


def creatMLInput(species, qc, par):
    """
    Create the files for the input of the Machine Learning tool
    of Ghent University.
    This input consists of the atom vectors and bond matrices of
    the reactant and all the products, and the transition state
    bond distances
    """
    directory = 'ml_input/'
    if not os.path.exists(directory):
        os.mkdir(directory)

    for index in range(len(species.reac_inst)):
        if species.reac_ts_done[index] == -1:
            obj = species.reac_obj[index]
            name = species.reac_name[index]
            if not os.path.exists(directory + name):
                os.mkdir(directory + name)
            # make the reactant file
            s = ['{}'.format(species.natom)]
            s.append(' '.join(species.atom))
            s.append('\n')
            for bi in species.bond:
                s.append(' '.join([str(bij) for bij in bi]))
            s.append('\n')
            for i in range(species.natom):
                row = []
                for j in range(species.natom):
                    d = np.linalg.norm(species.geom[i] - species.geom[j])
                    row.append('{:.2f}'.format(d))
                s.append(' '.join(row))
            s.append('\n')
            with open(directory + name + '/reactant.txt', 'w') as f:
                f.write('\n'.join(s))
            # make the product file
            s = ['{}'.format(species.natom)]
            s.append(' '.join(species.atom))
            s.append('\n')
            for bi in obj.product_bonds:
                s.append(' '.join([str(bij) for bij in bi]))
            s.append('\n')
            with open(directory + name + '/product.txt', 'w') as f:
                f.write('\n'.join(s))
            # write the ts key distances
            s = []
            for i in range(species.natom):
                row = []
                for j in range(species.natom):
                    d = 0.0
                    if species.bond[i][j] != obj.product_bonds[i][j]:
                        d = np.linalg.norm(obj.ts.geom[i] - obj.ts.geom[j])
                    row.append('{:.2f}'.format(d))
                s.append(' '.join(row))
            s.append('\n')
            with open(directory + name + '/ts.txt', 'w') as f:
                f.write('\n'.join(s))


def create_summary_file(species, qc, par):
    """
    Create a summary file listing for each reaction
    1. whether its search was successful
    2. the barrier height
    3. the reaction name
    4. the product identifiers
    """
    # list of strings which will be put together for the output
    s = []
    # add the license message to the file
    s.append(license_message.message)
    # list of the products
    products = []
    for index in range(len(species.reac_inst)):
        if species.reac_ts_done[index] == -1:
            ts = species.reac_obj[index].ts
            if species.reac_type[index] == 'R_Addition_MultipleBond' and not par['high_level']\
                    and qc.qc != 'nn_pes':
                mp2_energy = qc.get_qc_energy(str(species.chemid) + '_well_mp2')[1]
                mp2_zpe = qc.get_qc_zpe(str(species.chemid) + '_well_mp2')[1]
                energy = (ts.energy + ts.zpe - mp2_energy - mp2_zpe) * constants.AUtoKCAL
            elif species.reac_type[index] == 'hom_sci':
                energy = (sum([pr.energy + pr.zpe 
                              for pr in species.reac_obj[index].products])
                          - species.energy - species.zpe) * constants.AUtoKCAL
            else:
                energy = (ts.energy + ts.zpe - species.energy - species.zpe) * constants.AUtoKCAL
            prod_name = ''
            name = []
            for prod in species.reac_obj[index].products:
                name.append(str(prod.chemid))
            prod_name = ' '.join(sorted(name))
            products.append(prod_name)
            s.append('SUCCESS\t{energy:.2f}\t{name}\t{prod}'.format(energy=energy,
                                                                    name=species.reac_name[index],
                                                                    prod=prod_name))
        else:
            s.append('FAILED\t\t{name}'.format(name=species.reac_name[index]))

    # make a string out of all the lines
    s = '\n'.join(s)
    # write the string to a file
    fname = 'summary_{chemid}.out'.format(chemid=species.chemid)
    with open(fname, 'w') as f:
        f.write(s)


def createPESViewerInput(species, qc, par):
    """
    Write an input file for the PESViewer code
    """
    # make the directory for the well and bimolecular xyz files
    dir_xyz = 'xyz/'
    if not os.path.exists(dir_xyz):
        os.mkdir(dir_xyz)

    # list of the lines for the pesviewer input file
    wells = []
    # list of the names of the wells
    well_names = [str(species.chemid)]
    # make an xyz file for the initial well
    make_xyz(species.atom, species.geom, str(species.chemid), dir_xyz)
    # add the initial well to the wells list
    # use this well as point zero for the energy
    wells.append('{} 0.0'.format(species.chemid))
    well_energy = species.energy + species.zpe

    # iterate the reactions and search for single products
    # i.e. other wells on the pes
    for index in range(len(species.reac_inst)):
        if species.reac_ts_done[index] != -1 \
                or len(species.reac_obj[index].prod_opt) != 1:
            continue
        st_pt = species.reac_obj[index].prod_opt[0].species
        name = str(st_pt.chemid)
        if name in well_names:
            continue
        make_xyz(species.atom, st_pt.geom, str(st_pt.chemid), dir_xyz)
        energy = (st_pt.energy + st_pt.zpe - well_energy) * constants.AUtoKCAL
        wells.append(f'{st_pt.chemid} {energy:.2f}')
        well_names.append(name)

    # list of the lines for the pesviewer input file
    bimolecs = []
    # list of the names of the bimolecular products
    bimolec_names = []
    # add the bimolecular products from the regular reactions
    for index in range(len(species.reac_inst)):
        if species.reac_ts_done[index] != -1 \
                or len(species.reac_obj[index].prod_opt) <= 1:
            continue
        energy = 0. - well_energy
        names = []
        for prod_opt in species.reac_obj[index].prod_opt:
            st_pt = prod_opt.species
            energy += st_pt.energy + st_pt.zpe
            names.append(str(st_pt.chemid))
        name = '_'.join(sorted(names))

        for i, prod_opt in enumerate(species.reac_obj[index].prod_opt):
            st_pt = prod_opt.species
            with open('pesviewer_data.txt', 'a') as pesdata:
                pesdata.write(f'Species: {st_pt.chemid}\n'
                              f'\tEnergy: {st_pt.energy}\n'
                              f'\tZPE: {st_pt.zpe}\n')
            # make twice the same file but with a different name
            # TODO: is there no better way?
            # this is for the pes viewer
            make_xyz(st_pt.atom, st_pt.geom, name + str(i + 1), dir_xyz)
            # this is for the rmg postprocessing
            make_xyz(st_pt.atom, st_pt.geom, str(st_pt.chemid), dir_xyz)
        energy = energy * constants.AUtoKCAL
        if name not in bimolec_names:
            bimolecs.append(f'{name} {energy:.2f}')
            bimolec_names.append(name)

    # list of the lines of the ts's
    tss = []
    # dict keeping track of the ts's
    # key: ts name
    # value: [energy,prod_names]
    ts_list = {}
    for index in range(len(species.reac_inst)):
<<<<<<< HEAD
        if species.reac_ts_done[index] == -1:
            ts = species.reac_obj[index].ts
            if species.reac_type[index] == 'R_Addition_MultipleBond' and not par['high_level'] \
                    and qc.qc != 'nn_pes':
                we_energy = qc.get_qc_energy(str(species.chemid) + '_well_mp2')[1]
                we_zpe = qc.get_qc_zpe(str(species.chemid) + '_well_mp2')[1]
                energy = (ts.energy + ts.zpe - we_energy - we_zpe) * constants.AUtoKCAL
            else:
                energy = (ts.energy + ts.zpe - well_energy) * constants.AUtoKCAL
            name = []
            for st_pt in species.reac_obj[index].products:
                name.append(str(st_pt.chemid))
            prod_name = '_'.join(sorted(name))
            add = 1
            for t in ts_list:
                if ts_list[t][1] == prod_name and np.abs(ts_list[t][0] - energy) < 1.0:
                    add = 0
            if add:
                ts_list[species.reac_name[index]] = [energy, prod_name]
                tss.append('{ts} {energy:.2f} {react} {prod}'.format(ts=species.reac_name[index],
                                                                     energy=energy,
                                                                     react=species.chemid,
                                                                     prod=prod_name))
=======
        if species.reac_ts_done[index] != -1:
            continue
        ts = species.reac_obj[index].ts
        if species.reac_type[index] == 'R_Addition_MultipleBond' \
                and not par['high_level']:
            we_energy = qc.get_qc_energy(str(species.chemid) + '_well_mp2')[1]
            we_zpe = qc.get_qc_zpe(str(species.chemid) + '_well_mp2')[1]
            energy = (ts.energy + ts.zpe - we_energy - we_zpe) * constants.AUtoKCAL
        elif species.reac_type[index] == 'hom_sci':
            continue
        else:
            energy = (ts.energy + ts.zpe - well_energy) * constants.AUtoKCAL
        name = []
        for st_pt in species.reac_obj[index].products:
            name.append(str(st_pt.chemid))
        prod_name = '_'.join(sorted(name))
        add = 1
        for t in ts_list:
            if ts_list[t][1] == prod_name and np.abs(ts_list[t][0] - energy) < 1.0:
                add = 0
        if add:
            ts_list[species.reac_name[index]] = [energy, prod_name]
            tss.append(f'{species.reac_name[index]} {energy:.2f} '
                       f'{species.chemid} {prod_name}')
    
    # Barrierless reactions
    bless = []
    for index in range(len(species.reac_inst)):
        if species.reac_ts_done[index] != -1 or species.reac_type[index] != 'hom_sci':
            continue
        name = []
        for st_pt in species.reac_obj[index].products:
            name.append(str(st_pt.chemid))
        prod_name = '_'.join(sorted(name))
        if prod_name not in [v[1] for v in ts_list.values()]:
            bless.append(f'{species.reac_name[index]} {species.chemid} {prod_name}')
>>>>>>> 338b1d6b

    # make strings from the different lists
    wells = '\n'.join(wells)
    bimolecs = '\n'.join(bimolecs)
    tss = '\n'.join(tss)
    barrierless = '\n'.join(bless)

    # write everything to a file
    fname = 'pesviewer.inp'
    template_file_path = f'{kb_path}/tpl/{fname}.tpl'
    with open(template_file_path) as template_file:
        template = template_file.read()
    template = template.format(id=species.chemid, wells=wells, ts=tss, 
                               bimolecs=bimolecs, barrierless=barrierless)
    with open(fname, 'w') as f:
        f.write(template)


def make_xyz(atoms, geom, name, directory):
    s = []
    s.append('%i\n' % len(geom))
    for index in range(len(geom)):
        s.append('%s %.6f %.6f %.6f' % (atoms[index], geom[index][0], 
                                        geom[index][1], geom[index][2]))
    with open(directory + '/' + name + '.xyz', 'w') as f:
        f.write('\n'.join(s))<|MERGE_RESOLUTION|>--- conflicted
+++ resolved
@@ -196,36 +196,12 @@
     # value: [energy,prod_names]
     ts_list = {}
     for index in range(len(species.reac_inst)):
-<<<<<<< HEAD
-        if species.reac_ts_done[index] == -1:
-            ts = species.reac_obj[index].ts
-            if species.reac_type[index] == 'R_Addition_MultipleBond' and not par['high_level'] \
-                    and qc.qc != 'nn_pes':
-                we_energy = qc.get_qc_energy(str(species.chemid) + '_well_mp2')[1]
-                we_zpe = qc.get_qc_zpe(str(species.chemid) + '_well_mp2')[1]
-                energy = (ts.energy + ts.zpe - we_energy - we_zpe) * constants.AUtoKCAL
-            else:
-                energy = (ts.energy + ts.zpe - well_energy) * constants.AUtoKCAL
-            name = []
-            for st_pt in species.reac_obj[index].products:
-                name.append(str(st_pt.chemid))
-            prod_name = '_'.join(sorted(name))
-            add = 1
-            for t in ts_list:
-                if ts_list[t][1] == prod_name and np.abs(ts_list[t][0] - energy) < 1.0:
-                    add = 0
-            if add:
-                ts_list[species.reac_name[index]] = [energy, prod_name]
-                tss.append('{ts} {energy:.2f} {react} {prod}'.format(ts=species.reac_name[index],
-                                                                     energy=energy,
-                                                                     react=species.chemid,
-                                                                     prod=prod_name))
-=======
         if species.reac_ts_done[index] != -1:
             continue
         ts = species.reac_obj[index].ts
         if species.reac_type[index] == 'R_Addition_MultipleBond' \
-                and not par['high_level']:
+                and not par['high_level'] \
+                and qc.qc != 'nn_pes':
             we_energy = qc.get_qc_energy(str(species.chemid) + '_well_mp2')[1]
             we_zpe = qc.get_qc_zpe(str(species.chemid) + '_well_mp2')[1]
             energy = (ts.energy + ts.zpe - we_energy - we_zpe) * constants.AUtoKCAL
@@ -257,7 +233,6 @@
         prod_name = '_'.join(sorted(name))
         if prod_name not in [v[1] for v in ts_list.values()]:
             bless.append(f'{species.reac_name[index]} {species.chemid} {prod_name}')
->>>>>>> 338b1d6b
 
     # make strings from the different lists
     wells = '\n'.join(wells)
