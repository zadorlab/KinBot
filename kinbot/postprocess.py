"""
This file contains the postprocessing of the KinBot run
It includes
1. Writing a summary file with all successful and failed
reactions, including their barrier heights and which products are formed

2. Writing an input file for the PES viewer.
"""

import os
import pkg_resources
import numpy as np
from os import path
from kinbot import license_message
from kinbot import constants
from kinbot import sq
from kinbot import frequencies


def delete_sql_db(species):
    sqdb = str(species.chemid) + '_sql.db'
    exists = path.exists(sqdb)
    if exists:
        os.remove(sqdb)
        print("{} deleted".format(sqdb))
    else:
        print("{} does not exist.".format(sqdb))


def create_sql_db(species):
    delete_sql_db(species)
    db = str(species.chemid) + '_sql.db'
    if path.exists(db):
        print("Path exists: {}".format(db))
    else:
        conn = sq.create_connection(db)
        print("creating kinbot table")
        sq.create_kinbot_table(conn)


def create_sql_db_entry(parent, species, reaction, qc, par, well_prod_ts, index):
    """
    Create sql db entry for species
    well = 0
    prod = 1
    ts = 2
    """
    l1e = 0
    l2e = 0
    l3e = 0
    l1_zpe = 0
    l2_zpe = 0
    atoms = []
    l1_xyz = []
    l2_xyz = []
    l1_hess = []
    l2_hess = []
    l1_freq = []
    l2_freq = []
    l1_red_freq = []
    l2_red_freq = []
    hir_potentials = []
    if well_prod_ts == 2:
        species_name = parent.reac_name[index]
        species_name = ''.join(species_name)
        atoms = parent.atom
    else:
        species_name = str(species.chemid)
        atoms = species.atom

    if well_prod_ts == 2:
        suffix = ''
    else:
        suffix = '_well'
 
    egl1, l1_xyz = qc.get_qc_geom(species_name + suffix,  species.natom)
    eel1, l1e = qc.get_qc_energy(species_name + suffix)
    ezl1, l1_zpe = qc.get_qc_zpe(species_name + suffix)
    l1_hess = qc.read_qc_hess(species_name + suffix, species.natom)
    if well_prod_ts == 2:
        l1_freq, l1_red_freq = frequencies.get_frequencies(species, l1_hess, l1_xyz)
    else:
        l1_freq, l1_red_freq = frequencies.get_frequencies(species, l1_hess, l1_xyz)

    if par['high_level'] == 1:
        egl2, l2_xyz = qc.get_qc_geom(str(species_name) + suffix + '_high',  species.natom)
        eel2, l2e = qc.get_qc_energy(str(species_name) + suffix + '_high')
        ezl2, l2_zpe = qc.get_qc_zpe(str(species_name) + suffix + '_high')
        l2_hess = qc.read_qc_hess(str(species_name) + suffix + '_high', species.natom)
        if well_prod_ts == 2:
            l2_freq, l2_red_freq = frequencies.get_frequencies(species, l2_hess, l2_xyz)
        else:
            l2_freq, l2_red_freq = frequencies.get_frequencies(species, l2_hess, l2_xyz)

    if par['rotor_scan'] == 1 and well_prod_ts < 2:
<<<<<<< HEAD
        hir_potentials = species.hir.hir_energies

=======
        try:
            hir_potentials = species.hir.hir_energies
        except:
            hir_potentials = 0
            logging.error("{} Has not HIR POTENTIALS".format(species_name))
>>>>>>> 8a83c821
    # NEED TO DEFINE HOW TO GRAB L3 ENERGY
    # NEED TO DEFINE SYMM FACTOR - MAY NOT BE NECCESSARY YET

    # convert arrays to np.array form
    atoms = np.array(atoms)
    l1_xyz = np.array(l1_xyz)
    l2_xyz = np.array(l2_xyz)
    l1_hess = np.array(l1_hess)
    l2_hess = np.array(l2_hess)
    l1_freq = np.array(l1_freq)
    l2_freq = np.array(l2_freq)
    l1_red_freq = np.array(l1_red_freq)
    l2_red_freq = np.array(l2_red_freq)
    hir_potentials = np.array(hir_potentials)
    # convert arrays to blobs
    atoms = sq.adapt_array(atoms)
    l1_xyz = sq.adapt_array(l1_xyz)
    l2_xyz = sq.adapt_array(l2_xyz)
    l1_hess = sq.adapt_array(l1_hess)
    l2_hess = sq.adapt_array(l2_hess)
    l1_freq = sq.adapt_array(l1_freq)
    l2_freq = sq.adapt_array(l2_freq)
    l1_red_freq = sq.adapt_array(l1_red_freq)
    l2_red_freq = sq.adapt_array(l2_red_freq)
    hir_potentials = sq.adapt_array(hir_potentials)

    # create db for kinbot run
    db = str(parent.chemid) + '_sql.db'
    conn = sq.create_connection(db)
    data = (str(species_name), well_prod_ts, l1e, l2e, l3e, l1_zpe, l2_zpe, atoms, l1_xyz, l2_xyz, l1_hess, l2_hess, l1_freq, l2_freq, l1_red_freq, l2_red_freq, hir_potentials)
    entry = sq.create_kinbot_entry(conn, data)

    return entry


def creatMLInput(species, qc, par):
    """

    Create the files for the input of the Machine Learning tool
    of Ghent University.
    This input consists of the atom vectors and bond matrices of
    the reactant and all the products, and the transition state
    bond distances
    """
    dir = 'ml_input/'
    if not os.path.exists(dir):
        os.mkdir(dir)

    for index in range(len(species.reac_inst)):
        if species.reac_ts_done[index] == -1:
            obj = species.reac_obj[index]
            name = species.reac_name[index]
            if not os.path.exists(dir + name):
                os.mkdir(dir + name)
            # make the reactant file
            s = ['{}'.format(species.natom)]
            s.append(' '.join(species.atom))
            s.append('\n')
            for bi in species.bond:
                s.append(' '.join([str(bij) for bij in bi]))
            s.append('\n')
            for i in range(species.natom):
                row = []
                for j in range(species.natom):
                    d = np.linalg.norm(species.geom[i] - species.geom[j])
                    row.append('{:.2f}'.format(d))
                s.append(' '.join(row))
            s.append('\n')
            with open(dir + name + '/reactant.txt', 'w') as f:
                f.write('\n'.join(s))
            # make the product file
            s = ['{}'.format(species.natom)]
            s.append(' '.join(species.atom))
            s.append('\n')
            for bi in obj.product_bonds:
                s.append(' '.join([str(bij) for bij in bi]))
            s.append('\n')
            with open(dir + name + '/product.txt', 'w') as f:
                f.write('\n'.join(s))
            # write the ts key distances
            s = []
            for i in range(species.natom):
                row = []
                for j in range(species.natom):
                    d = 0.0
                    if species.bond[i][j] != obj.product_bonds[i][j]:
                        d = np.linalg.norm(obj.ts.geom[i] - obj.ts.geom[j])
                    row.append('{:.2f}'.format(d))
                s.append(' '.join(row))
            s.append('\n')
            with open(dir + name + '/ts.txt', 'w') as f:
                f.write('\n'.join(s))


def createSummaryFile(species, qc, par):
    """
    Create a summary file listing for each reaction
    1. whether its search was successful
    2. the barrier height
    3. the reaction name
    4. the product identifiers
    And for each homolytic scission
    1. the energy height of the products
    2. the product identifiers
    """
    # list of strings which will be put together for the output
    s = []
    # add the license message to the file
    s.append(license_message.message)
    # list of the products
    products = []
    for index in range(len(species.reac_inst)):
        if species.reac_ts_done[index] == -1:
            ts = species.reac_obj[index].ts
            if species.reac_type[index] == 'R_Addition_MultipleBond' and not par['high_level']:
                mp2_energy = qc.get_qc_energy(str(species.chemid) + '_well_mp2')[1]
                mp2_zpe = qc.get_qc_zpe(str(species.chemid) + '_well_mp2')[1]
                energy = (ts.energy + ts.zpe - mp2_energy - mp2_zpe) * constants.AUtoKCAL
            else:
                energy = (ts.energy + ts.zpe - species.energy - species.zpe) * constants.AUtoKCAL
            prod_name = ''
            name = []
            for prod in species.reac_obj[index].products:
                name.append(str(prod.chemid))
            prod_name = ' '.join(sorted(name))
            products.append(prod_name)
            s.append('SUCCESS\t{energy:.2f}\t{name}\t{prod}'.format(energy=energy,
                                                                    name=species.reac_name[index],
                                                                    prod=prod_name))
        else:
            s.append('FAILED\t\t{name}'.format(name=species.reac_name[index]))
    if species.homolytic_scissions is not None:
        for index, hs in enumerate(species.homolytic_scissions.hss):
            if hs.status == -1:
                p1 = ' '.join(sorted([str(prod.chemid) for prod in hs.products]))
                p2 = ' '.join(sorted([str(prod.species.chemid) for prod in hs.prod_opt]))
                prod_name = ' '.join(sorted([str(prod.chemid) for prod in hs.products]))
                if prod_name not in products:
                    energy = 0
                    for prod in hs.products:
                        energy += prod.energy
                    energy = (energy - species.energy) * constants.AUtoKCAL
                    s.append('HOMOLYTIC_SCISSION\t{energy:.2f}\t{prod}'.format(energy=energy, prod=prod_name))

    # make a string out of all the lines
    s = '\n'.join(s)
    # write the string to a file
    fname = 'summary_{chemid}.out'.format(chemid=species.chemid)
    with open(fname, 'w') as f:
        f.write(s)


def createPESViewerInput(species, qc, par):
    """
    Write an input file for the PESViewer code
    """
    # make the directory for the well and bimolecular xyz files
    dir_xyz = 'xyz/'
    if not os.path.exists(dir_xyz):
        os.mkdir(dir_xyz)

    # list of the lines for the pesviewer input file
    wells = []
    # list of the names of the wells
    well_names = [str(species.chemid)]
    # make an xyz file for the initial well
    make_xyz(species.atom, species.geom, str(species.chemid), dir_xyz)
    # add the initial well to the wells list
    # use this well as point zero for the energy
    wells.append('{} 0.0'.format(species.chemid))
    well_energy = species.energy + species.zpe

    # iterate the reactions and search for single products
    # i.e. other wells on the pes
    for index in range(len(species.reac_inst)):
        if species.reac_ts_done[index] == -1:
            if len(species.reac_obj[index].prod_opt) == 1:
                st_pt = species.reac_obj[index].prod_opt[0].species
                name = str(st_pt.chemid)
                if name not in well_names:
                    make_xyz(species.atom, st_pt.geom, str(st_pt.chemid), dir_xyz)
                    energy = (st_pt.energy + st_pt.zpe - well_energy) * constants.AUtoKCAL
                    wells.append('{name} {energy:.2f}'.format(name=st_pt.chemid, energy=energy))
                    well_names.append(name)

    # list of the lines for the pesviewer input file
    bimolecs = []
    # list of the names of the bimolecular products
    bimolec_names = []
    # add the bimolecular products from the regular reactions
    for index in range(len(species.reac_inst)):
        if species.reac_ts_done[index] == -1:
            if len(species.reac_obj[index].prod_opt) > 1:
                energy = 0. - well_energy
                names = []
                for prod_opt in species.reac_obj[index].prod_opt:
                    st_pt = prod_opt.species
                    energy += st_pt.energy + st_pt.zpe
                    names.append(str(st_pt.chemid))
                name = '_'.join(sorted(names))

                for i, prod_opt in enumerate(species.reac_obj[index].prod_opt):
                    st_pt = prod_opt.species
                    pesdata = open("pesviewer_data.txt", 'a')
                    pesdata.write("Species: {}\n\tEnergy: {}\n\tZPE: {}\n".format(st_pt.chemid, st_pt.energy, st_pt.zpe))
                    pesdata.close()
                    # make twice the same file but with adifferent name
                    # TODO: is there no better way?
                    # this is for the pes viewer
                    make_xyz(st_pt.atom, st_pt.geom, name + str(i + 1), dir_xyz)
                    # this is for the rmg postprocessing
                    make_xyz(st_pt.atom, st_pt.geom, str(st_pt.chemid), dir_xyz)
                energy = energy * constants.AUtoKCAL
                if name not in bimolec_names:
                    bimolecs.append('{name} {energy:.2f}'.format(name=name, energy=energy))
                    bimolec_names.append(name)

    # add the bimolecular products form the homolytic scissions
    if species.homolytic_scissions is not None:
        for index, hs in enumerate(species.homolytic_scissions.hss):
            if hs.status == -1:
                name = '_'.join(sorted([str(prod.chemid) for prod in hs.products]))
                if name not in bimolec_names:
                    energy = 0. - well_energy
                    for st_pt in hs.products:
                        energy += st_pt.energy + st_pt.zpe
                    energy = energy * constants.AUtoKCAL
                    for i, st_pt in enumerate(hs.products):
                        # make twice the same file but with adifferent name
                        # TODO: is there no better way?
                        # first for the pes viewer
                        make_xyz(st_pt.atom, st_pt.geom, name + str(i + 1), dir_xyz)
                        # second for the rmg postprocessing
                        make_xyz(st_pt.atom, st_pt.geom, str(st_pt.chemid), dir_xyz)
                    bimolecs.append('{name} {energy:.2f}'.format(name=name, energy=energy))

    # list of the lines of the ts's
    tss = []
    # dict keeping track of the ts's
    # key: ts name
    # value: [energy,prod_names]
    ts_list = {}
    for index in range(len(species.reac_inst)):
        if species.reac_ts_done[index] == -1:
            ts = species.reac_obj[index].ts
            if species.reac_type[index] == 'R_Addition_MultipleBond' and not par['high_level']:
                we_energy = qc.get_qc_energy(str(species.chemid) + '_well_mp2')[1]
                we_zpe = qc.get_qc_zpe(str(species.chemid) + '_well_mp2')[1]
                energy = (ts.energy + ts.zpe - we_energy - we_zpe) * constants.AUtoKCAL
            else:
                energy = (ts.energy + ts.zpe - well_energy) * constants.AUtoKCAL
            name = []
            for st_pt in species.reac_obj[index].products:
                name.append(str(st_pt.chemid))
            prod_name = '_'.join(sorted(name))
            add = 1
            for t in ts_list:
                if ts_list[t][1] == prod_name and np.abs(ts_list[t][0] - energy) < 1.0:
                    add = 0
            if add:
                ts_list[species.reac_name[index]] = [energy, prod_name]
                tss.append('{ts} {energy:.2f} {react} {prod}'.format(ts=species.reac_name[index],
                                                                     energy=energy,
                                                                     react=species.chemid,
                                                                     prod=prod_name))

    # list of the lines of the homolytic scissions
    barrierless = []
    if species.homolytic_scissions is not None:
        for index, hs in enumerate(species.homolytic_scissions.hss):
            if hs.status == -1:
                prod_name = '_'.join(sorted([str(prod.chemid) for prod in hs.products]))
                if prod_name not in bimolec_names:
                    barrierless.append('{name} {react} {prod}'.format(name='b_' + str(index),
                                                                      react=species.chemid,
                                                                      prod=prod_name))
    # make strings from the different lists
    wells = '\n'.join(wells)
    bimolecs = '\n'.join(bimolecs)
    tss = '\n'.join(tss)
    barrierless = '\n'.join(barrierless)

    # write everything to a file
    fname = 'pesviewer.inp'
    template_file_path = pkg_resources.resource_filename('tpl', fname + '.tpl')
    with open(template_file_path) as template_file:
        template = template_file.read()
    template = template.format(id=species.chemid, wells=wells, bimolecs=bimolecs, ts=tss, barrierless=barrierless)
    with open(fname, 'w') as f:
        f.write(template)


def make_xyz(atoms, geom, name, dir):
    s = []
    s.append('%i\n' % len(geom))
    for index in range(len(geom)):
        s.append('%s %.6f %.6f %.6f' % (atoms[index], geom[index][0], geom[index][1], geom[index][2]))
    with open(dir + '/' + name + '.xyz', 'w') as f:
        f.write('\n'.join(s))<|MERGE_RESOLUTION|>--- conflicted
+++ resolved
@@ -93,16 +93,11 @@
             l2_freq, l2_red_freq = frequencies.get_frequencies(species, l2_hess, l2_xyz)
 
     if par['rotor_scan'] == 1 and well_prod_ts < 2:
-<<<<<<< HEAD
-        hir_potentials = species.hir.hir_energies
-
-=======
         try:
             hir_potentials = species.hir.hir_energies
         except:
             hir_potentials = 0
             logging.error("{} Has not HIR POTENTIALS".format(species_name))
->>>>>>> 8a83c821
     # NEED TO DEFINE HOW TO GRAB L3 ENERGY
     # NEED TO DEFINE SYMM FACTOR - MAY NOT BE NECCESSARY YET
 
