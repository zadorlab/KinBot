--- conflicted
+++ resolved
@@ -88,13 +88,8 @@
     for index in range(len(species.reac_inst)):
         if species.reac_ts_done[index] == -1:
             ts = species.reac_obj[index].ts
-<<<<<<< HEAD
-            prod_name = ''
-            if species.reac_type[index] == 'R_Addition_MultipleBond' and not par['high_level']:
-=======
             if species.reac_type[index] == 'R_Addition_MultipleBond' and not par['high_level']\
                     and qc.qc != 'nn_pes':
->>>>>>> 32460ece
                 mp2_energy = qc.get_qc_energy(str(species.chemid) + '_well_mp2')[1]
                 mp2_zpe = qc.get_qc_zpe(str(species.chemid) + '_well_mp2')[1]
                 energy = (ts.energy + ts.zpe - mp2_energy - mp2_zpe) * constants.AUtoKCAL
