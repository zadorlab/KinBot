--- conflicted
+++ resolved
@@ -395,15 +395,10 @@
         else:
             kwargs = self.get_qc_arguments(job, species.mult, species.charge)
             if self.qc == 'gauss':
-<<<<<<< HEAD
                 if self.par['opt'].casefold() == 'Tight'.casefold(): 
                     kwargs['opt'] = 'CalcFC, Tight'
                 else:
                     kwargs['opt'] = 'CalcFC'
-
-=======
-                kwargs['opt'] = 'CalcFC, Tight'
->>>>>>> 809d77a4
         del kwargs['chk']
         if semi_emp:
             kwargs['method'] = self.par['semi_emp_method']
