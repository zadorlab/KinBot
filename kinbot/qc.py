import os
import sys
import subprocess
import logging
import re
import time
from datetime import datetime
import copy

import numpy as np
from ase.db import connect

from kinbot import kb_path
from kinbot import constants
from kinbot import geometry

logger = logging.getLogger('KinBot')


class QuantumChemistry:
    """
    This class provides the link between KinBot and the qc code
    It choses the write options, submits the jobs and checks
    the jobs for success or failure
    """

    def __init__(self, par):
        self.par = par
        self.qc = par['qc'].lower()
        self.method = par['method']
        self.basis = par['basis']
        self.scan_method = par['scan_method']
        self.scan_basis = par['scan_basis']
        self.bls_method = par['barrierless_saddle_method']
        self.bls_basis = par['barrierless_saddle_basis']
        self.high_level_method = par['high_level_method']
        self.high_level_basis = par['high_level_basis']
        self.bls_high_level_method = par['barrierless_saddle_method_high']
        self.bls_high_level_basis = par['barrierless_saddle_basis_high']
        self.integral = par['integral']
        self.opt = par['opt']
        self.ppn = par['ppn']
        self.queuing = par['queuing']
        self.queue_name = par['queue_name']
        self.slurm_feature = par['slurm_feature']
        self.zf = par['zf']
        self.db = connect('kinbot.db')
        self.job_ids = {}
        self.irc_maxpoints = par['irc_maxpoints']
        self.irc_stepsize = par['irc_stepsize']
        self.qc_command = par['qc_command']
        if par['slurm_feature'] == '':
            self.slurm_feature = ''
        else:
            self.slurm_feature = '#SBATCH -C ' + par['slurm_feature']
        self.queue_job_limit = par['queue_job_limit']
        self.username = par['username']
        self.use_sella = par['use_sella']
        if not self.use_sella and self.qc.lower() == 'nn_pes':
            logger.warning('NNPES needs Sella optimizer. Turning "use_sella" on.')
            self.use_sella = True

    def get_qc_arguments(self, job, mult, charge, ts=0, step=0, max_step=0,
                         irc=None, scan=0, high_level=0, hir=0,
                         start_from_geom=0, rigid=0, aie=0):
        """
        Method to get the argument to pass to ase, which are then passed to the qc codes.
        Job: name of the job
        mult: multiplicity of the job
        charge: charge of the job
        ts: 1 for transition state searches, 0 for wells and products
        step: Step number in the transition state search
        max_step: total number of necessary steps to get to the final transition state structure
            This is different for every reaction family
        irc: direction of the irc, None if this is not an irc job
        scan: is this calculation part of a scan of a bond length to find a maximum energy
        """
        if self.qc == 'gauss' or (self.qc == 'nn_pes' and step < max_step):
            # arguments for Gaussian
            kwargs = {
                'method': self.method,
                'basis': self.basis,
                'nprocshared': self.ppn,
                'mem': '700MW',
                'chk': job,
                'label': job,
                'Symm': 'None',
                'mult': mult,
                'charge': charge,
                'scf': 'xqc'
            }
            if self.par['guessmix'] == 1 or \
                'barrierless_saddle' in job or \
                'bls' in job or \
                (mult == 1 and 'R_Addition_MultipleBond' in job):
                kwargs['guess'] = 'Mix,Always'
            if ts:
                # arguments for transition state searches
                kwargs['method'] = 'am1'
                kwargs['basis'] = ''

                if step == 0:
                    if not self.par['bimol']:
                        kwargs['opt'] = 'ModRedun,Loose,CalcFC'
                    else:
                        kwargs['opt'] = 'ModRedun,Loose,CalcFC'
                        kwargs['method'] = self.method
                        kwargs['basis'] = self.basis
                elif step < max_step:
                    kwargs['opt'] = 'ModRedun,Loose,CalcFC'
                    kwargs['guess'] = 'Read'
                    if self.par['guessmix'] == 1 or \
                        'barrierless_saddle' in job or \
                        (mult == 1 and 'R_Addition_MultipleBond' in job):
                        kwargs['guess'] = 'Read,Mix'
                    if self.par['bimol']:
                        kwargs['method'] = self.method
                        kwargs['basis'] = self.basis
                        kwargs['opt'] = 'QST3,AddRedundant'
                        kwargs.pop('guess', None)
                else:
                    kwargs['method'] = self.method
                    kwargs['basis'] = self.basis
                    if self.par['calcall_ts'] == 1:
                        kwargs['opt'] = 'NoFreeze,TS,CalcAll,NoEigentest,MaxCycle=999'
                        # not sending the frequency calculation for CalcAll
                    else:
                        kwargs['opt'] = 'NoFreeze,TS,CalcFC,NoEigentest,MaxCycle=999'
                        kwargs['freq'] = 'freq'
            else:
                kwargs['freq'] = 'freq'
            if scan or 'R_Addition_MultipleBond' in job:
                kwargs['method'] = self.scan_method 
                kwargs['basis'] = self.scan_basis
            if 'barrierless_saddle' in job or 'bls' in job:
                kwargs['method'] = self.bls_method
                kwargs['basis'] = self.bls_basis
            if irc is not None:
                # arguments for the irc calculations
                if start_from_geom == 0:
                    kwargs['geom'] = 'AllCheck,NoKeepConstants'
                    if self.par['guessmix'] == 1 or \
                        'barrierless_saddle' in job or \
                        (mult == 1 and 'R_Addition_MultipleBond' in job):
                        kwargs['guess'] = 'Read,Mix'  # Always is illegal here
                    else:
                        kwargs['guess'] = 'Read'
                    kwargs['irc'] = 'RCFC,{},MaxPoints={},StepSize={}'.format(irc, self.irc_maxpoints, self.irc_stepsize)
                else:
                    kwargs['irc'] = 'RCFC,CalcFC,{},MaxPoints={},StepSize={}'.format(irc, self.irc_maxpoints, self.irc_stepsize)
                kwargs.pop('freq', None)
            if high_level:
                kwargs['method'] = self.high_level_method
                kwargs['basis'] = self.high_level_basis
                if len(self.opt) > 0:
                    kwargs['opt'] = 'NoFreeze,TS,CalcFC,NoEigentest,' \
                                    'MaxCycle=999,{}'.format(self.opt)  # to overwrite possible CalcAll
                else:
                    kwargs['opt'] = 'NoFreeze,TS,CalcFC,NoEigentest,' \
                                    'MaxCycle=999'  # to overwrite possible CalcAll
                kwargs['freq'] = 'freq'
                if len(self.integral) > 0:
                    kwargs['integral'] = self.integral
                if 'barrierless_saddle' in job:  # completely overwrite normal settings
                    kwargs['method'] = self.bls_high_level_method
                    kwargs['basis'] = self.bls_high_level_basis
                    kwargs['opt'] = 'NoFreeze,TS,CalcAll,NoEigentest,MaxCycle=999'  # to overwrite possible CalcAll
                    kwargs.pop('freq', None)
            if hir:
                kwargs['opt'] = 'ModRedun,CalcFC'
                if (not ts) or (ts and (not self.par['calcall_ts'])):
                    kwargs.pop('freq', None)
                if ts:
                    if self.par['hir_maxcycle'] is None:
                        kwargs['opt'] = 'ModRedun,CalcFC,TS,NoEigentest'
                    else:
                        kwargs['opt'] = 'ModRedun,CalcFC,TS,NoEigentest,MaxCycle={}'.format(self.par['hir_maxcycle'])
                if rigid == 1:
                    try:
                        kwargs.pop('freq', None)
                    except KeyError:
                        pass
                    try:
                        kwargs.pop('opt', None)
                    except KeyError:
                        pass
            if 'hom_sci' in job:
                try:
                    kwargs.pop('opt', None)
                except KeyError:
                    pass
            if aie:
                kwargs = {
                    'method': 'cbs-qb3',
                    'basis': None,
                    'nprocshared': self.ppn,
                    'mem': '700MW',
                    'label': job,
                    'Symm': 'None',
                    'mult': mult,
                    'charge': charge,
                    'scf': 'xqc'
                }

            return kwargs

        elif self.qc == 'nwchem':
            # arguments for NWChem
            odft = mult > 1
            kwargs = {
                'xc': self.method,
                'basis': self.basis,
                'scratch_dir': 'scratch',
                'permanent_dir': './perm',
                'label': job,
                'mult': mult,
                'charge': charge,
                'odft': odft,
                'task': 'optimize',
                'driver': 'tight',
                'maxiter': 100,
                'clear': 1,
                'inhess': 1
            }
            if ts:
                # arguments for transition state searches
                if step == max_step:
                    kwargs['task'] = 'saddle'
                else:
                    kwargs['driver'] = 'default'
            if irc is not None:
                # arguments for the irc calculations
                irc_kwargs = {
                    'task': 'mepgs',
                    'mepgs': 1,
                    'maxmep': 30,
                    'maxiter': 20,
                    'inhess': 2,
                    'xyz': 1,
                    'evib': 0.0005,
                    'stride': 0.1,
                    'direction': irc
                }
                kwargs.update(irc_kwargs)
            return kwargs

        elif self.qc == 'qchem':
            # arguments for QChem
            kwargs = {
                'label': job,
                'jobtype': 'opt',
                'nt': self.ppn,
                'method': self.method,
                'basis': self.basis,
                'unrestricted': 'True',
                'scf_algorithm': 'diis_gdm',
                'max_scf_cycles': '100',
                'geom_opt_max_cycles': '500',
                'multiplicity': mult,
                'charge': charge

            }
            if ts:
                if 0 < step < max_step:
                    kwargs['scf_guess'] = 'read'
                if step >= max_step:
                    kwargs['jobtype'] = 'ts'
                elif not scan and 'R_Addition_MultipleBond' not in job:
                        kwargs['method'] = 'b3lyp'
                        kwargs['basis'] = 'sto-3g'
                        kwargs['scf_convergence'] = '4'
                        kwargs['geom_opt_tol_gradient'] = '1500'
                        kwargs['geom_opt_tol_displacement'] = '6000'
                        kwargs['geom_opt_tol_energy'] = '500'

            if scan or 'R_Addition_MultipleBond' in job:
                kwargs['method'] = self.scan_method
                kwargs['basis'] = self.scan_basis
            if 'barrierless_saddle' in job or 'bls' in job:
                kwargs['method'] = self.bls_method
                kwargs['basis'] = self.bls_basis
            if high_level:
                kwargs['method'] = self.high_level_method
                kwargs['basis'] = self.high_level_basis
                kwargs['vibman_print'] = '4'
            if irc is not None:
                kwargs['jobtype'] = 'freq'
                kwargs['xc_grid'] = '3'
                kwargs['vibman_print'] = '4'
                kwargs['rpath_max_stepsize'] = str(self.irc_stepsize * 10)
                kwargs['rpath_max_cycles'] = str(self.irc_maxpoints)
                if irc == 'forward':
                    kwargs['rpath_direction'] = '-1'
                else:
                    kwargs['rpath_direction'] = '1'
        elif self.qc == 'nn_pes':
            if self.par['nn_model']:
                kwargs = {'fname': self.par["nn_model"]}
            else:
                kwargs = {}

        return kwargs

    def qc_hir(self, species, geom, rot_index, ang_index, fix, rigid):
        """Creates a constrained geometry optimization input and runs it.
        wellorts: 0 for wells and 1 for saddle points
        rot_index: index of the rotor in the molecule
        ang_index: index for the current size of the angle
        fix: four atoms of the dihedral that is currently fixed
        """
        from kinbot.geometry import calc_dihedral
        if species.wellorts:
            job = 'hir/' + species.name + '_hir_' + str(rot_index) + '_' + str(ang_index).zfill(2)
        else:
            job = 'hir/' + str(species.chemid) + '_hir_' + str(rot_index) + '_' + str(ang_index).zfill(2)

        kwargs = self.get_qc_arguments(job, species.mult, species.charge, 
                                       ts=species.wellorts, step=1, max_step=1,
                                       high_level=1, hir=1, rigid=rigid)
        if self.par['calc_kwargs']:
            kwargs = self.merge_kwargs(kwargs)
        if self.qc == 'gauss': 
            code = 'gaussian'
            Code = 'Gaussian'
            if not self.use_sella:
                kwargs['addsec'] = f"{' '.join(str(f) for f in fix[0])} F"
                kwargs.pop('chk', None)
        elif self.qc == 'qchem':
            code = 'qchem'
            Code = 'QChem'
            if not self.use_sella:
                dihedral = calc_dihedral(geom[fix[0][0]-1], geom[fix[0][1]-1], 
                                         geom[fix[0][2]-1], geom[fix[0][3]-1])[0]
                kwargs['addsec'] = "$opt\nCONSTRAINT\ntors " \
                                   f"{' '.join(str(f) for f in fix[0])} " \
                                   f"{dihedral}\nENDCONSTRAINT\n$end"
        elif self.qc == 'nwchem':
            code = 'nwchem'
            Code = 'NWChem'
        elif self.qc == 'nn_pes':
            code = 'nn_pes'
            Code = 'Nn_surr'
        else:
            raise ValueError(f'Unexpected vale for qc parameter: {self.qc}')
#        atom, geom, dummy = self.add_dummy(species.atom, geom, species.bond)
        if self.use_sella:
            kwargs.pop('chk', None)
            kwargs.pop('opt', None)
            kwargs.pop('freq', None)
            template_file = f'{kb_path}/tpl/ase_sella_hir.tpl.py'
        else:
            template_file = f'{kb_path}/tpl/ase_{self.qc}_hir.tpl.py'
        template = open(template_file, 'r').read()
        template = template.format(label=job,
                                   kwargs=kwargs,
                                   atom=list(species.atom),
                                   geom=list([list(gi) for gi in geom]),
                                   ppn=self.ppn,
                                   qc_command=self.qc_command,
                                   working_dir=os.getcwd(),
                                   fix=fix[0],
                                   code=code,  # Sella
                                   Code=Code,  # Sella
                                   order=species.wellorts,  # Sella
                                   sella_kwargs=self.par['sella_kwargs']  # Sella
                                   )

        with open(f'{job}.py', 'w') as f:
            f.write(template)

        self.submit_qc(job)

        return 0

    def qc_ring_conf(self, species, geom, fix, change, conf_nr, scan_nr):
        """
        Creates a constrained geometry optimization input for the
        conformational search of cyclic structures and runs it.
        Make use of the ASE optimizer LBFGS

        qc: 'gauss' or 'nwchem' or 'qchem'
        scan: list of dihedrals to be scanned and their values
        wellorts: 0 for wells and 1 for saddle points
        conf_nr: number of the conformer in the conformer search
        scan_nr: number of the scan for this conformer
        """
        if species.wellorts:
            job = 'conf/' + species.name + '_r' + str(conf_nr).zfill(self.zf) \
                  + '_' + str(scan_nr).zfill(self.zf)
        else:
            job = 'conf/' + str(species.chemid) + '_r' \
                  + str(conf_nr).zfill(self.zf) + '_' \
                  + str(scan_nr).zfill(self.zf)

        kwargs = self.get_qc_arguments(job, species.mult, species.charge, 
                                       ts=species.wellorts, step=1, max_step=1, 
                                       hir=1)
        if self.par['calc_kwargs']:
            kwargs = self.merge_kwargs(kwargs)
        kwargs.pop('opt', None)
        kwargs.pop('chk', None)
        kwargs['method'] = 'am1'
        kwargs['basis'] = ''

        if self.qc == 'gauss':
            code = 'gaussian'
            Code = 'Gaussian'
        elif self.qc == 'qchem':
            code = 'qchem'
            Code = 'QChem'
        elif self.qc == 'nwchem':
            code = 'nwchem'
            Code = 'NWChem'
        elif self.qc == 'nn_pes':
            kwargs.pop('method', None)
            kwargs.pop('basis', None)
            code = 'nn_pes'
            Code = 'Nn_surr'
        else:
            raise ValueError(f'Unexpected vale for qc parameter: {self.qc}')
        if self.use_sella:
            template_file = f'{kb_path}/tpl/ase_sella_ring_conf.tpl.py'
        else:
            template_file = f'{kb_path}/tpl/ase_{self.qc}_ring_conf.tpl.py'
        template = open(template_file, 'r').read()
        template = template.format(label=job,
                                   kwargs=kwargs,
                                   atom=list(species.atom),
                                   geom=list([list(gi) for gi in geom]),
                                   fix=fix,
                                   change=change,
                                   ppn=self.ppn,
                                   qc_command=self.qc_command,
                                   working_dir=os.getcwd(),
                                   order=species.wellorts,
                                   code=code,  # Sella
                                   Code=Code,  # Sella
                                   sella_kwargs=self.par['sella_kwargs']  # Sella
                                   )

        with open(f'{job}.py', 'w') as f:
            f.write(template)

        self.submit_qc(job)
        return 0

    def qc_conf(self, species, geom, index, semi_emp=0):
        """
        Creates a geometry optimization input for the conformational search and runs it.
        qc: 'gauss' or 'nwchem' or 'qchem'
        wellorts: 0 for wells and 1 for saddle points
        index: >=0 for sampling, each job will get numbered with index
        """
        add = ''
        if semi_emp:
            add = 'semi_emp_'
        if species.wellorts:
            job = 'conf/' + species.name + '_' + add + str(index).zfill(self.zf)
        else:
            job = 'conf/' + str(species.chemid) + '_' + add \
                  + str(index).zfill(self.zf)

        if species.wellorts:
            kwargs = self.get_qc_arguments(job, species.mult, species.charge, 
                                           ts=1, step=1, max_step=1)
        else:
            kwargs = self.get_qc_arguments(job, species.mult, species.charge)
            if self.qc == 'gauss' and not self.use_sella:
                if self.par['opt'].casefold() == 'Tight'.casefold(): 
                    kwargs['opt'] = 'CalcFC, Tight'
                else:
                    kwargs['opt'] = 'CalcFC'

        if self.qc == 'gauss':
            code = 'gaussian'
            Code = 'Gaussian'
            kwargs.pop('chk', None)
        elif self.qc == 'qchem':
            code = 'qchem'
            Code = 'QChem'
        elif self.qc == 'nwchem':
            code = 'nwchem'
            Code = 'NWChem'
        elif self.qc == 'nn_pes':
            code = 'nn_pes'
            Code = 'Nn_surr'
        else:
            raise ValueError(f'Unexpected vale for qc parameter: {self.qc}')
        
        if semi_emp:
            kwargs['method'] = self.par['semi_emp_method']
            kwargs['basis'] = ''
        if species.natom < 3:
            kwargs.pop('Symm', None)
        if self.par['calc_kwargs']:
            kwargs = self.merge_kwargs(kwargs)
        if self.use_sella:
            kwargs.pop('opt', None)
            kwargs.pop('freq', None)
            template_file = f'{kb_path}/tpl/ase_sella_opt_well.tpl.py'
        else:        
            template_file = f'{kb_path}/tpl/ase_{self.qc}_opt_well.tpl.py'
        template = open(template_file, 'r').read()
        template = template.format(label=job,
                                   kwargs=kwargs,
                                   atom=list(species.atom),
                                   geom=list([list(gi) for gi in geom]),
                                   ppn=self.ppn,  # QChem and NWChem
                                   qc_command=self.qc_command,
                                   working_dir=os.getcwd(),
                                   code=code,    # Sella
                                   Code=Code,    # Sella
                                   order=species.wellorts,      # Sella
                                   sella_kwargs=self.par['sella_kwargs']  # Sella
                                   )    
        
        with open(f'{job}.py', 'w') as f:
            f.write(template)

        self.submit_qc(job)

        return 0

    def qc_aie(self, species, geom, ext):
        """
        Sets up AIE calculations. Currently results are not digested by KinBot.
        Only for well, not for saddles!
        qc: 'gauss' or 'nwchem' or 'qchem'
        index: the index of the conformer as in conf search
        """
        job0 = f'aie/{str(species.chemid)}_AIE0_{ext}'  # neutral
        job1 = f'aie/{str(species.chemid)}_AIE1_{ext}'  # cation
        kwargs0 = self.get_qc_arguments(job0, species.mult, species.charge, aie=1)
        if species.mult == 1: m1 = 2
        elif species.mult == 2: m1 = 1
        elif species.mult == 3: m1 = 2
        kwargs1 = self.get_qc_arguments(job1, m1, species.charge + 1, aie=1)
        template_file = f'{kb_path}/tpl/ase_{self.qc}_opt_well.tpl.py'
        template = open(template_file, 'r').read()
        t0 = template.format(label=job0,
                             kwargs=kwargs0,
                             atom=list(species.atom),
                             geom=list([list(gi) for gi in geom]),
                             ppn=self.ppn,
                             qc_command=self.qc_command,
                             working_dir=os.getcwd())
        t1 = template.format(label=job1,
                             kwargs=kwargs1,
                             atom=list(species.atom),
                             geom=list([list(gi) for gi in geom]),
                             ppn=self.ppn,
                             qc_command=self.qc_command,
                             working_dir=os.getcwd())
        
        with open(f'{job0}.py', 'w') as f:
            f.write(t0)
        with open(f'{job1}.py', 'w') as f:
            f.write(t1)
        self.submit_qc(job0)
        self.submit_qc(job1)

        return 0

    def qc_opt(self, species, geom, high_level=0, mp2=0, bls=0, ext=None, 
               fdir=None, do_vdW=False):
        """
        Creates a geometry optimization input and runs it.
        """
        if do_vdW:
            if high_level:
                job = f"{species.name}_high"
        elif ext is None:
            job = str(species.chemid) + '_well'
            if high_level:
                job = str(species.chemid) + '_well_high'
            if mp2:
                job = str(species.chemid) + '_well_mp2'
            if bls:
                job = str(species.chemid) + '_well_bls'
        else:
            job = str(species.chemid) + ext

        if fdir is not None:
            job = f'{fdir}/{job}'

        # TODO: Code exceptions into their own function/py script that opt can call.
        # TODO: Fix symmetry numbers for calcs as well if needed
        # O2
        if species.chemid == '320320000000000000001':
            mult = 3
        # CH2
        elif species.chemid == '140260020000000000001':
            mult = 3
        else:
            mult = species.mult

        kwargs = self.get_qc_arguments(job, mult, species.charge,
                                       high_level=high_level)

        if self.qc == 'gauss':
            code = 'gaussian'
            Code = 'Gaussian'
            if self.par['opt'].casefold() == 'Tight'.casefold(): 
                kwargs['opt'] = 'CalcFC, Tight'
            else:
                kwargs['opt'] = 'CalcFC'
        elif self.qc == 'qchem':
            code = 'qchem'
            Code = 'QChem'
        elif self.qc == 'nwchem':
            code = 'nwchem'
            Code = 'NWChem'   
        elif self.qc == 'nn_pes':
            code = 'nn_pes'
            Code = 'Nn_surr'
        else:
            raise ValueError(f'Unexpected vale for qc parameter: {self.qc}')
        
        if mp2:
            kwargs['method'] = self.scan_method
            kwargs['basis'] = self.scan_basis
        if high_level and self.qc == 'gauss' and self.opt:
            kwargs['opt'] = 'CalcFC, {}'.format(self.opt)
        if species.natom < 3:
            kwargs.pop('Symm', None)
        # the integral is set in the get_qc_arguments parts, bad design
        if self.par['calc_kwargs']:
            kwargs = self.merge_kwargs(kwargs)
        if self.use_sella:
            kwargs.pop('opt', None)
            kwargs.pop('freq', None)
            template_file = f'{kb_path}/tpl/ase_sella_opt_well.tpl.py'
        else:
            template_file = f'{kb_path}/tpl/ase_{self.qc}_opt_well.tpl.py'
        
        template = open(template_file, 'r').read()
        template = template.format(label=job,
                                   kwargs=kwargs,
                                   atom=list(species.atom),
                                   geom=list([list(gi) for gi in geom]),
                                   ppn=self.ppn,  # QChem and NWChem
                                   qc_command=self.qc_command,
                                   working_dir=os.getcwd(),
                                   code=code,    # Sella
                                   Code=Code,    # Sella
                                   order=0,      # Sella
                                   sella_kwargs=self.par['sella_kwargs'] # Sella
                                   )

        with open(f'{job}.py', 'w') as f:
            f.write(template)

        self.submit_qc(job)
        return 0

    def qc_opt_ts(self, species, geom, high_level=0, ext=None, fdir=None):
        """Creates a ts optimization input and runs it
        """

        job = str(species.name)
        if ext is None:
            if high_level:
                job += '_high'
        else:
            job += ext

        if fdir is not None:
            job = f'{fdir}/{job}'

        kwargs = self.get_qc_arguments(job, species.mult, species.charge, ts=1, 
                                       step=1, max_step=1, high_level=1)
        if self.par['calc_kwargs']:
            kwargs = self.merge_kwargs(kwargs)
        if self.qc == 'gauss':
            code = 'gaussian'
            Code = 'Gaussian'
        elif self.qc == 'qchem':
            code = 'qchem'
            Code = 'QChem'
        elif self.qc == 'nwchem':
            code = 'nwchem'
            Code = 'NWChem'
        elif self.qc == 'nn_pes':
            code = 'nn_pes'
            Code = 'Nn_surr'
        else:
            raise ValueError(f"Unrecognized qc option: {self.qc}")
        
        if self.use_sella:
            kwargs.pop('addsec', None)
            kwargs.pop('opt', None)
            kwargs.pop('freq', None)
            template_file = f'{kb_path}/tpl/ase_sella_ts_end.tpl.py'
        else:
            template_file = f'{kb_path}/tpl/ase_{self.qc}_ts_end.tpl.py'
        template = open(template_file, 'r').read()
        template = template.format(label=job,
                                   kwargs=kwargs,
                                   atom=list(species.atom),
                                   geom=list([list(gi) for gi in geom]),
                                   ppn=self.ppn,
                                   qc_command=self.qc_command,
                                   working_dir=os.getcwd(),
                                   code=code, # Sella
                                   Code=Code, # Sella
                                   sella_kwargs=self.par['sella_kwargs'] # Sella
                                   )

        with open(f'{job}.py', 'w') as f:
            f.write(template)

        self.submit_qc(job)

        return 0

    def submit_qc(self, job, singlejob=1, jobtype=None):
        """Submit a job to the queue, unless the job:
            * has finished with Normal termination
            * has finished with Error termination
            * is currently running
        However, if the optional parameter singlejob is set to zero, then
        the job is run only if it has finished earlier with normal termination.
        This is for continuations, when the continuing jobs overwrite each other.
        If the number of jobs in the queue is larger than the user-set limit,
        KinBot will park here until resources are freed up.
        """
        # if the logfile already exists, copy it with another name

        check = self.check_qc(job)
        if singlejob == 1:
            if check != 0:
                return 0
        else:
            if check == 'running':
                return 0

        if self.queue_job_limit > 0:
            self.limit_jobs()

        try:
            if jobtype == 'am1':
                template_head_file = self.par['q_temp_am1']
            elif job.endswith('mp2') and self.par['q_temp_mp2']:
                template_head_file = self.par['q_temp_mp2']
            elif job.endswith('high') and self.par['q_temp_hi']:
                template_head_file = self.par['q_temp_hi']
            elif self.par['queue_template'] == '':
                template_head_file = f'{kb_path}/tpl/{self.queuing}.tpl'
            else:
                template_head_file = self.par['queue_template']
        except OSError:
            logger.error('KinBot does not recognize queuing system {}.'.format(self.queuing))
            logger.error('Or no file is found at {}.'.format(self.par['queue_template']))
            logger.error('Exiting')
            sys.exit()

        if self.queuing == 'local':
            logger.error(f'Job {job} is missing in the database or the output '
                         'file is not present. Unable to run calculations when '
                         'queuing is \'local\'.')
            sys.exit()

        template_file = f'{kb_path}/tpl/{self.queuing}_python.tpl'
        python_file = f'{job}.py'
        job_template = open(template_head_file, 'r').read() + open(template_file, 'r').read()

        if self.queuing == 'pbs':
            job_template = job_template.format(name=job, ppn=self.ppn, queue_name=self.queue_name,
                                               errdir='perm', python_file=python_file, arguments='')
        elif self.queuing == 'slurm':
            job_template = job_template.format(name=job, ppn=self.ppn, queue_name=self.queue_name, errdir='perm',
                                               slurm_feature=self.slurm_feature, python_file=python_file, arguments='')
        else:
            logger.error('KinBot does not recognize queuing system {}.'.format(self.queuing))
            logger.error('Exiting')
            sys.exit()

        qu_file = '{}{}'.format(job, constants.qext[self.queuing])
        with open(qu_file, 'w') as f_out_qu:
            f_out_qu.write(job_template)

        command = [constants.qsubmit[self.queuing], job + constants.qext[self.queuing]]
        process = subprocess.Popen(command, shell=False, stdout=subprocess.PIPE, stdin=subprocess.PIPE, stderr=subprocess.PIPE)
        out, err = process.communicate()
        out = out.decode()
        err = err.decode()
        try:
            if self.queuing == 'pbs':
                pid = out.split('\n')[0].split('.')[0]
            elif self.queuing == 'slurm':
                pid = out.split('\n')[0].split()[3]
        except:
            msg = 'Something went wrong when submitting a job'
            msg += 'This is the standard output:\n' + out
            msg += '\nThis is the standard error:\n' + err
            logger.error(msg)
            sys.exit()
        self.job_ids[job] = pid

        now = datetime.now()
        logger.debug(f'SUBMITTED {job} on {now.ctime()}')
        return 1  # important to keep it 1, this is the natural counter of jobs submitted

    def get_qc_geom(self, job, natom, wait=0, allow_error=0, previous=0):
        """
        Get the geometry from the ase database file.
        Returns it, with the following conditions about the status of the job.
        If wait = 0, return an (1, empty array) when the job is still running (instead of the geometry).
        If wait = 1, wait for the job to finish.
        If wait = 2, return the last geometry while the job is still running.
            This option is to monitor the formation of bimolecular products.
        If allow_error = 0, do not read the final geometry if the status is not "normal"
        if allow_error = 1, read the geometry even though there is an error in the output file
            This option is to read the final IRC geometry when it did not converge
        If previous = 0, read the last geometry, this is the normal behavious
        if previous = 1, read the geometry before the last one, this is needed in scan types so
            that the max energy point is taken, not the one after that
        """
        geom = np.zeros((natom, 3))

        check = self.check_qc(job)
        if check == 'error' and not allow_error:
            return -1, geom
        status = 0
        while 1:
            check = self.check_qc(job)
            if check == 'running':
                if wait == 1:
                    time.sleep(1)
                elif wait == 2:
                    status = 2
                    break
                else:
                    return 1, geom
            else:
                break
        if check != 'normal':
            if not allow_error:
                if wait != 2:
                    return -1, geom

        # open the database
        rows = self.db.select(name=job)

        found_entry = 0
        # take the last entry
        for row in rows:
            if found_entry:
                prev_geom = geom  # saves the previous 
            mol = row.toatoms()
            geom = mol.positions
            found_entry = 1

        if found_entry and previous == 0:
            return status, geom
        elif found_entry and previous == 1:
            return status, prev_geom
        else:
            return -1, geom

    def get_qc_freq(self, job, natom, wait=0, allow_error=0):
        """
        Get the frequencies from the ase database file
        If wait is set to 1, it will wait for the job to finish.
        """

        check = self.check_qc(job)
        if check == 'error':
            return -1, [0]
        while 1:
            check = self.check_qc(job)
            if check == 'running':
                if wait == 1:
                    time.sleep(1)
                else:
                    return 1, []
            else:
                break

        if check != 'normal':
            return -1, [0]

        freq = []

        # open the database
        rows = self.db.select(name=job)

        # take the last entry
        for row in rows:
            if hasattr(row, 'data'):
                if not row.data.get('frequencies') is None:
                    freq = list(row.data.get('frequencies'))

        if len(freq) == 0 and natom > 1:
            return -1, freq

        return 0, freq

    def get_qc_energy(self, job, wait=0):
        """
        Read the last energy from a job.
        For Gaussian currently works for DFT and HF only.
        For NWChem it works for optimization jobs, using the @ handle.
        If wait is set to 1, it will wait for the job to finish, otherwise
        just reads the last energy in the file.
        Returns the error code and the energy
        Error codes:
        -1: error
         0: normal and done
         1: running
        """

        check = self.check_qc(job)
        if check == 'error':
            return -1, 0.
        while 1:
            check = self.check_qc(job)
            if check == 'running':
                if wait == 1:
                    time.sleep(1)
                else:
                    return 1, 0.
            else:
                break

<<<<<<< HEAD
        energy = 0

        # open the database
        *_, last_row = self.db.select(name=job)
        # take the last entry
        
        if hasattr(last_row, 'data'):
            if last_row.data.get('energy') is not None:
                energy = last_row.data.get('energy')
=======
        # Get last entry
        *_, last_row = self.db.select(name=job)
        if hasattr(last_row, 'data'):
            energy = last_row.data.get('energy')
        else:
            logger.warning(f'No energy found in the database for {job}. '
                           'This will lead to erroneous energies.')
            energy = 0
>>>>>>> 32460ece

        # ase energies are always in ev, convert to hartree
        energy *= constants.EVtoHARTREE

        return 0, energy

    def get_qc_zpe(self, job, wait=1):
        """
        Read the zero point energy.
        If wait is set to 1 (default), it will wait for the job to finish.
        """

        check = self.check_qc(job)
        if check == 'error':
            return -1, 0.
        while 1:
            check = self.check_qc(job)
            if check == 'running':
                if wait == 1:
                    time.sleep(1)
                else:
                    return 0, 0.
            else:
                break
        zpe = 0.0  # set as default
        # open the database
        *_, last_row = self.db.select(name=job)
        # take the last entry
        
        if hasattr(last_row, 'data'):
            zpe = last_row.data.get('zpe')
        else:
            zpe = 0.0
            logger.warning("{} has no zpe in database. ZPE SET TO 0.0".format(job))

        if zpe is None:
            zpe = 0.00

        return 0, zpe

    def read_qc_hess(self, job, natom):
        """
        Read the hessian of a gaussian chk file
        """

        check = self.check_qc(job)
        if check != 'normal':
            return []

        if self.use_sella:
            db = connect('kinbot.db')
            *_, last_row = db.select(name=job)
            hess = last_row.data['hess']
        elif self.qc == 'gauss':
            hess = np.zeros((3 * natom, 3 * natom))
            fchk = str(job) + '.fchk'
            if not os.path.exists(fchk):
                # create the fchk file using formchk
                os.system('formchk ' + job + '.chk > /dev/null')

            with open(fchk) as f:
                lines = f.read().split('\n')
            nvals = 3 * natom * (3 * natom + 1) / 2

            for index, line in enumerate(reversed(lines)):
                if re.search('Cartesian Force Constants', line) != None:
                    hess_flat = []
                    n = 0
                    while len(hess_flat) < nvals:
                        hess_flat.extend([float(val) for val in lines[-index + n].split()])
                        n += 1
                    n = 0
                    for i in range(3 * natom):
                        for j in range(i + 1):
                            hess[i][j] = hess_flat[n]
                            hess[j][i] = hess_flat[n]
                            n += 1
                    break
            else:
                raise FileNotFoundError(f'Hessian matrix not found on {fchk}.')
        elif self.qc == 'qchem':
            hess = []
            row = 0
            do_read = False
            if natom == 1:
                return np.zeros([3, 3])
            with open(job + '_freq.out') as f:
                for line in f:
                    if not do_read and line.startswith(' Mass-Weighted Hessian Matrix'):
                        do_read = True
                    elif do_read and 'Translations and Rotations' in line:
                        do_read = False
                    elif do_read:
                        if len(line) > 5:
                            if len(hess) < 3 * natom:
                                hess.append([])
                            hess[row].extend([float(val) for val in line.split()])
                            row += 1
                        else:
                            row = 0
                    else:
                        continue
            hess = np.array(hess)
        else:
            raise NotImplementedError()
        return hess

    def is_in_database(self, job):
        """
        Checks if the current job is in the database:
        """
        # open the database
        rows = self.db.select(name=job)

        mol = None

        # take the last entry
        for row in rows:
            mol = row.toatoms()

        if mol is None:
            return 0

        return 1

    def check_qc(self, job):
        """
        Checks the status of the qc job.
        Possible returns:
        running - the job is either running or is in the queue
        status - this can be normal or error, read from the database.
                 Only happens if log file had a done stamp and it was in the db.
        0 - job is not in the db or log file is not there with a done stamp or both.
            ==> this one resets the step number to 0
        """
        # logger.debug('Checking job {}'.format(job))
        devnull = open(os.devnull, 'w')
        if self.queuing == 'pbs':
            command = 'qstat -f | grep ' + '"Job Id: ' + self.job_ids.get(job, '-1') + '"' + ' > /dev/null'
            if int(subprocess.call(command, shell=True, stdout=devnull, stderr=devnull)) == 0:
                # logger.debug('Job is running')
                return 'running'
        elif self.queuing == 'slurm':
            # command = 'scontrol show job ' + self.job_ids.get(job,'-1') + ' | grep "JobId=' + self.job_ids.get(job,'-1') + '"' + ' > /dev/null'
            command = 'squeue'
            process = subprocess.Popen(command,
                                       shell=True,
                                       stdout=subprocess.PIPE,
                                       stdin=subprocess.PIPE,
                                       stderr=subprocess.PIPE)
            out, err = process.communicate()
            out = out.decode().split('\n')[1:]
            for line in out:
                if len(line) > 0:
                    pid = line.split()[0]
                    if pid == self.job_ids.get(job, '-1'):
                        logger.debug('Job is running')
                        return 'running'
        elif self.queuing == 'local':
            pass
        else:
            logger.error('KinBot does not recognize queuing system {}.'.format(self.queuing))
            logger.error('Exiting')
            sys.exit()
        # if int(subprocess.call(command, shell=True, stdout=devnull, stderr=devnull)) == 0:
        #     return 'running'

        if self.is_in_database(job):
            for i in range(1):
                if self.qc == 'gauss':
                    log_file = job + '.log'
                elif self.qc == 'nwchem':
                    log_file = job + '.out'
                elif self.qc == 'qchem':
                    log_file = job + '.out'
                elif self.qc == 'nn_pes':
                    log_file_exists = False
                else:
                    raise ValueError('Unknown code')
                if self.qc != 'nn_pes':
                    log_file_exists = os.path.exists(log_file)
                if log_file_exists:
                    with open(log_file, 'r') as f:
                        try:
                            last_line = f.readlines()[-1]
                            if 'done' not in last_line:
                                logger.debug(f'Log file {log_file} is present, '
                                             'but has no "done" stamp.')
                                return 0
                        except IndexError:
                            logger.debug(f'Log file {log_file} is present, but it is empty.')
                            return 0
                    logger.debug('Log file is present after {} iterations'.format(i))
                elif self.qc == 'nn_pes':
                    pass
                else:
                    logger.debug('Checking againg for log file')
                    time.sleep(1)
                    log_file_exists = os.path.exists(log_file)
                    if not log_file_exists:
                        logger.debug(f'Log file {log_file} is not present.')
                        return 0
            
                # by deleting a log file, you allow restarting a job
                # open the database
                rows = self.db.select(name=job)
                data = None
                # take the last entry
                for row in rows:
                    if hasattr(row, 'data'):
                        data = row.data
                if data is None:
                    logger.debug('Data is not in database...')
                    return 0
                else:
                    logger.debug('Returning status {}'.format(data['status']))
                    return data['status']

            logger.debug('log file {} does not exist'.format(log_file))
            return 0
        else:
            logger.debug('job {} is not in database'.format(job))
            return 0

    def limit_jobs(self):
        """
        Check how many jobs are in the queue from the user, and if larger than the limit,
        then wait for resources to free up.
        """

        while 1:
            if self.queuing == 'slurm':
                command = ['squeue', '-h', '-u', '{}'.format(self.username)]
            elif self.queuing == 'pbs':
                command = ['qselect', '-u', '{}'.format(self.username)]
            elif self.queuing == 'local':
                command = command = ['echo', '']
            jobs = subprocess.check_output(command)

            if len(jobs.split(b'\n')) < self.queue_job_limit:
                return 0
            time.sleep(1)

    def add_dummy(self, spatom, geom, spbond):
        """
        Add a dummy atom for each close to linear angle.
        Obsolete.
        """
        atom = copy.deepcopy(spatom)
        dummy = geometry.is_linear(geom, spbond)
        if len(dummy) > 0:
            for d in dummy:
                atom = np.append(atom, ['X'])
                geom = np.concatenate((geom, [d]), axis=0)
        dummy = [d.tolist() for d in dummy]
        return atom, geom, dummy

    def merge_kwargs(self, kwargs):
        user_kwargs = self.par['calc_kwargs']
        for key, uvalue in user_kwargs.items():
            if key in kwargs:
                user_val_dict, val_dict = {}, {}
                for field in uvalue.split(','):
                    if len(field.split('=')) == 1:
                        user_val_dict[field] = None
                    elif len(field.split('=')) == 2:
                        user_val_dict[field.split('=')[0]] = field.split('=')[1]
                    else:
                        raise ValueError(f'Unexpected value: {uvalue}')
                for field in kwargs[key].split(','):
                    if len(field.split('=')) == 1:
                        val_dict[field] = None
                    elif len(field.split('=')) == 2:
                        val_dict[field.split('=')[0]] = field.split('=')[1]
                    else:
                        raise ValueError(f'Unexpected value: {uvalue}')
                val_dict.update(user_val_dict)
                kwargs[key] = ','.join([f'{k}={v}' if v is not None else k for k, v in val_dict.items() ])
                
            else:
                kwargs[key] = uvalue
        return kwargs<|MERGE_RESOLUTION|>--- conflicted
+++ resolved
@@ -923,17 +923,6 @@
             else:
                 break
 
-<<<<<<< HEAD
-        energy = 0
-
-        # open the database
-        *_, last_row = self.db.select(name=job)
-        # take the last entry
-        
-        if hasattr(last_row, 'data'):
-            if last_row.data.get('energy') is not None:
-                energy = last_row.data.get('energy')
-=======
         # Get last entry
         *_, last_row = self.db.select(name=job)
         if hasattr(last_row, 'data'):
@@ -942,7 +931,6 @@
             logger.warning(f'No energy found in the database for {job}. '
                            'This will lead to erroneous energies.')
             energy = 0
->>>>>>> 32460ece
 
         # ase energies are always in ev, convert to hartree
         energy *= constants.EVtoHARTREE
