import os, sys
import shutil
import time
import logging
import copy
import itertools

import numpy as np

from kinbot import constants
#from kinbot import filecopying
from kinbot import pes
from kinbot import postprocess
from kinbot import reac_family
from kinbot import cheminfo
from kinbot.irc import IRC
from kinbot.optimize import Optimize
from kinbot.stationary_pt import StationaryPoint
from kinbot.molpro import Molpro
from ase.db import connect
from ase import Atoms


logger = logging.getLogger('KinBot')

class ReactionGenerator:
    """
    This class generates the reactions using the qc codes
    It builds an initial guess for the ts, runs that ts towards a saddle point
    and does IRC calculations
    """

    def __init__(self, species, par, qc, input_file):
        self.species = species
        self.par = par
        self.inp = input_file
        self.qc = qc

    def generate(self):
        """
        Creates the input for each reaction, runs them, and tests for success.
        If successful, it creates the barrier and product objects.
        It also then does the conformational search, and finally, the hindered rotor scans.
        To make the code the most efficient, all of these happen in parallel, in a sense that
        the jobs are not waiting for each other. E.g., one reaction can still be in the stage
        of TS search, while the other can be already at the hindered rotor scan. This way,
        all cores are occupied efficiently.

        The switching between the various stages are done via the reac_ts_done variable.
        0: initiate the TS search
        1: check barrier height and errors in TS, and initiates normal mode displacement test, start the irc calculations
        2: submit product optimization
        3: submit the frequency calculation
        4: do the optimization of the ts and the products
        5: follow up on the optimizations
        6: finalize calculations, check for wrong number of negative frequencies

        If at any times the calculation fails, reac_ts_done is set to -999.
        If all steps are successful, reac_ts_done is set to -1.
        """
        deleted = []
        if len(self.species.reac_inst) > 0:
            alldone = 1
        else:
            alldone = 0

        for ro in self.species.reac_obj:
            ro.prod_done = 0
            ro.valid_prod = []

        frag_unique = []

        while alldone:
            for index, instance in enumerate(self.species.reac_inst):
                obj = self.species.reac_obj[index]
                if obj.instance_name in self.par['skip_reactions'] \
                        and self.species.reac_ts_done[index] != -999:
                    logger.info(f'\tRemoving reaction {obj.instance_name}.')
                    self.species.reac_ts_done[index] = -999
                if obj.family_name == "VrcTstScan" and obj.scan == 0:
                    self.species.reac_ts_done[index] = -999
                # START REACTION SEARCH
                if self.species.reac_ts_done[index] == 0 and self.species.reac_step[index] == 0:
                    # verify after restart if search has failed in previous kinbot run
                    status = self.qc.check_qc(obj.instance_name)
                    if status == 'error':
                        logger.info('\tRxn search failed for {}'
                                     .format(obj.instance_name))
                        self.species.reac_ts_done[index] = -999
                if self.species.reac_type[index] == 'hom_sci' and self.species.reac_ts_done[index] == 0:  # no matter what, set to 2
                    # somewhat messy manipulation to force the new bond matrix for hom_sci
                    obj.irc_prod = StationaryPoint(f'{instance}_prod', self.species.charge, self.species.mult,
                                                   atom=self.species.atom, geom=self.species.geom, wellorts=0)
                    obj.irc_prod.characterize()
                    obj.irc_prod.bonds[0][obj.instance[0]][obj.instance[1]] = 0  # delete bond
                    obj.irc_prod.bonds[0][obj.instance[1]][obj.instance[0]] = 0  # delete bond
                    obj.irc_prod.bond[obj.instance[0]][obj.instance[1]] = 0  # delete bond
                    obj.irc_prod.bond[obj.instance[1]][obj.instance[0]] = 0  # delete bond
                    self.species.reac_ts_done[index] = 2

                if self.species.reac_ts_done[index] == 0:  # ts search is ongoing
                    if obj.scan == 0:  # don't do a scan of a bond
                        if self.species.reac_step[index] == obj.max_step + 1:
                            status, freq = self.qc.get_qc_freq(obj.instance_name, self.species.natom)
                            if status == 0 and (np.count_nonzero(np.array(freq) < 0) >= 3  # Three or more imag frequencies
                                                or np.count_nonzero(np.array(freq) < -1 * self.par['imagfreq_threshold']) >= 2  # More than one imaginary frequency beyond the threshold
                                                or np.count_nonzero(np.array(freq) < 0) == 0):  # No imaginary frequencies
                                logger.info(f'\tReaction search failed for {obj.instance_name}: '
                                            'Wrong number of imaginary frequencies.')
                                self.species.reac_ts_done[index] = -999
                            elif status == 0:
                                self.species.reac_ts_done[index] = 1
                            elif status == -1: 
                                logger.info(f'\tReaction search failed for {obj.instance_name}.')
                                self.species.reac_ts_done[index] = -999
                        else:
                            self.species.reac_step[index] = reac_family.carry_out_reaction(
                                                            obj, self.species.reac_step[index], self.par['qc_command'],
                                                            bimol=self.par['bimol'])
                            if self.species.reac_step[index] == -1:
                                self.species.reac_ts_done[index] = -999
                                logger.info(f'\tReaction search failed for {obj.instance_name}: '
                                            'Invalid geometry.')

                    elif obj.scan ==1: # do a bond scan # vrc tst scan lenght does not depend on par[max_step]

                        if (self.species.reac_step[index] == self.par['scan_step'] + 1 and obj.family_name != "VrcTstScan"):
                            status, freq = self.qc.get_qc_freq(obj.instance_name, self.species.natom)
<<<<<<< HEAD
                            if status == 0 and freq[0] < 0. and freq[1] > 0. :
                                self.species.reac_ts_done[index] = 1
                            elif status == 0 and freq[0] > 0.:
                                logger.info('\tRxn search failed for {}, no imaginary freq.'.format(obj.instance_name))
                                self.species.reac_ts_done[index] = -999
                            elif status == 0 and freq[1] < 0.:
                                logger.info('\tRxn search failed for {}, more than one imaginary freq.'.format(obj.instance_name))
=======
                            if status == 0 and (np.count_nonzero(np.array(freq) < 0) >= 3  # More than two imag frequencies
                                                or np.count_nonzero(np.array(freq) < -1 * self.par['imagfreq_threshold']) >= 2  # More than one imaginary frequency beyond the threshold
                                                or np.count_nonzero(np.array(freq) < 0) == 0):  # No imaginary frequencies
                                logger.info(f'\tReaction search failed for {obj.instance_name}: '
                                            'wrong number of imaginary frequencies.')
>>>>>>> 16c09f21
                                self.species.reac_ts_done[index] = -999
                            elif status == 0:
                                self.species.reac_ts_done[index] = 1
                            elif status == -1:
                                logger.info(f'\tRxn search using scan failed for {obj.instance_name} '
                                            'in TS optimization stage.')
                                self.species.reac_ts_done[index] = -999
                        else:
                            # First point of the scan
                            if self.species.reac_step[index] == 0:
                                if obj.family_name == "VrcTstScan":
                                    command = self.qc.VTS_qc_command["L1"]
                                else:
                                    command = self.par['qc_command']
                                self.species.reac_step[index] = reac_family.carry_out_reaction(
                                                                obj, self.species.reac_step[index], command,
                                                                bimol=self.par['bimol'])
                                if self.species.reac_step[index] == -1:
                                    self.species.reac_ts_done[index] = -999
                                    logger.info('\tRxn search failed for {} because of 0 0 0 geometry.'
                                                 .format(obj.instance_name))
                            # Middle points of the scan
                            if (self.species.reac_step[index] < self.par['scan_step'] and obj.family_name != "VrcTstScan") or\
                            (obj.family_name == "VrcTstScan" and self.species.reac_step[index] < obj.max_step + 1):
                                status = self.qc.check_qc(obj.instance_name)
                                if status == 'error':
                                    logger.info('\tRxn search using scan failed for {} in step {}'
                                                 .format(obj.instance_name, self.species.reac_step[index]))
                                    self.species.reac_ts_done[index] = -999
                                else:
                                    err, energy = self.qc.get_qc_energy(obj.instance_name)
                                    if err == 0:
                                        if obj.family_name == "VrcTstScan":
                                                err, geom = self.qc.get_qc_geom(obj.instance_name, obj.species.natom)
                                                obj.species.geom = geom #Uptdate species from last L1 optimized point.
                                                point = f"{self.species.reac_step[index] - 1}" #L1 point_n-1 finished, about to start point_n
                                                if point not in obj.scanned:
                                                    obj.scanned[f"{point}"] = {"energy": {"L1": energy}}
                                                    if "frozen" in obj.instance_name:
                                                        #Keep L1 orientation, but use L2 fragments geometries
                                                        obj.scanned[f"{point}"]["stationary_point"] = obj.get_frozen_species(level="L1", distance=obj.scan_list[int(point)])
                                                    else:
                                                        #full fragment reoptmization
                                                        obj.scanned[f"{point}"]["stationary_point"] = copy.deepcopy(obj.species)
                                                    #Submit L2 level of vrc tst scan
                                                    if int(self.par["high_level"]):
                                                        if "frozen" in obj.instance_name:
                                                        #Keep L1 orientation, but use L2 fragments geometries
                                                            obj.scanned[f"{point}"]["stationary_point"] = obj.get_frozen_species(level="L2", distance=obj.scan_list[int(point)])
                                                        obj.scanned[f"{point}"]["opt"] = Optimize(obj.scanned[f"{point}"]["stationary_point"],\
                                                                                                self.par, self.qc,\
                                                                                                just_high=True,\
                                                                                                frozen_param=obj.frozen_param)
                                                        obj.scanned[f"{point}"]["opt"].do_optimization()
                                        else:
                                            self.species.reac_scan_energy[index].append(energy)
                                            logger.debug(f'Scan energy for {obj.instance_name} in step {self.species.reac_step[index]}:')
                                            logger.debug(f'{self.species.reac_scan_energy[index][-1]} Hartree.')
                                        # need at least 3 points for a maximum
                                        if len(self.species.reac_scan_energy[index]) >= 3 and obj.family_name != "VrcTstScan":
                                            ediff = np.diff(self.species.reac_scan_energy[index])
                                            if ediff[-1] < 0 and ediff[-2] > 0:  # max
                                                logger.info(f'\tMaximum found for {obj.instance_name}.')
                                                e_in_kcal = [constants.AUtoKCAL * (self.species.reac_scan_energy[index][ii] - 
                                                               self.species.reac_scan_energy[index][0]) 
                                                               for ii in range(len(self.species.reac_scan_energy[index]))]
                                                e_in_kcal = np.round(e_in_kcal, 2)
                                                logger.info(f'\tEnergies: {e_in_kcal}')
                                                logger.debug(f'Derivatives: {ediff}')
                                                self.species.reac_step[index] = self.par['scan_step']  # ending the scan
                                            if len(ediff) >= 3:
                                                if any([edf == 0 for edf in ediff[-2:]]):
                                                    logger.warning(f'Calculation failed in the bond scan of {obj.instance_name}.')
                                                    self.species.reac_ts_done[index] = -999
                                                    continue
                                                if 10. * (ediff[-3] / ediff[-2]) < (ediff[-2] / ediff[-1]):  # sudden change in slope
                                                    logger.info(f'\tSudden change in slope for {obj.instance_name}.')
                                                    logger.info(f'\tRelative energies (kcal/mol): {self.species.reac_scan_energy[index]}')
                                                    logger.debug(f'Derivatives: {ediff}')
                                                    self.species.reac_step[index] = self.par['scan_step']  # ending the scan
                                     
                                        # scan continues, and if reached scan_step, then goes for full optimization
                                        self.species.reac_step[index] = reac_family.carry_out_reaction(
                                                                        obj, self.species.reac_step[index], command,
                                                                        bimol=self.par['bimol'])
                                        if self.species.reac_step[index] == -1:
                                            self.species.reac_ts_done[index] = -999
                                            logger.info('\tRxn search failed for {} because of 0 0 0 geometry.'
                                                         .format(obj.instance_name))
                            else:  # the last step was reached, and no max or inflection was found
                                status = self.qc.check_qc(obj.instance_name)
                                if status == 'running':
                                    continue
                                if obj.family_name != "VrcTstScan":
                                    logger.info('\tRxn search using scan failed for {}, no saddle guess found.'
                                                .format(obj.instance_name))
                                    db = connect('{}/kinbot.db'.format(os.getcwd()))
                                    # error line, H atom is just placeholder
                                    db.write(Atoms('H'), name=obj.instance_name, data = {'status': 'error'})
                                    # this is copied here so that a non-AM1 file is in place
                                    shutil.copy(f'{os.getcwd()}/{self.species.chemid}_well.log', f'{os.getcwd()}/{obj.instance_name}.log')
                                    self.species.reac_ts_done[index] = -999
                                else:
                                    if status == 'error':
                                        logger.info('\tRxn search using scan failed for {} in step {}'
                                                    .format(obj.instance_name, self.species.reac_step[index]))
                                        self.species.reac_ts_done[index] = -999
                                    else:
                                        point = f"{self.species.reac_step[index] - 1}" #L1 point_n-1 finished, about to start point_n
                                        obj.scanned[f"{point}"] = {"energy": {"L1": energy}}
                                        if int(self.par["high_level"]): #Submit L2 level of vrc tst scan
                                            self.species.reac_ts_done[index] = 4
                                            err, energy = self.qc.get_qc_energy(obj.instance_name)
                                            if err == 0:
                                                err, geom = self.qc.get_qc_geom(obj.instance_name, obj.species.natom)
                                                obj.species.geom = geom #Uptdate species from last L1 optimized point.
                                                if "frozen" in obj.instance_name:
                                                    #Keep L1 orientation, but use L2 fragments geometries
                                                    obj.scanned[f"{point}"]["stationary_point"] = obj.get_frozen_species(level="L2", distance=obj.scan_list[int(point)])
                                                else:
                                                    #full fragment reoptmization
                                                    obj.scanned[f"{point}"]["stationary_point"] = copy.deepcopy(obj.species)
                                                obj.scanned[f"{point}"]["opt"] = Optimize(obj.scanned[f"{point}"]["stationary_point"],\
                                                                                          self.par, self.qc,\
                                                                                          just_high=True,\
                                                                                          frozen_param=obj.frozen_param)
                                                obj.scanned[f"{point}"]["opt"].do_optimization()
                                        else:
                                            self.species.reac_ts_done[index] = -999# Find a better way to stop this reaction?
                                            obj.finish_vrc_tst_scan(level="L1")

                elif self.species.reac_ts_done[index] == 1:
                    status = self.qc.check_qc(obj.instance_name)
                    if status == 'running':
                        continue
                    elif status == 'error':
                        logger.info('\tRxn search failed (gaussian error) for {}'
                                     .format(obj.instance_name))
                        self.species.reac_ts_done[index] = -999
                    else:
                        # check the barrier height:
                        ts_energy = self.qc.get_qc_energy(obj.instance_name)[1]
                        ts_zpe = self.qc.get_qc_zpe(obj.instance_name)[1]
                        if self.species.reac_type[index] == 'R_Addition_MultipleBond' \
                                and self.qc.qc != 'nn_pes':
                            ending = 'well_mp2'
                            thresh = self.par['barrier_threshold']  # need to fix for mp2 specific
                        elif self.species.reac_type[index] == 'barrierless_saddle' \
                                and self.qc.qc != 'nn_pes':
                            ending = 'well_bls'
                            thresh = self.par['barrier_threshold']
                        else:
                            ending = 'well'
                            thresh = self.par['barrier_threshold']
                        sp_energy = self.qc.get_qc_energy('{}_{}'.format(str(self.species.chemid), ending))[1]
                        sp_zpe = self.qc.get_qc_zpe('{}_{}'.format(str(self.species.chemid), ending))[1]
                        try:
                            barrier = (ts_energy + ts_zpe - sp_energy - sp_zpe) * constants.AUtoKCAL
                        except TypeError:
                            logger.error(f'Faulty calculations, check or delete files for {obj.instance_name}.')
                            sys.exit(-1)
                        if barrier > thresh:
                            logger.info('\tRxn barrier too high ({0:.2f} kcal/mol) for {1}'
                                         .format(barrier, obj.instance_name))
                            self.species.reac_ts_done[index] = -999
                        else:
                            obj.irc = IRC(obj, self.par)  
                            irc_status = obj.irc.check_irc()
                            if 0 in irc_status:
                                # No IRC started yet, start the IRC now
                                logger.info('\tStarting IRC calculations for {}'
                                             .format(obj.instance_name))
                                obj.irc.do_irc_calculations()
                            elif irc_status[0] == 'running' or irc_status[1] == 'running':
                                continue
                            else:
                                # IRC's have successfully finished, have an error, in any case
                                # read the geometries and try to make products out of them
                                # verify which of the ircs leads back to the reactant, if any
                                logger.info('\tRxn barrier is {0:.2f} kcal/mol for {1}'
                                             .format(barrier, obj.instance_name))
                                obj.irc_prod = obj.irc.irc2stationary_pt()
                                if obj.irc_prod == 0:
                                    logger.info('\tNo product found for {}'.format(obj.instance_name))
                                    self.species.reac_ts_done[index] = -999
                                else:
                                    self.species.reac_ts_done[index] = 2

                elif self.species.reac_ts_done[index] == 2:
                    # obj.valid_prod: list marking fragments for deletion (if breaks apart or changes)
                    # frag_unique: list of unique fragments across all reactions for this well
                    # obj.products: list of products for given reaction, which includes changes and further dissociation 
                    if obj.prod_done == 0:  # not started optimization yet
                        # identify bimolecular products and wells from IRC - do it once
                        obj.products, _ = obj.irc_prod.start_multi_molecular(vary_charge=True)
                        if self.species.charge == 0:
                            logger.info(f'\tBased on the end of IRC, reaction {obj.instance_name} leads to products '
                                        f'{[fr.chemid for fr in obj.products]}')
                        else:
                            logger.info(f'\tBased on the end of IRC, reaction {obj.instance_name} leads to products '
                                        f'{[fr.chemid for fr in obj.products]} (including all possible charge distributions)')

                        self.equate_identical(obj.products)
                        obj.valid_prod = len(obj.products) * [True]
                        
                        #make the geom of productss in frag_unique the one from the multi_molecular (not optimized)
                        self.equate_unique(obj.products, frag_unique) 
                        obj.prod_done = 1

                    for frag in obj.products:
                        self.qc.qc_opt(frag, frag.geom)
                        e, _ = self.qc.get_qc_geom(str(frag.chemid) + '_well', frag.natom) #check if finished without updating geom
                        if e == 1:  # it's running
                            continue

                    # initial fragment calculations finished, reading results...
                    hom_sci_energy = 0
                    products_orig = [copy.copy(opr) for opr in obj.products] 
                    ndone = 0
                    for fragii, frag in enumerate(products_orig):
                        if frag.chemid == self.species.chemid:
                            logger.info(f'Product in {obj.instance_name} is identical to the reactant. Reaction deleted.')
                            self.species.reac_ts_done[index] = -999 
                            break
                        elif not obj.valid_prod[fragii]:  # do not look at already invalid fragments again
                            ndone += 1
                            continue
                        chemid_orig = frag.chemid
                        e, frag.geom = self.qc.get_qc_geom(str(frag.chemid) + '_well', frag.natom)
                        if e < 0:
                            logger.info(f'\tProduct optimization failed for {obj.instance_name}, product {frag.chemid}')
                            self.species.reac_ts_done[index] = -999
                            ndone += 1
                        elif e == 1:
                            break
                        else:
                            ndone += 1
                            _, frag.energy = self.qc.get_qc_energy(str(frag.chemid) + '_well')
                            _, frag.zpe = self.qc.get_qc_zpe(str(frag.chemid) + '_well')
                            if self.species.reac_type[index] == 'hom_sci': # TODO energy is the sum of all possible fragments  
                                hom_sci_energy += frag.energy + frag.zpe
                            frag.characterize()  
                            if chemid_orig != frag.chemid:  # connectivity changed
                                for fri, fr in enumerate(obj.products):
                                    if fr.chemid == chemid_orig:
                                        obj.valid_prod[fri] = False
                                newfrags, _ = frag.start_multi_molecular(vary_charge=True)  
                                self.equate_identical(newfrags)
                                self.equate_unique(newfrags, frag_unique)
                                logger.warning(f'Product {chemid_orig} optimized to {[nf.chemid for nf in newfrags]} '
                                               f'in reaction {obj.instance_name}')
                                for nf in newfrags:
                                    obj.products.append(nf)
                                    obj.valid_prod.append(True)
                            else:
                                for fri, fr in enumerate(obj.products):
                                    if fr.chemid == chemid_orig:
                                        obj.products[fri].energy = frag.energy
                                        obj.products[fri].zpe = frag.zpe
                                        obj.products[fri].geom = frag.geom

                    if ndone == len(obj.products):  # all currently recognized fragments are done
                        # delete invalid ones
                        obj.products = list(np.array(obj.products)[obj.valid_prod])
                        if self.species.charge != 0:  # select the lower energy combination
                            # brute force all combinations for ions
                            combs = np.array([np.array(i) for i in itertools.product([0, 1], repeat = len(obj.products))])
                            val = 1000.
                            ens = np.array([i.energy for i in obj.products])
                            zpes = np.array([i.zpe for i in obj.products])
                            masses = np.array([i.mass for i in obj.products])
                            charges = np.array([i.charge for i in obj.products])
                            frag_symbols = [p.atom for p in obj.products]
                            low_e_comb = combs[0]
                            for comb in combs:
                                comb_symbols = []
                                for i, frag_symb in enumerate(frag_symbols):
                                    if comb[i]:
                                        comb_symbols.extend(frag_symb)
                                if sum(comb * charges) != self.species.charge \
                                        or sum(comb * masses) != self.species.mass \
                                        or sorted(comb_symbols) != sorted(self.species.atom):
                                    continue
                                rel_energy = constants.AUtoKCAL * (sum(comb * (ens + zpes)) - \
                                             (self.species.start_energy + self.species.start_zpe))
                                relev_comb = [p.chemid for i, p in enumerate(obj.products) if comb[i]]
                                if len(obj.products) > 2:
                                    logger.info(f'\tPossible ion combination and energy for {obj.instance_name} products: '
                                                f'{", ".join([str(c) for c in relev_comb])} '
                                                f'at {rel_energy:.1f} kcal/mol.')
                                if sum(comb * (ens + zpes)) < val:
                                    val = sum(comb * (ens + zpes))
                                    low_e_comb = comb
                            obj.products = list(np.array(obj.products)[low_e_comb.astype(bool)])
                        obj.irc_fragments = [copy.copy(this_frag) for this_frag in obj.products]
                        prods_energy = sum([p.energy + p.zpe for p in obj.products])

                        # Select reactions potentially leading to vdW wells
                        if len(obj.products) == 2 and "hom_sci" not in obj.instance_name:
                            logger.info("\tChecking vdW well for {}.".format(obj.instance_name))
                            obj.irc_prod.characterize()
                            e, obj.irc_prod.energy = self.qc.get_qc_energy(f"{obj.irc_prod.name}") #e is the error code: should be 0 (success) at this point.
                            e, obj.irc_prod.zpe = self.qc.get_qc_zpe(f"{obj.irc_prod.name}")
                            e, obj.irc_prod.geom = self.qc.get_qc_geom(obj.irc_prod.name, obj.irc_prod.natom)
                            e, obj.irc_prod.freq = self.qc.get_qc_freq(obj.irc_prod.name, obj.irc_prod.natom) 
                            for this_frag in obj.irc_fragments:
                                e, this_frag.freq = self.qc.get_qc_freq(f"{this_frag.name}_well", this_frag.natom) 
                            fragments_energies = sum([(this_frag.energy + this_frag.zpe) for this_frag in obj.irc_fragments ])
                            obj.vdW_depth = (fragments_energies - (obj.irc_prod.energy + obj.irc_prod.zpe))*constants.AUtoKCAL
                            if obj.vdW_depth > self.par["vdW_detection"]:
                                logger.info("\tvdW well detected for {}: {:.2f}>threshold ({:.2f}) Kcal/mol.".format(obj.irc_prod.name, obj.vdW_depth, self.par["vdW_detection"]))
                                obj.do_vdW = True
                            
                        if self.species.reac_type[index] == 'hom_sci': # TODO energy is the sum of all possible fragments
                            hom_sci_energy = (prods_energy - self.species.start_energy - self.species.start_zpe) * constants.AUtoKCAL
                            if hom_sci_energy < self.par['barrier_threshold'] + self.par['hom_sci_threshold_add']:
                                self.species.reac_ts_done[index] = 3
                            else:
                                logger.info(f'\thom_sci energy is too high at {round(hom_sci_energy, 2)} kcal/mol for {obj.instance_name}')
                                self.species.reac_ts_done[index] = -999
                        else:
                            self.species.reac_ts_done[index] = 3

                elif self.species.reac_ts_done[index] == 3:
                    for frag in obj.products:
                        e, frag.geom = self.qc.get_qc_geom(str(frag.chemid) + '_well', frag.natom)

                    # Do the TS and product optimization
                    # make a stationary point object of the ts
                    bond_mx = np.zeros((self.species.natom, self.species.natom), dtype=int)
                    for i in range(self.species.natom):
                        for j in range(self.species.natom):
                            bond_mx[i][j] = max(self.species.bond[i][j], obj.irc_prod.bonds[0][i][j])

                    if self.species.reac_type[index] != 'hom_sci':  
                        err, geom = self.qc.get_qc_geom(obj.instance_name, self.species.natom)
                        ts = StationaryPoint(obj.instance_name, self.species.charge, self.species.mult,
                                             atom=self.species.atom, geom=geom, wellorts=1)
                        err, ts.energy = self.qc.get_qc_energy(obj.instance_name)
                        err, ts.zpe = self.qc.get_qc_zpe(obj.instance_name)  
                        err, ts.freq = self.qc.get_qc_freq(obj.instance_name, self.species.natom) 
                        ts.distance_mx()
                        ts.bond = bond_mx
                        ts.find_cycle()
                        ts.find_conf_dihedral()
                        obj.ts = ts
                        # do the ts optimization
                        obj.ts_opt = Optimize(obj.ts, self.par, self.qc)
                        obj.ts_opt.do_optimization()
                    else:
                        obj.ts = copy.copy(obj.species)  # the TS will be for now the species itself
                        obj.ts.wellorts = 1

                    # do the vdW optimizations
                    if obj.do_vdW:
                        # do the high level optimization if requested
                        obj.irc_prod_opt = Optimize(obj.irc_prod, self.par, self.qc, just_high=True)
                        obj.irc_prod_opt.do_optimization()
                        if obj.irc_prod_opt.shigh == -999: 
                            logger.info('\tVdW search failed for {}, prod_opt shigh fail for {}.'
                                            .format(obj.irc_prod.name, obj.irc_prod.chemid))
                            obj.do_vdW = False
                        # non-conformationally optimized fragments high-level qc to be added here if we want to
                                                  
                    # do the products optimizations
                    temp_prod_opt = []  # holding the optimization objects temporarily
                    for st_pt in obj.products:
                        # do the products optimizations
                        # check for products of other reactions that are the same as this product
                        # in the case such products are found, use the same Optimize object for both
                        for i, inst_i in enumerate(self.species.reac_inst):
                            new = 1
                            if i != index:
                                obj_i = self.species.reac_obj[i]
                                if self.species.reac_ts_done[i] > 2:
                                    for j, st_pt_i in enumerate(obj_i.products):
                                        if st_pt_i.chemid == st_pt.chemid:
                                            if len(obj_i.prod_opt) > j:
                                                prod_opt = obj_i.prod_opt[j]
                                                new = 0
                                                break
                        if new:
                            prod_opt = Optimize(st_pt, self.par, self.qc)
                            prod_opt.do_optimization()
                            if prod_opt.shigh == -999: 
                                logger.info('\tRxn search failed for {}, prod_opt shigh fail for {}.'
                                             .format(obj.instance_name, prod_opt.species.chemid))
                                self.species.reac_ts_done[index] = -999
                                #break  # breaks so that other species is not looked at
                        temp_prod_opt.append(prod_opt)
                    if self.species.reac_ts_done[index] != -999:
                        for tpo in temp_prod_opt:
                            obj.prod_opt.append(tpo)

                    if self.species.reac_ts_done[index] != -999:  # so we don't reset faulty calculation
                        for st_pt in obj.products:
                            # section where comparing products in same reaction occurs
                            if len(obj.prod_opt) > 0:
                                for j, st_pt_opt in enumerate(obj.prod_opt):
                                    if st_pt.chemid == st_pt_opt.species.chemid:
                                        if len(obj.prod_opt) > j:
                                            prod_opt = obj.prod_opt[j]
                                            break

                        self.species.reac_ts_done[index] = 4

                elif self.species.reac_ts_done[index] == 4:
                    # check up on the TS and product optimizations
                    opts_done = 1
                    fails = 0
                    if obj.family_name != "VrcTstScan":
                        # check if ts and vdW are done
                        if self.species.reac_type[index] != 'hom_sci':
                            if not obj.ts_opt.shir == 1:  # last stage in optimize
                                opts_done = 0
                                obj.ts_opt.do_optimization()
                            if obj.ts_opt.shigh == -999:
                                logger.warning("Reaction {} ts_opt_shigh failure".format(obj.instance_name))
                                fails = 1
                            if obj.do_vdW:
                                if obj.irc_prod_opt.shigh == -999:
                                    logger.warning("High level vdW well optimization of {} failed".format(obj.irc_prod.name))
                                    obj.do_vdW = False
                                if not obj.irc_prod_opt.shir == 1:
                                    opts_done = 0
                                    obj.irc_prod_opt.do_optimization()
                        for pr_opt in obj.prod_opt:
                            if not pr_opt.shir == 1:
                                opts_done = 0
                                pr_opt.do_optimization()
                            if pr_opt.shigh == -999:
                                logger.warning("Reaction {} pr_opt_shigh failure".format(obj.instance_name))
                                fails = 1
                            continue
                    #Check if vrc tst scan is done:
                    else:
                        for point in obj.scanned:
                            if "L2" not in obj.scanned[f"{point}"]["energy"]:
                                if obj.scanned[f"{point}"]["opt"].shigh == -999:
                                    if point not in obj.points_to_remove:
                                        obj.points_to_remove.append(point)
                                elif obj.scanned[f"{point}"]["opt"].shir != 1 or obj.scanned[f"{point}"]["opt"].shigh != 1:  # last stage in optimize
                                    opts_done = 0 # Wait for all points of scan to finish
                                    obj.scanned[f"{point}"]["opt"].do_optimization()
                                else:
                                    err, energy = self.qc.get_qc_energy(f"{obj.scanned[point]['stationary_point'].name}_high")
                                    if err == 0:
                                        obj.scanned[f"{point}"]["energy"]["L2"] =  energy
                                    else:
                                        if point not in obj.points_to_remove:
                                            obj.points_to_remove.append(point)
                                    
                        if opts_done: #If finished, print results, but don't go to step 5: obj.products undefined
                            self.species.reac_ts_done[index] = -999# Find a better way to stop this reaction?
                            obj.finish_vrc_tst_scan(level="L2")
                            continue # avoids going to reac_ts_done = 5
                            
                    if fails:
                        self.species.reac_ts_done[index] = -999
                    elif opts_done:
                        self.species.reac_ts_done[index] = 5

                elif self.species.reac_ts_done[index] == 5:
                    # Finilize the calculations
                    # continue to PES search in case a new well was found
                    st_pt = obj.prod_opt[0].species
                    if self.par['pes']:
                        # verify if product is monomolecular, and if it is new
                        if len(obj.products) == 1:
                            st_pt = obj.prod_opt[0].species
                            chemid = st_pt.chemid
                            rel_en = (st_pt.energy - self.species.energy) * constants.AUtoKCAL  # energy contains ZPE! check!!
                            logger.info(f'\tProduct {obj.instance_name} energy is {np.round(rel_en, 2)} kcal/mol.')
                            new_barrier_threshold = self.par['barrier_threshold'] - rel_en 
                            dirwell = os.path.dirname(os.getcwd())
                            jobs = open(dirwell + '/chemids', 'r').read().split('\n')
                            jobs = [ji for ji in jobs]
                            if not str(chemid) in jobs:
                                # this well is new, add it to the jobs
                                while 1:
                                    try:
                                        # try to open the file and write to it
                                        logger.info(f'\tLaunching new KinBot as {chemid}')
                                        pes.write_input(self.inp, obj.products[0], new_barrier_threshold, dirwell, self.par['me'])
                                        with open(dirwell + '/chemids', 'a') as f:
                                            f.write('{}\n'.format(chemid))
                                        break
                                    except IOError:
                                        # wait a second and try again
                                        time.sleep(1)
                                        pass

                    # check for wrong number of negative frequencies
                    neg_freq = 0
                    for st_pt in obj.products:
                        if len(st_pt.reduced_freqs):
                            if -1 * self.par['imagfreq_threshold'] <= st_pt.reduced_freqs[0] <= 0.:
                                logger.warning(f'Found negative frequency {st_pt.reduced_freqs[0]} cm-1 for a product of {obj.instance_name}. Flipped.')
                                st_pt.reduced_freqs[0] *= -1.
                            elif st_pt.reduced_freqs[0] < -1 * self.par['imagfreq_threshold']:
                                logger.warning(f'Found negative frequency {st_pt.reduced_freqs[0]} cm-1 for a product of {obj.instance_name}.')
                                self.species.reac_ts_done[index] = -999
                                neg_freq = 1
                    if any([fi < 0. for fi in obj.ts.reduced_freqs[1:]]):
                        logger.warning('Found more than one negative frequency for ' + obj.instance_name)
                        logger.warning(obj.ts.reduced_freqs)
                        self.species.reac_ts_done[index] = -999
                        neg_freq = 1
                        
                    if not neg_freq:
                        # the reaction search is finished
                        self.species.reac_ts_done[index] = -1  # this is the success code

                        # write a temporary pes input file
                        # remove old xval and im_extent files
                        if os.path.exists('{}_xval.txt'.format(self.species.chemid)):
                            os.remove('{}_xval.txt'.format(self.species.chemid))
                        if os.path.exists('{}_im_extent.txt'.format(self.species.chemid)):
                            os.remove('{}_im_extent.txt'.format(self.species.chemid))
                        postprocess.createPESViewerInput(self.species, self.qc, self.par)

                elif self.species.reac_ts_done[index] == -999:
                    if self.par['delete_intermediate_files'] == 1:
                        if not self.species.reac_obj[index].instance_name in deleted:
                            self.delete_files(self.species.reac_obj[index].instance_name)
                            deleted.append(self.species.reac_obj[index].instance_name)

            alldone = 1
            for index, instance in enumerate(self.species.reac_inst):
                if any(self.species.reac_ts_done[index] >= 0
                       for i in range(len(self.species.reac_inst))):
                    alldone = 1
                    break
                else:
                    alldone = 0

            # write a small summary while running
            with open('kinbot_monitor.out', 'w') as f_out:
                for index, instance in enumerate(self.species.reac_inst):
                    if self.species.reac_ts_done[index] == -1:
                        prodstring = []
                        for pp in self.species.reac_obj[index].products:
                            prodstring.append(str(pp.chemid))
                        f_out.write('{}\t{}\t{}\t{}\n'.format(self.species.reac_ts_done[index], 
                                                              self.species.reac_step[index], 
                                                              self.species.reac_obj[index].instance_name,
                                                              ' '.join(prodstring)))
                    else:
                        f_out.write('{}\t{}\t{}\n'.format(self.species.reac_ts_done[index], 
                                                          self.species.reac_step[index], 
                                                          self.species.reac_obj[index].instance_name))
            time.sleep(1)

        # Create molpro file for the BLS products
        for index, instance in enumerate(self.species.reac_inst):
            if self.species.reac_type[index] == 'barrierless_saddle':
                obj = self.species.reac_obj[index]
                if len(obj.products) == 2:
                    blsprodatom = np.append(obj.products[0].atom, obj.products[1].atom)
                    # vector connecting the centers
                    # assumed: the two structures are naturally separated at the end of the IRC
                    x0 = 0
                    y0 = 0
                    z0 = 0
                    for g in obj.products[0].geom:
                        x0 += g[0]
                        y0 += g[1]
                        z0 += g[1]
                    x0 /= obj.products[0].natom
                    y0 /= obj.products[0].natom
                    z0 /= obj.products[0].natom

                    x1 = 0
                    y1 = 0
                    z1 = 0
                    for g in obj.products[1].geom:
                        x1 += g[0]
                        y1 += g[1]
                        z1 += g[1]
                    x1 /= obj.products[1].natom
                    y1 /= obj.products[1].natom
                    z1 /= obj.products[1].natom

                    center_vec = [x1 - x0, y1 - y0, z1- z0]
                    blsprodgeom = np.append(obj.products[0].geom, obj.products[1].geom)
                    blsprodgeom = np.reshape(blsprodgeom, (-1, 3))
                    bps = list(zip(blsprodatom, blsprodgeom))
                    bps1 = [item for sublist in bps for item in sublist]
                    blsprodstruct = [item for sublist in bps1 for item in sublist]
                    blsprod = StationaryPoint('blsprod',
                                              self.par['charge'],
                                              self.par['mult'],
                                              structure=blsprodstruct)
                    blsprod.characterize()
                    molp = Molpro(blsprod, self.par)
                    molpname = '{}_prod'.format(obj.instance_name)
                    molp.create_molpro_input(bls=1, name=molpname, shift_vec=center_vec, natom1=len(obj.products[1].geom))
                    molp.create_molpro_submit(name=molpname)

        s = []
        for index, instance in enumerate(self.species.reac_inst):
            obj = self.species.reac_obj[index]
            # Write a summary on the combinatorial exploration
            if 'combinatorial' in obj.instance_name:
                s.append('NAME\t' + obj.instance_name)

                # Write the bonds that were broken and formed
                s.append('BROKEN_BONDS\t' + '\t'.join('[{}, {}]'.format(re[0], re[1]) for re in obj.reac))
                s.append('FORMED_BONDS\t' + '\t'.join('[{}, {}]'.format(pr[0], pr[1]) for pr in obj.prod))

                # Populate the ts_bond_lengths dict with the values
                # of this reaction

                if self.species.reac_ts_done[index] == -1:
                    for i in range(self.species.natom - 1):
                        for j in range(i + 1, self.species.natom):
                            if self.species.bond[i][j] != obj.irc_prod.bonds[0][i][j]:
                                if (self.species.bond[i][j] == 0 or obj.irc_prod.bonds[0][i][j] == 0):
                                    syms = []
                                    syms.append(self.species.atom[i])
                                    syms.append(self.species.atom[j])
                                    syms = ''.join(sorted(syms))
                                    dist = np.linalg.norm(obj.ts.geom[i] - obj.ts.geom[j])
                                    s.append('TS_BOND_LENGTHS\t{}\t{}'.format(syms, dist))
                # write the expected inchis

                s.append('EXPECTED_INCHIS\t' + '\t'.join(inchi for inchi in obj.prod_inchi))
                # get the inchis the reaction found
                if self.species.reac_ts_done[index] == -1:
                    inchis = obj.get_final_inchis()
                    s.append('FOUND_INCHIS\t' + '\t'.join(inchis))
                s.append('\n')
            with open('combinatorial.txt', 'w') as f:
                f.write('\n'.join(s) + '\n')

        logger.info("Reaction generation done!")

    def delete_files(self, name):
        # job names
        names = []

        names.append(name)
        names.append(name + '_high')
        names.append(name + '_IRC_F')
        names.append(name + '_IRC_R')
        names.append(name + '_IRC_F_prod')
        names.append(name + '_IRC_R_prod')
        extensions = ['chk', 'py', 'sbatch']

        for name in names:
            for ext in extensions:
                # delete file
                file = '.'.join([name, ext])
                try:
                    os.remove(file)
                except OSError:
                    pass

    def get_stereochemistry(self, atom, geom):
        inchi = cheminfo.create_inchi_from_geom(atom, geom)
        if "/t" in str(inchi):
            stereochem = inchi.split('/t')[1].split('/')[0]
        else:
            stereochem = ''
        return stereochem

    def equate_identical(self, frag):
        ''' Make identical fragments for a given reaction be exactly the same
        '''
        for ii in range(len(frag)):
            for jj in range(ii + 1, len(frag)):
                if frag[ii].chemid == frag[jj].chemid:
                    frag[jj] = frag[ii]
        return

    def equate_unique(self, fragments, frag_unique):
        '''Make identical fragments across reactions be exatly the same
        '''
        for fi, frag in enumerate(fragments):
            if len(frag_unique) == 0:
                frag_unique.append(frag)
            elif len(frag_unique) > 0:
                new = 1
                for fragu in frag_unique:  
                    if frag.chemid == fragu.chemid:
                        fragments[fi] = fragu
                        new = 0
                        break
                if new:
                    frag_unique.append(frag)
        return<|MERGE_RESOLUTION|>--- conflicted
+++ resolved
@@ -126,21 +126,11 @@
 
                         if (self.species.reac_step[index] == self.par['scan_step'] + 1 and obj.family_name != "VrcTstScan"):
                             status, freq = self.qc.get_qc_freq(obj.instance_name, self.species.natom)
-<<<<<<< HEAD
-                            if status == 0 and freq[0] < 0. and freq[1] > 0. :
-                                self.species.reac_ts_done[index] = 1
-                            elif status == 0 and freq[0] > 0.:
-                                logger.info('\tRxn search failed for {}, no imaginary freq.'.format(obj.instance_name))
-                                self.species.reac_ts_done[index] = -999
-                            elif status == 0 and freq[1] < 0.:
-                                logger.info('\tRxn search failed for {}, more than one imaginary freq.'.format(obj.instance_name))
-=======
                             if status == 0 and (np.count_nonzero(np.array(freq) < 0) >= 3  # More than two imag frequencies
                                                 or np.count_nonzero(np.array(freq) < -1 * self.par['imagfreq_threshold']) >= 2  # More than one imaginary frequency beyond the threshold
                                                 or np.count_nonzero(np.array(freq) < 0) == 0):  # No imaginary frequencies
                                 logger.info(f'\tReaction search failed for {obj.instance_name}: '
                                             'wrong number of imaginary frequencies.')
->>>>>>> 16c09f21
                                 self.species.reac_ts_done[index] = -999
                             elif status == 0:
                                 self.species.reac_ts_done[index] = 1
