--- conflicted
+++ resolved
@@ -266,15 +266,6 @@
                     if obj.prod_done == 0:  # not started optimization yet
                         # identify bimolecular products and wells from IRC - do it once
                         obj.products, _ = obj.irc_prod.start_multi_molecular(vary_charge=True)
-<<<<<<< HEAD
-                        logger.info(f'\tBased on the end of IRC, reaction {obj.instance_name} leads to products '
-                                    f'{[fr.chemid for fr in obj.products]}')
-                        self.equate_identical(obj.products)
-                        obj.valid_prod = len(obj.products) * [True]
-                        
-                        #make the geom of productss in frag_unique the one from the multi_molecular (not optimized)
-                        self.equate_unique(obj.products, frag_unique) 
-=======
                         if self.species.charge == 0:
                             logger.info(f'\tBased on the end of IRC, reaction {obj.instance_name} leads to products '
                                         f'{[fr.chemid for fr in obj.products]}')
@@ -285,27 +276,19 @@
                         self.equate_identical(obj.products)
                         obj.valid_prod = len(obj.products) * [True]
                         
-                        self.equate_unique(obj.products, frag_unique)
->>>>>>> 32460ece
+                        #make the geom of productss in frag_unique the one from the multi_molecular (not optimized)
+                        self.equate_unique(obj.products, frag_unique) 
                         obj.prod_done = 1
 
                     for frag in obj.products:
                         self.qc.qc_opt(frag, frag.geom)
-<<<<<<< HEAD
                         e, _ = self.qc.get_qc_geom(str(frag.chemid) + '_well', frag.natom) #check if finished without updating geom
-=======
-                        e, _ = self.qc.get_qc_geom(str(frag.chemid) + '_well', frag.natom)
->>>>>>> 32460ece
                         if e == 1:  # it's running
                             continue
 
                     # initial fragment calculations finished, reading results...
                     hom_sci_energy = 0
-<<<<<<< HEAD
-                    products_orig = [copy.deepcopy(opr) for opr in obj.products] 
-=======
                     products_orig = [copy.copy(opr) for opr in obj.products] 
->>>>>>> 32460ece
                     ndone = 0
                     for fragii, frag in enumerate(products_orig):
                         if frag.chemid == self.species.chemid:
@@ -334,11 +317,7 @@
                                 for fri, fr in enumerate(obj.products):
                                     if fr.chemid == chemid_orig:
                                         obj.valid_prod[fri] = False
-<<<<<<< HEAD
-                                newfrags, _ = frag.start_multi_molecular(vary_charge=True)  # TODO
-=======
                                 newfrags, _ = frag.start_multi_molecular(vary_charge=True)  
->>>>>>> 32460ece
                                 self.equate_identical(newfrags)
                                 self.equate_unique(newfrags, frag_unique)
                                 logger.warning(f'Product {chemid_orig} optimized to {[nf.chemid for nf in newfrags]} '
@@ -351,10 +330,7 @@
                                     if fr.chemid == chemid_orig:
                                         obj.products[fri].energy = frag.energy
                                         obj.products[fri].zpe = frag.zpe
-<<<<<<< HEAD
                                         obj.products[fri].geom = frag.geom
-=======
->>>>>>> 32460ece
 
                     if ndone == len(obj.products):  # all currently recognized fragments are done
                         # delete invalid ones
@@ -389,7 +365,6 @@
                                     val = sum(comb * (ens + zpes))
                                     low_e_comb = comb
                             obj.products = list(np.array(obj.products)[low_e_comb.astype(bool)])
-<<<<<<< HEAD
                         obj.irc_fragments = [copy.deepcopy(this_frag) for this_frag in obj.products]
                         prods_energy = sum([p.energy + p.zpe for p in obj.products])
 
@@ -409,9 +384,6 @@
                                 logger.info("\tvdW well detected for {}: {:.2f}>threshold ({:.2f}) Kcal/mol.".format(obj.irc_prod.name, obj.vdW_depth, self.par["vdW_detection"]))
                                 obj.do_vdW = True
                             
-=======
-                        prods_energy = sum([p.energy + p.zpe for p in obj.products])
->>>>>>> 32460ece
                         if self.species.reac_type[index] == 'hom_sci': # TODO energy is the sum of all possible fragments
                             hom_sci_energy = (prods_energy - self.species.start_energy - self.species.start_zpe) * constants.AUtoKCAL
                             if hom_sci_energy < self.par['barrier_threshold'] + self.par['hom_sci_threshold_add']:
@@ -421,12 +393,6 @@
                                 self.species.reac_ts_done[index] = -999
                         else:
                             self.species.reac_ts_done[index] = 3
-<<<<<<< HEAD
-
-                elif self.species.reac_ts_done[index] == 3:
-                    # Do the TS, product and vdW optimization
-                    # make a stationary point object of the ts and vdW well
-=======
 
                 elif self.species.reac_ts_done[index] == 3:
                     for frag in obj.products:
@@ -434,7 +400,6 @@
 
                     # Do the TS and product optimization
                     # make a stationary point object of the ts
->>>>>>> 32460ece
                     bond_mx = np.zeros((self.species.natom, self.species.natom), dtype=int)
                     for i in range(self.species.natom):
                         for j in range(self.species.natom):
