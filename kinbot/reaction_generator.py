--- conflicted
+++ resolved
@@ -64,23 +64,12 @@
         for i in self.species.reac_inst:
             count = count + 1
         frag_unique = []
-<<<<<<< HEAD
-        nameUnique = []
-        stpt_inchis = []
-        #try:
-        #    import pybel
-        #    pybelErr = 0
-        #except:
-        #    logging.warning("Could not import pybel, stereochemistry not tested based on inchis.")
-        #    pybelErr = 1
-=======
         try:
             import pybel
             pybelErr = 0
         except ImportError:
             logging.warning("Could not import pybel, stereochemistry not tested based on inchis.")
             pybelErr = 1
->>>>>>> cb617840
 
         while alldone:
             for index, instance in enumerate(self.species.reac_inst):
