--- conflicted
+++ resolved
@@ -267,14 +267,10 @@
                                     fragChemid.append(" ")
                                 for i, frag in enumerate(newfrags):
                                     products_waiting_status[index][i] = 1
-<<<<<<< HEAD
-                                logging.info('\ta) Product optimized to other structure for {}, product {} to {} {}'.format(instance_name, chemid, fragChemid[0], fragChemid[1]))
-=======
                                 logging.info('\ta) Product optimized to other structure for {}'
                                              ', product {} to {} {}'
                                              .format(instance_name, chemid, fragChemid[0], fragChemid[1]))
 
->>>>>>> f79fa1a7
                     obj.products = []
                     for prod in obj.products_final:
                         obj.products.append(prod)
