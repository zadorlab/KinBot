--- conflicted
+++ resolved
@@ -542,12 +542,8 @@
                                 self.species.reac_ts_done[index] = -999
                                 neg_freq = 1
                     if any([fi < 0. for fi in obj.ts.reduced_freqs[1:]]):
-<<<<<<< HEAD
-                        logger.warning('\tFound more than one negative frequency for ' + obj.instance_name)
-=======
                         logger.warning(' Found more than one negative frequency for ' + obj.instance_name)
                         logger.warning(obj.ts.reduced_freqs)
->>>>>>> b9850996
                         self.species.reac_ts_done[index] = -999
                         neg_freq = 1
 
