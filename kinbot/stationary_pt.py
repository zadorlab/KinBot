--- conflicted
+++ resolved
@@ -114,10 +114,7 @@
 
         self.find_conf_dihedral()
         self.find_atom_eqv()
-<<<<<<< HEAD
         #self.calc_chiral()
-=======
-        self.calc_chiral()
         self.calc_mass()
 
     def calc_mass(self):
@@ -125,7 +122,6 @@
         self.mass = 0.
         for i in self.atom:
             self.mass += constants.mass[i]
->>>>>>> 7fd9fdd6
 
     def distance_mx(self):
         """ 
