from __future__ import print_function, division
import sys
import os
import numpy as np
import re
import logging
import copy
import math

from kinbot import cheminfo
from kinbot import constants
from kinbot import find_motif
from kinbot import geometry


class StationaryPoint:
    """
    This object contains the properties of wells.
    """

    def __init__(self, name, charge, mult, smiles='', structure=None, natom=0, atom=None, geom=None, wellorts=0):
        self.name = name
        self.mult = mult
        self.charge = charge
        self.short_name = ''  # name for the MESS calculations needs to be shorter
        if geom is None:
            self.geom = []
        else:
            self.geom = geom
        if structure is None:
            self.structure = []
        else:
            self.structure = structure
        self.smiles = smiles
        self.obmol = None
        self.inchi = ''
        self.natom = natom
        if atom is None:
            self.atom = []
        else:
            self.atom = atom
        self.wellorts = wellorts

        self.energy = 0.
        self.zpe = 0.
        self.elec = 1.
        self.freq = []  # frequencies calculated by the qc program

        self.symm = 1.
        self.rot = []
        self.rads = []  # unique list of radical centers in case of resonance
        self.bonds = []  # unique list of bond matrices in case of resonance

        self.reac_type = []
        self.reac_inst = []  # holds the key atoms
        self.reac_obj = []  # instances of the reac_name objects
        self.reac_name = []  # holds the file name
        self.reac_step = []
        self.reac_ts_done = []
        self.reac_ts_geom = []
        self.reac_ts_freq = []
        self.reac_scan_energy = []

        # Instance of HomolyticScissions class
        self.homolytic_scissions = None

        # Instance of HIR class
        self.hir = None

        # Instance of the Conformers class
        self.confs = None

        # symmetry numbers
        self.sigma_ext = -1  # extermal symmetry number
        self.sigma_int = []  # internal summetry number around each atom
        self.nopt = -1  # number of optical isomers

        # frequencies calculated by kinbot
        self.kinbot_freqs = []
        self.reduced_freqs = []

        if len(self.geom) == 0:
            self.get_geom()
        if self.natom == 0:
            self.natom = len(atom)

    def get_geom(self):
        """
        Method reads the structure and converts it to a geometry
        or converts the smiles to a geometry using open babel
        """
        if len(self.structure) == 0:
            # this will only work if Pybel is installed correctly
            self.obmol, self.structure, self.bond = cheminfo.generate_3d_structure(self.smiles)
        self.natom = len(self.structure) // 4
        self.structure = np.reshape(self.structure, (self.natom, 4))
        self.atom = self.structure[:, 0]
        self.geom = self.structure[:, 1:4].astype(float)

    def characterize(self, bond_mx=None, dimer=0):
        """
        With one call undertake a typical set of structural characterizations.
        """
        if bond_mx is None:
            self.bond_mx()
        if dimer:
            parts, maps = self.start_multi_molecular()
            if len(parts) > 2:
                logging.error('The dimer has more than two components.')
                logging.error('Exiting.')
                sys.exit()
            if len(parts) == 2:
                self.make_extra_bond(parts, maps)

        self.find_conf_dihedral()
        self.find_atom_eqv()
        self.calc_chiral()

    def distance_mx(self):
        """ 
        Create a distance matrix 
        """
        self.dist = np.zeros((self.natom, self.natom))    
        for i in range(self.natom):
            for j in range(self.natom):
                self.dist[i][j] = np.linalg.norm(self.geom[i] - self.geom[j])
        return 0 

    def bond_mx(self):
        """ 
        Create bond matrix 
        """
        self.distance_mx()
        self.bond = np.zeros((self.natom, self.natom), dtype=int)

        for i in range(self.natom):
            for j in range(self.natom):
                if i == j: continue
                if self.dist[i][j] < constants.st_bond[''.join(sorted(self.atom[i]+self.atom[j]))]:
                    self.bond[i][j] = 1

        max_bond = [constants.st_bond[self.atom[i]] for i in range(self.natom)]
        n_bond = np.sum(self.bond, axis=0)

        save_n_bond = n_bond
        self.rad = max_bond - n_bond

        # create all the permutations of the heavy atoms
        rad_atoms = [i for i in range(self.natom) if self.rad[i] > 0]
        all_permutations = False 
        if all_permutations:  # use all the permutations (slow for more than 6 atoms in conjugated system)
            perms = list(itertools.permutations(rad_atoms))
        else:  # use the same atom ordering but a different starting atoms and searching directions
            new_algo = False
            if new_algo:
                perms = []
                for i in range(1000):
                    perm = np.ndarray.tolist(np.random.permutation(rad_atoms))
                    perms.append(perm)
            else:
                perms = []
                if len(rad_atoms) > 0:
                    for index in range(len(rad_atoms)):
                        list1 = np.ndarray.tolist(np.roll(rad_atoms, index))  # forward search
                        list2 = np.ndarray.tolist(np.roll(list1[::-1], 1))  # reverse search
                        perms.append(list1)
                        perms.append(list2)
                else:
                    perms.append([0])

        # create lists to save the results of all the searches
        perm_bond = []
        perm_rad = []

        for index, perm in enumerate(perms):  # iterate the permutations
            # copy the objects of the molecule into temporary objects for this search
            perm_bond.append(copy.deepcopy(self.bond))
            perm_rad.append(np.copy(self.rad))
            perm_n_bond= np.copy(n_bond)
            perm_save_n_bond = np.copy(save_n_bond)
            while np.sum(perm_rad[index]) > 1:
                for ind1 in range(len(perm)):
                    i = perm[ind1]
                    if self.atom[i] == 'S':
                        if perm_rad[index][i]%2 == 0:
                            perm_rad[index][i] = 0
                    if self.atom[i] == 'N':
                        if perm_rad[index][i] == 2:
                            perm_rad[index][i] = 0
                    for ind2 in range(ind1, len(perm)):   
                        j = perm[ind2]
                        if perm_rad[index][i] > 0 and perm_rad[index][j] > 0 and perm_bond[index][i][j] > 0:
                            incr = 1
                            if perm_rad[index][i] == 2 and perm_rad[index][j] == 2:
                                incr = 2
                            perm_bond[index][i][j] += incr
                            perm_bond[index][j][i] += incr
                            perm_n_bond[i] += incr
                            perm_n_bond[j] += incr
                            perm_rad[index][i] -= incr
                            perm_rad[index][j] -= incr

                if perm_n_bond.all == perm_save_n_bond.all: 
                    # bond orders do not change anymore
                    # check for sulfur atoms, if rad == 2 or 4, bring it back to zero
                    for i, at in enumerate(self.atom):
                        if at == 'S':
                            if perm_rad[index][i] > 1:
                                if perm_rad[index][i]%2 == 0:
                                    perm_rad[index][i] = 0
                                else:
                                    perm_rad[index][i] = 1
                    # check for nitrogen atoms, if rad == 2, bring it back to zero
                    for i, at in enumerate(self.atom):
                        if at == 'N':
                            if perm_rad[index][i] > 1:
                                if perm_rad[index][i] == 2:
                                    perm_rad[index][i] = 0
                                else:
                                    perm_rad[index][i] = 1
                    break 
                else: 
                    perm_save_n_bond = perm_n_bond

        # get the permutation that leads to the lowest number of radicals
        if len(perm_rad) > 0:
            tot_rad_sum = [np.sum(x) for x in perm_rad]  # total number of radicals in the molecule
            value,idx = min((val,i) for (i,val) in enumerate(tot_rad_sum)) 
            # take a "random" bond matrix, corresponding to the lowest number of radical centers
            #as the standard bond matrix for this stationary point
            self.bond = perm_bond[idx] 
            self.rad = perm_rad[idx]
        # collect all the resonance isomers 
        for i, perm_b in enumerate(perm_bond):
            #only consider the resonance structure with the minimum number of radical centers
            if np.sum(perm_rad[i]) == value: 
                #check the uniqueness of the rad vector
                is_unique = 1
                for r in self.rads:
                    if all([perm_rad[i][j] == r[j] for j in range(self.natom)]):
                        is_unique = 0
                if is_unique:
                    self.rads.append(perm_rad[i])
                    self.bonds.append(perm_bond[i])
                else:
                    #check the uniqueness of the bond matrix
                    is_unique = 1
                    for b in self.bonds:
                        if all([all([b[j][k] == perm_b[j][k] for k in range(self.natom)]) for j in range(self.natom)]):
                            is_unique = 0
                    if is_unique:
                        self.rads.append(perm_rad[i])
                        self.bonds.append(perm_bond[i])

        return 0

    def make_extra_bond(self, parts, maps):
        """
        Make an extra bond between two fragments.
        The extra bond is added between the closest atoms of the two parts.
        parts needs to be a list with two elements, where each element
        is a stationary_pt object
        maps is the map between the original and the fragment atom numbers
        so that maps[n][i] is the original atom number in the full structure, and
        n is the nth fragment and i is the ith atom in this fragment 
        """

        mindist = 100.  # large initial value
        for i, cooi in enumerate(parts[0].geom): 
            for j, cooj in enumerate(parts[1].geom):
                dist = np.linalg.norm(cooi - cooj)
                if mindist > dist:
                    mindist = dist
                    pivot1 = maps[0][i] 
                    pivot2 = maps[1][j]
        self.bond[pivot1][pivot2] = 1
        self.bond[pivot2][pivot1] = 1
        return 0

    def calc_multiplicity(self, atomlist):
        """ 
        1 = singlet, 2 = doublet, 3 = triplet, etc.
        """
        if all([element == 'O' for element in atomlist]):
            return 3 # O and O2 are triplet
        if len(atomlist) == 1 and atomlist[0] == 'C':
            return 3 # C atom is triplet

        atomC = np.char.count(atomlist, 'C')
        atomH = np.char.count(atomlist, 'H')
        if len(atomlist) == 3 and np.sum(atomC) == 1 and np.sum(atomH) == 2:
            return 3 # CH2

        mult = 0
        for element in atomlist:
            mult += constants.st_bond[element]

        return 1 + mult % 2

    def start_multi_molecular(self):
        """
        Iterative method to find all the separate products from a bond matrix
        """
        bond = copy.deepcopy(self.bond)

        max_step = 1000
        status = [0 for i in range(self.natom)]  # 1: part of a molecule, 0: not part of a molecule
        atoms = [i for i in range(self.natom)]
        mols = []  # list of stationary_pt objects for the parts 
        atomlist = np.asarray(self.atom)
        maps = []  # this maps the original atom numbering onto the fragments' numbers

        while 1:
            if any([status[i] == 0 for i in range(len(status))]):
                # reduce the bond matrix to the atoms that have a 0 as status
                bondi = [[bond[i][j] for j in range(len(status)) if status[j] == 0] for i in range(len(status)) if status[i] == 0]
                at = [atoms[i] for i in range(len(status)) if status[i] == 0]
                natomi = len(at)
                fragi = [0 for i in range(self.natom)]
                if natomi == 1:
                    #this is a molecule containing only one atom
                    fragi[at[0]] = 1
                    atomi = [at[0]]
                    bool = 0
                else:
                    natomi = len(at)
                    bool, sta = self.extract_next_mol(natomi,bondi)
                    atomi = [at[i] for i in range(natomi) if sta[i] == 1]
                    for i in range(len(sta)):
                        if sta[i] == 1:
                            status[at[i]] = 1
                            fragi[at[i]] = 1

                if not bool and len(mols) == 0:
                    #the bond matrix corresponds to one molecule only
                    try:
                        delattr(self, 'cycle_chain')
                    except AttributeError:
                        pass
                    self.characterize(dimer=0)  
                    self.name = str(self.chemid)
                    mols.append(self)
                    break
                geomi = np.asarray(self.geom)[np.where(np.asarray(fragi) == 1)]
                natomi = np.sum(fragi)
                atomi = atomlist[np.where(np.asarray(fragi) == 1)]
                multi = self.calc_multiplicity(atomi)
                chargei = self.charge # todo
                moli = StationaryPoint('prod_%i'%(len(mols)+1), chargei, multi, atom=atomi, natom=natomi, geom=geomi)
                moli.characterize(dimer=0)  # dimer is not allowed
                moli.calc_chemid()
                moli.name = str(moli.chemid)

                mols.append(moli)

                numbering = np.asarray(range(self.natom))
                # the original atom numbers in the correct order in the fragments, it's a map
                mapi = numbering[np.where(np.asarray(fragi) == 1)]  
                maps.append(mapi)

                if bool:
                    continue 
                else:
                    #reached the end, return the molecules
                    break

        return mols, maps

    def extract_next_mol(self, natom, bond):
        """
        Test if a structure is bimolecular or one complex.
        Strategy: start walking from an arbitrary atom, and if not all are visited when all
        bonds available are walked, it is two or more separate fragments.
        It is a similar algorithm to which finds cycles.
        """

        max_step = 1000
        status = [0 for i in range(natom)] # 1: parent, -1: child, 0: not yet checked
        edge = [0 for i in range(natom*(natom-1)//2)] # the ordered list of edges in the graph, 0-1, 0-2, ..., 1-2, 1-3, ...
        chain = [] # steps made during the search

        n_connect = np.count_nonzero(bond) // 2 # number of atom connections

        visited_all = 0 # 1 if all are visited

        k = 0 # number of steps we made in the tree
        i = 0 # starting atom, arbitrary 
        chain = chain + [i]

        status[i] = -1

        while 1:
            if visited_all == n_connect or k == max_step: break
            j = 0
            while j < natom:
                if visited_all == n_connect or k == max_step: break
                # position of edge i, j in the ordered list
                if i < j: n = (natom - 1) * i - i * (i + 1) // 2 + j - 1 
                if i > j: n = (natom - 1) * j - j * (j + 1) // 2 + i - 1;   
                if i == j: 
                    j += 1
                else:
                    # they are connected and we did not go along that edge before 
                    if bond[i][j] > 0 and edge[n] == 0:
                        visited_all = visited_all + 1 
                        edge[n] = 1; 
                        status[i] = 1 # parent, the first atom, even if leaf, will become a parent.
                        status[j] = -1 # child
                        k = k + 1 
                        chain = chain + [j] 
                        i = j # now we'll start from j
                        j = 0 #restart the search for neighbors from 0
                    else:
                        j += 1

            # retract
            chain = chain[:-1]
            if len(chain) == 0:
                break
            i = chain[-1] # step back on the chain
            k = k + 1

        if any([status[i] == 0 for i in range(len(status))]):
            return 1, [abs(si) for si in status]
        else:
            return 0, [abs(si) for si in status]

    def find_cycle(self):
        """
        Find all the cycles in a molecule, if any
        This is done by searching from motifs ['X','X', ..., 'X']
        with length 3 to natom, and the cycles are defined by 
        the motif instances of which the first and last atom are bonded

        The search is halted before reaching natoms if a certain morif length 
        does not give any hit

        TODO: leave all the leaves of the graph out for the search, i.e.
        the atoms that only have neighbor, as they never participate in a cycle

        The cycles are kept in the cycle_chain list, which is a list of lists
        These lists contain the atom indices participating in each cycle.

        In the case of fused cycles, keep all the possible cycles (e.g. two fused
        rings lead to three cycles, and they are all defined in the cycle_chain
        """

        self.cycle_chain = [] #list of the cycles
        self.cycle = [0 for i in range(self.natom)] # 0 if atom is not in cycle, 1 otherwise

        for cycle_size in range(3, self.natom + 1):
            motif = ['X' for i in range(cycle_size)]
            instances = find_motif.start_motif(motif, self.natom, self.bond, self.atom, -1, [[k] for k in range(self.natom)])
            if len(instances) == 0:
                break
            for ins in instances:
                if self.bond[ins[0]][ins[-1]]:
                    #cycle found, check if it is new
                    new = 1
                    for cyc in self.cycle_chain:
                        if sorted(cyc) == sorted(ins):
                            new = 0
                    if new:
                        self.cycle_chain.append(ins)
                        for at in ins:
                            self.cycle[at] = 1
        return 0

    def calc_chemid(self):
        """ 
        The total id for a species.
        It is the sum of the atomids, plus a number for the multiplicity, Gaussian style.
        """
        self.chemid = int(0)
        self.atomid = [int(0) for i in range(self.natom)]
                      
        for i in range(self.natom):
            self.start_id(i) 
        
        for i in range(self.natom):
            self.chemid += self.atomid[i]
        self.chemid *= 10
        self.chemid += self.mult

        return 0
                                                                                                                        
    def start_id(self, i):
        """ 
        Initialize recursive loop for id.
        i is the index for the atom to start at.
        """
        
        
        visit = [0 for k in range(self.natom)]
        depth = 0
        atomid = int(0)
        
        self.atomid[i], visit = self.calc_atomid(visit, depth, i, atomid)
        # a, visit = self.calc_atomid(visit, depth, i, atomid, natom, atom)

        # self.atomid[i] = a
        
        return 0
                                
    def calc_atomid(self, visit, depth, i, atomid):
        """ Caclulate chemical ID for a given atom. """        
        
        if not hasattr(self,'bond'): 
            # recalculate the bond matrix only if it is not there yet
            self.bond_mx()
        
        maxdepth = 7
        digit = 3
        if depth == maxdepth: return atomid, visit

        atomid += constants.mass[self.atom[i]] * int(math.pow(10, digit * (maxdepth - 1 -depth)))
        
        visit[i] = 1
        
        for j in range(self.natom):
            if self.bond[i][j] > 0:
                if visit[j] == 0:
                    depth += 1
                    atomid, visit = self.calc_atomid(visit, depth, j, atomid)
                    depth -= 1
                    visit[j] = 0

        return atomid, visit

    def find_dihedral(self): 
        """ 
        Identify unique rotatable bonds in the structure 
        No rotation around ring bonds and double and triple bonds.
        """
        
        self.calc_chemid()
        if not hasattr(self, 'cycle_chain'):
            self.find_cycle()
        if len(self.bonds) == 0:
            self.bonds = [self.bond]
        self.dihed = []
        hit = 0

        if self.natom < 4: return 0

        # a-b-c-d, rotation around b-c
        for b in range(self.natom):
            if hit == 1: hit = 0
            for c in range(b, self.natom):
                if hit == 1: hit = 0
                if all([bi[b][c]==1 for bi in self.bonds]) and self.cycle[b] * self.cycle[c] == 0:
                    for a in range(self.natom):
                        if hit == 1: break
                        if self.bond[a][b] == 1 and a != c:
                            for d in range(self.natom):
                                if hit == 1: break
                                if self.bond[c][d] == 1 and d != b:
                                    dihedral_angle, warning = geometry.calc_dihedral(self.geom[a], self.geom[b], self.geom[c], self.geom[d])
                                    if warning == 0:
                                        self.dihed.append([a, b, c, d])
                                        hit = 1 

        return 0

    def find_conf_dihedral(self):
        """
        Just keep those rotatable bonds that are needed for conformer search.
        This way we exclude things like methyl groups, t-butyl groups, etc.            
        The result is stored in self.conf_dihed.
        """
        
        self.find_dihedral()
        self.conf_dihed = []
        dihed_sideb = []
        dihed_sidec = []
        
        for rotbond in range(len(self.dihed)):
            start = 0
            for i in range(self.natom):
                if np.count_nonzero(self.bond[self.dihed[rotbond][1]]) == 2:
                    dihed_sideb.append(self.dihed[rotbond][:])
                    break
                if i != self.dihed[rotbond][2] and self.bond[self.dihed[rotbond][1]][i] > 0:
                    if start == 0: 
                        base = self.atomid[i]
                        start = 1
                    elif self.atomid[i] != base: 
                        dihed_sideb.append(self.dihed[rotbond][:])
                        break
                        
        for rotbond in range(len(self.dihed)):
            start = 0
            for i in range(self.natom):
                if np.count_nonzero(self.bond[self.dihed[rotbond][2]]) == 2:
                    dihed_sidec.append(self.dihed[rotbond][:])
                    break
                if i != self.dihed[rotbond][1] and self.bond[self.dihed[rotbond][2]][i] > 0:
                    if start == 0: 
                        base = self.atomid[i]
                        start = 1
                    elif self.atomid[i] != base: 
                        dihed_sidec.append(self.dihed[rotbond][:])
                        break
        
        for b in range(len(dihed_sideb)):
            for c in range(len(dihed_sidec)):
                if dihed_sideb[b] == dihed_sidec[c]: self.conf_dihed.append(dihed_sideb[b][:])
                
        return 0
                
    def find_atom_eqv(self):
        """
        Determines which atoms are equivalent.
        """

        # this list contains a list of each set of equivalent atoms
        self.atom_eqv = []
        for atomi in range(self.natom):
            new_list = 1
            for list in self.atom_eqv:
                for atomj in list:
                    if self.atomid[atomi] == self.atomid[atomj] and not atomi in list:
                        if self.rigid_along_path(atomi,atomj):
                            break
                        else:
                            list.append(atomi)
                            new_list = 0
                            break
            if new_list:
                self.atom_eqv.append([atomi])
        
        return 0

    def rigid_along_path(self, atomi, atomj):
        """
        Method finds the shortest path between two atoms and checks if any atom along that
        pathway is rigid. An atom is rigid if it is in a cycle or is doubly bonded to another atom
        which has more than one neighbor. 
        """
        
        if self.bond[atomi][atomj] > 0:
            if self.bond[atomi][atomj] > 1:  # atoms are doubly bonded
                return 1
            elif self.cycle[atomi] == 1:  # atoms are in a cycle
                return 1
            else:
                return 0
        
        for chain_length in range(3, self.natom):
            motif = ['X' for i in range(chain_length)]
            instances = find_motif.start_motif(motif, self.natom, self.bond, self.atom, -1, [[k] for k in range(self.natom)])
            if len(instances) == 0:
                break
            for ins in instances:
                if (ins[0] == atomi and ins[-1] == atomj) or (ins[0] == atomj and ins[-1] == atomi):
                    for at in ins[1:-1]:
                        if self.cycle[at] == 1:
                            return 1
                        elif 2 in self.bond[at]:
                            double_neigh = [i for i, x in enumerate(self.bond[at]) if x == 2]
                            for neigh in double_neigh:
                                if sum(self.bond[neigh]) > 2:  # atom has at least on other neighbor
                                    return 1
                    return 0

        return 0
    

    def calc_chiral(self):
        """
        Calculate self.chiral. 0 if non-chiral, +1 or -1 if chiral. Each atom gets a label like this.
        """

        self.chiral = np.zeros(self.natom)

        # take min of resonance structure bonds
        # as those portions are planar and do not contribute to chirality
        # for the >C=C=C< case
        reduced_bond = self.bonds[0]
        for b in range(len(self.bonds) - 1):
            reduced_bond = np.minimum(self.bonds[b], self.bonds[b + 1])

        for i in range(self.natom):
            if np.count_nonzero(reduced_bond[i] > 0) == 4:  # exactly 4 neighbors
                atids = []
                positions = np.empty((0, 3))
                for j in range(self.natom):
                    if reduced_bond[i][j] > 0:
                        atids.append(self.atomid[j])
<<<<<<< HEAD
                        positions[k] = self.geom[j]
                        k += 1
                if len(set(atids)) == 4:  # all are different
                    self.chiral[i] = self.calc_chiral_hand(self.geom[i], positions, atids)

# conjugated double bonds to be added
#            if np.count_nonzero(self.bond[i] == 2) == 2:  # exactly 2 double bonds
#                atids = []
#                positions = np.zeros((np.sum(self.bond[i]), 3))
#                k = 0
#                for j in range(self.natom):
#                    if self.bond[i][j] > 0:
#                        atids.append(self.atomid[j])
#                        positions[k] = self.geom[j]
#                        k += 1
#            if len(set(atids)) == 4:  # all are different
#                self.chiral[i] = self.calc_chiral_hand(self.geom[i], positions, atids)

#        print(self.chiral)
        return self.chiral
=======
                        positions = np.append(positions, [self.geom[j]], axis=0)
                if len(set(atids)) == 4:  # all are different
                    self.chiral[i] = self.calc_chiral_hand(self.geom[i], positions, atids)

            if np.count_nonzero(reduced_bond[i] == 2) > 0:  # has at least one double bond
                for dlen in range(2, 9, 2):  # up to 8, even number of double bonds in a row
                    motif = ['X' for i in range(dlen + 1)]
                    instances = find_motif.start_motif(motif, self.natom, reduced_bond, self.atom, i, self.atom_eqv)
                    bondpattern = [2 for d in range(dlen)]
                    for instance in instances:
                        atids = []
                        if find_motif.bondfilter(instance, reduced_bond, bondpattern) == 0:
                            positions = np.empty((0, 3))
                            for j in range(self.natom):
                                if (reduced_bond[instance[0]][j] > 0 or reduced_bond[instance[-1]][j] > 0) and \
                                   (j not in instance):  # bonded to first or last atom in instance
                                    atids.append(self.atomid[j])
                                    positions = np.append(positions, [self.geom[j]], axis=0)
                            if len(set(atids)) == 4:
                                center = instance[int(dlen / 2)]
                                self.chiral[center] = self.calc_chiral_hand(self.geom[center], positions, atids)

        return 0
>>>>>>> 8146c7b1


    def calc_chiral_hand(self, center, ligands, atomids):
        """
        Calculate the handedness of a chiral center. 
        """

        largelig = np.argmax(atomids)
       
        aligned_geom = geometry.translate_and_rotate(np.concatenate(([center], ligands)), None, 0, largelig + 1)
        if aligned_geom[largelig + 1][2] < 0:
            mirror = -1
        else:
            mirror = 1
        aligned_ligands = np.delete(aligned_geom, [0, largelig + 1], 0)

        xyproj = aligned_ligands[:,:2]
        
        xangle = []
        for pt in xyproj:
            th = np.arccos(pt[0] / np.linalg.norm(pt))
            if pt[0] > 0 and pt[1] < 0:
                th = 2. * np.pi - th
            elif pt[0] < 0 and pt[1] < 0:
                th = 2. * np.pi - th
            elif pt[0] < 0 and pt[1] > 0:
                th = np.pi / 2. + th
            xangle.append(th)
        
        xorder = np.argsort(xangle)
        atomids.pop(largelig)
        idorder = np.argsort(atomids)
        
        zero_xorder = np.where(xorder == 0)
        zero_idorder = np.where(idorder == 0)
        
        xorder = np.roll(xorder, -zero_xorder[0])
        idorder = np.roll(idorder, -zero_idorder[0])

        if np.array_equal(xorder, idorder):
            hand = +1 * mirror
        else:
            hand = -1 * mirror
        
        return hand


def main():
    """
    This is the main object of the code, the stationary point
    """

if __name__ == "__main__":
    main()<|MERGE_RESOLUTION|>--- conflicted
+++ resolved
@@ -687,28 +687,6 @@
                 for j in range(self.natom):
                     if reduced_bond[i][j] > 0:
                         atids.append(self.atomid[j])
-<<<<<<< HEAD
-                        positions[k] = self.geom[j]
-                        k += 1
-                if len(set(atids)) == 4:  # all are different
-                    self.chiral[i] = self.calc_chiral_hand(self.geom[i], positions, atids)
-
-# conjugated double bonds to be added
-#            if np.count_nonzero(self.bond[i] == 2) == 2:  # exactly 2 double bonds
-#                atids = []
-#                positions = np.zeros((np.sum(self.bond[i]), 3))
-#                k = 0
-#                for j in range(self.natom):
-#                    if self.bond[i][j] > 0:
-#                        atids.append(self.atomid[j])
-#                        positions[k] = self.geom[j]
-#                        k += 1
-#            if len(set(atids)) == 4:  # all are different
-#                self.chiral[i] = self.calc_chiral_hand(self.geom[i], positions, atids)
-
-#        print(self.chiral)
-        return self.chiral
-=======
                         positions = np.append(positions, [self.geom[j]], axis=0)
                 if len(set(atids)) == 4:  # all are different
                     self.chiral[i] = self.calc_chiral_hand(self.geom[i], positions, atids)
@@ -730,9 +708,8 @@
                             if len(set(atids)) == 4:
                                 center = instance[int(dlen / 2)]
                                 self.chiral[center] = self.calc_chiral_hand(self.geom[center], positions, atids)
-
-        return 0
->>>>>>> 8146c7b1
+        #return 0
+        return self.chiral
 
 
     def calc_chiral_hand(self, center, ligands, atomids):
