from __future__ import print_function, division
import sys
import numpy as np
import logging
import copy
import math

from kinbot import cheminfo
from kinbot import constants
from kinbot import find_motif
from kinbot import geometry


class StationaryPoint:
    """
    This object contains the properties of wells.
    """

    def __init__(self, name, charge, mult, smiles='', structure=None, natom=0, atom=None, geom=None, wellorts=0):
        self.name = name
        self.mult = mult
        self.charge = charge
        self.short_name = ''  # name for the MESS calculations needs to be shorter
        if geom is None:
            self.geom = []
        else:
            self.geom = geom
        if structure is None:
            self.structure = []
        else:
            self.structure = structure
        self.smiles = smiles
        self.obmol = None
        self.inchi = ''
        self.natom = natom
        if atom is None:
            self.atom = []
        else:
            self.atom = atom
        self.wellorts = wellorts

        self.energy = 0.
        self.zpe = 0.
        self.elec = 1.
        self.freq = []  # frequencies calculated by the qc program

        self.symm = 1.
        self.rot = []
        self.rads = []  # unique list of radical centers in case of resonance
        self.bonds = []  # unique list of bond matrices in case of resonance

        self.reac_type = []
        self.reac_inst = []  # holds the key atoms
        self.reac_obj = []  # instances of the reac_name objects
        self.reac_name = []  # holds the file name
        self.reac_step = []
        self.reac_ts_done = []
        self.reac_ts_geom = []
        self.reac_ts_freq = []
        self.reac_scan_energy = []

        # Instance of HomolyticScissions class
        self.homolytic_scissions = None

        # Instance of HIR class
        self.hir = None

        # Instances of the Conformers class
        self.confs = None
        self.am1_confs = None
        
        # symmetry numbers
        self.sigma_ext = -1  # extermal symmetry number
        self.sigma_int = []  # internal symmetry number around each atom
        self.nopt = -1  # number of optical isomers

        # frequencies calculated by kinbot
        self.kinbot_freqs = []
        self.reduced_freqs = []

        if len(self.geom) == 0:
            self.get_geom()
        if self.natom == 0:
            self.natom = len(atom)

    def get_geom(self):
        """
        Method reads the structure and converts it to a geometry
        or converts the smiles to a geometry using open babel
        """
        if len(self.structure) == 0:
            # this will only work if Pybel is installed correctly
            self.obmol, self.structure, self.bond = cheminfo.generate_3d_structure(self.smiles)
        self.natom = len(self.structure) // 4
        self.structure = np.reshape(self.structure, (self.natom, 4))
        self.atom = self.structure[:, 0]
        self.geom = self.structure[:, 1:4].astype(float)

    def characterize(self, bond_mx=None, dimer=0):
        """
        With one call undertake a typical set of structural characterizations.
        """
        if bond_mx is None:
            self.bond_mx()
        if dimer:
            parts, maps = self.start_multi_molecular()
            if len(parts) > 2:
                logging.error('The dimer has more than two components.')
                logging.error('Exiting.')
                sys.exit()
            if len(parts) == 2:
                self.make_extra_bond(parts, maps)

        self.find_conf_dihedral()
        self.find_atom_eqv()
        self.calc_chiral()
        self.calc_mass()

    def calc_mass(self):
        """ Calculate mass """
        self.mass = 0.
        for i in self.atom:
            self.mass += constants.mass[i]

    def distance_mx(self):
        """ 
        Create a distance matrix 
        """
        self.dist = np.zeros((self.natom, self.natom))    
        for i in range(self.natom):
            for j in range(self.natom):
                self.dist[i][j] = np.linalg.norm(self.geom[i] - self.geom[j])
        return 0 

    def bond_mx(self):
        """ 
        Create bond matrix 
        Also create smiles if possible
        """
        self.distance_mx()
        self.bond = np.zeros((self.natom, self.natom), dtype=int)

        for i in range(self.natom):
            for j in range(self.natom):
                if i == j: continue
                if self.dist[i][j] < constants.st_bond[''.join(sorted(self.atom[i]+self.atom[j]))]:
                    self.bond[i][j] = 1

        max_bond = [constants.st_bond[self.atom[i]] for i in range(self.natom)]
        n_bond = np.sum(self.bond, axis=0)

        save_n_bond = n_bond
        self.rad = max_bond - n_bond

        # create all the permutations of the heavy atoms
        rad_atoms = [i for i in range(self.natom) if self.rad[i] > 0]
        all_permutations = False 
        if all_permutations:  # use all the permutations (slow for more than 6 atoms in conjugated system)
            perms = list(itertools.permutations(rad_atoms))
        else:  # use the same atom ordering but a different starting atoms and searching directions
            new_algo = False
            if new_algo:
                perms = []
                for i in range(1000):
                    perm = np.ndarray.tolist(np.random.permutation(rad_atoms))
                    perms.append(perm)
            else:
                perms = []
                if len(rad_atoms) > 0:
                    for index in range(len(rad_atoms)):
                        list1 = np.ndarray.tolist(np.roll(rad_atoms, index))  # forward search
                        list2 = np.ndarray.tolist(np.roll(list1[::-1], 1))  # reverse search
                        perms.append(list1)
                        perms.append(list2)
                else:
                    perms.append([0])

        # create lists to save the results of all the searches
        perm_bond = []
        perm_rad = []

        for index, perm in enumerate(perms):  # iterate the permutations
            # copy the objects of the molecule into temporary objects for this search
            perm_bond.append(copy.deepcopy(self.bond))
            perm_rad.append(np.copy(self.rad))
            perm_n_bond= np.copy(n_bond)
            perm_save_n_bond = np.copy(save_n_bond)
            while np.sum(perm_rad[index]) > 1:
                for ind1 in range(len(perm)):
                    i = perm[ind1]
                    if self.atom[i] == 'S':
                        if perm_rad[index][i]%2 == 0:
                            perm_rad[index][i] = 0
                    if self.atom[i] == 'N':
                        if perm_rad[index][i] == 2:
                            perm_rad[index][i] = 0
                    for ind2 in range(ind1, len(perm)):   
                        j = perm[ind2]
                        if perm_rad[index][i] > 0 and perm_rad[index][j] > 0 and perm_bond[index][i][j] > 0:
                            incr = 1
                            if perm_rad[index][i] == 2 and perm_rad[index][j] == 2:
                                incr = 2
                            perm_bond[index][i][j] += incr
                            perm_bond[index][j][i] += incr
                            perm_n_bond[i] += incr
                            perm_n_bond[j] += incr
                            perm_rad[index][i] -= incr
                            perm_rad[index][j] -= incr

                if perm_n_bond.all == perm_save_n_bond.all: 
                    # bond orders do not change anymore
                    # check for sulfur atoms, if rad == 2 or 4, bring it back to zero
                    for i, at in enumerate(self.atom):
                        if at == 'S':
                            if perm_rad[index][i] > 1:
                                if perm_rad[index][i]%2 == 0:
                                    perm_rad[index][i] = 0
                                else:
                                    perm_rad[index][i] = 1
                    # check for nitrogen atoms, if rad == 2, bring it back to zero
                    for i, at in enumerate(self.atom):
                        if at == 'N':
                            if perm_rad[index][i] > 1:
                                if perm_rad[index][i] == 2:
                                    perm_rad[index][i] = 0
                                else:
                                    perm_rad[index][i] = 1
                    break 
                else: 
                    perm_save_n_bond = perm_n_bond

        # get the permutation that leads to the lowest number of radicals
        if len(perm_rad) > 0:
            tot_rad_sum = [np.sum(x) for x in perm_rad]  # total number of radicals in the molecule
            value,idx = min((val,i) for (i,val) in enumerate(tot_rad_sum)) 
            # take a "random" bond matrix, corresponding to the lowest number of radical centers
            #as the standard bond matrix for this stationary point
            self.bond = perm_bond[idx] 
            self.rad = perm_rad[idx]
        # collect all the resonance isomers 
        for i, perm_b in enumerate(perm_bond):
            #only consider the resonance structure with the minimum number of radical centers
            if np.sum(perm_rad[i]) == value: 
                #check the uniqueness of the rad vector
                is_unique = 1
                for r in self.rads:
                    if all([perm_rad[i][j] == r[j] for j in range(self.natom)]):
                        is_unique = 0
                if is_unique:
                    self.rads.append(perm_rad[i])
                    self.bonds.append(perm_bond[i])
                else:
                    #check the uniqueness of the bond matrix
                    is_unique = 1
                    for b in self.bonds:
                        if all([all([b[j][k] == perm_b[j][k] for k in range(self.natom)]) for j in range(self.natom)]):
                            is_unique = 0
                    if is_unique:
                        self.rads.append(perm_rad[i])
                        self.bonds.append(perm_bond[i])

        if self.smiles == '':
            try:
<<<<<<< HEAD
                import rdkit
                try:
                    from kinbot.cheminfo import create_rdkit_mol
                    mw, self.smiles = cheminfo.create_rdkit_mol(self.bonds[0], self.atom)
                except ImportError:
                    pass
=======
                from rdkit import Chem  # to quit the try loop if rdkit is not available
                from kinbot.cheminfo import create_rdkit_mol
                mw, self.smiles = cheminfo.create_rdkit_mol(self.bonds[0], self.atom)
>>>>>>> 99920ed1
            except ImportError:
                #print('Warning: RDKit could not be imported.')
                #print('Certain features or the whole code might not run properly.')
                pass
            
        return 0

    def make_extra_bond(self, parts, maps):
        """
        Make an extra bond between two fragments.
        The extra bond is added between the closest atoms of the two parts.
        parts needs to be a list with two elements, where each element
        is a stationary_pt object
        maps is the map between the original and the fragment atom numbers
        so that maps[n][i] is the original atom number in the full structure, and
        n is the nth fragment and i is the ith atom in this fragment 
        """

        mindist = 100.  # large initial value
        for i, cooi in enumerate(parts[0].geom): 
            for j, cooj in enumerate(parts[1].geom):
                dist = np.linalg.norm(cooi - cooj)
                if mindist > dist:
                    mindist = dist
                    pivot1 = maps[0][i] 
                    pivot2 = maps[1][j]
        self.bond[pivot1][pivot2] = 1
        self.bond[pivot2][pivot1] = 1
        return 0

    def calc_multiplicity(self, atomlist):
        """ 
        1 = singlet, 2 = doublet, 3 = triplet, etc.
        """
        if all([element == 'O' for element in atomlist]):
            return 3 # O and O2 are triplet
        if len(atomlist) == 1 and atomlist[0] == 'C':
            return 3 # C atom is triplet
        atomC = np.char.count(atomlist, 'C')
        atomH = np.char.count(atomlist, 'H')
        if len(atomlist) == 3 and np.sum(atomC) == 1 and np.sum(atomH) == 2:
            return 3 # CH2

        mult = 0
        for element in atomlist:
            mult += constants.st_bond[element]

        return 1 + mult % 2

    def start_multi_molecular(self):
        """
        Iterative method to find all the separate products from a bond matrix
        """
        bond = copy.deepcopy(self.bond)

        status = [0 for i in range(self.natom)]  # 1: part of a molecule, 0: not part of a molecule
        atoms = [i for i in range(self.natom)]
        mols = []  # list of stationary_pt objects for the parts 
        atomlist = np.asarray(self.atom)
        maps = []  # this maps the original atom numbering onto the fragments' numbers

        while 1:
            if any([status[i] == 0 for i in range(len(status))]):
                # reduce the bond matrix to the atoms that have a 0 as status
                bondi = [[bond[i][j] for j in range(len(status)) if status[j] == 0] for i in range(len(status)) if status[i] == 0]
                at = [atoms[i] for i in range(len(status)) if status[i] == 0]
                natomi = len(at)
                fragi = [0 for i in range(self.natom)]
                if natomi == 1:
                    #this is a molecule containing only one atom
                    fragi[at[0]] = 1
                    atomi = [at[0]]
                    bool = 0
                else:
                    natomi = len(at)
                    bool, sta = self.extract_next_mol(natomi,bondi)
                    atomi = [at[i] for i in range(natomi) if sta[i] == 1]
                    for i in range(len(sta)):
                        if sta[i] == 1:
                            status[at[i]] = 1
                            fragi[at[i]] = 1

                if not bool and len(mols) == 0:
                    #the bond matrix corresponds to one molecule only
                    try:
                        delattr(self, 'cycle_chain')
                    except AttributeError:
                        pass
                    self.characterize(dimer=0)  
                    self.name = str(self.chemid)
                    mols.append(self)
                    break
                geomi = np.asarray(self.geom)[np.where(np.asarray(fragi) == 1)]
                natomi = np.sum(fragi)
                atomi = atomlist[np.where(np.asarray(fragi) == 1)]
                multi = self.calc_multiplicity(atomi)
                chargei = self.charge # todo
                moli = StationaryPoint('prod_%i'%(len(mols)+1), chargei, multi, atom=atomi, natom=natomi, geom=geomi)
                moli.characterize(dimer=0)  # dimer is not allowed
                moli.calc_chemid()
                moli.name = str(moli.chemid)

                mols.append(moli)

                numbering = np.asarray(range(self.natom))
                # the original atom numbers in the correct order in the fragments, it's a map
                mapi = numbering[np.where(np.asarray(fragi) == 1)]  
                maps.append(mapi)

                if bool:
                    continue 
                else:
                    #reached the end, return the molecules
                    break

        return mols, maps

    def extract_next_mol(self, natom, bond):
        """
        Test if a structure is bimolecular or one complex.
        Strategy: start walking from an arbitrary atom, and if not all are visited when all
        bonds available are walked, it is two or more separate fragments.
        It is a similar algorithm to which finds cycles.
        """

        max_step = 1000
        status = [0 for i in range(natom)] # 1: parent, -1: child, 0: not yet checked
        edge = [0 for i in range(natom*(natom-1)//2)] # the ordered list of edges in the graph, 0-1, 0-2, ..., 1-2, 1-3, ...
        chain = [] # steps made during the search

        n_connect = np.count_nonzero(bond) // 2 # number of atom connections

        visited_all = 0 # 1 if all are visited

        k = 0 # number of steps we made in the tree
        i = 0 # starting atom, arbitrary 
        chain = chain + [i]

        status[i] = -1

        while 1:
            if visited_all == n_connect or k == max_step: break
            j = 0
            while j < natom:
                if visited_all == n_connect or k == max_step: break
                # position of edge i, j in the ordered list
                if i < j: n = (natom - 1) * i - i * (i + 1) // 2 + j - 1 
                if i > j: n = (natom - 1) * j - j * (j + 1) // 2 + i - 1;   
                if i == j: 
                    j += 1
                else:
                    # they are connected and we did not go along that edge before 
                    if bond[i][j] > 0 and edge[n] == 0:
                        visited_all = visited_all + 1 
                        edge[n] = 1; 
                        status[i] = 1 # parent, the first atom, even if leaf, will become a parent.
                        status[j] = -1 # child
                        k = k + 1 
                        chain = chain + [j] 
                        i = j # now we'll start from j
                        j = 0 #restart the search for neighbors from 0
                    else:
                        j += 1

            # retract
            chain = chain[:-1]
            if len(chain) == 0:
                break
            i = chain[-1] # step back on the chain
            k = k + 1

        if any([status[i] == 0 for i in range(len(status))]):
            return 1, [abs(si) for si in status]
        else:
            return 0, [abs(si) for si in status]

    def find_cycle(self):
        """
        Find all the cycles in a molecule, if any
        This is done by searching from motifs ['X','X', ..., 'X']
        with length 3 to natom, and the cycles are defined by 
        the motif instances of which the first and last atom are bonded

        The search is halted before reaching natoms if a certain morif length 
        does not give any hit

        TODO: leave all the leaves of the graph out for the search, i.e.
        the atoms that only have neighbor, as they never participate in a cycle

        The cycles are kept in the cycle_chain list, which is a list of lists
        These lists contain the atom indices participating in each cycle.

        In the case of fused cycles, keep all the possible cycles (e.g. two fused
        rings lead to three cycles, and they are all defined in the cycle_chain
        """

        self.cycle_chain = [] #list of the cycles
        self.cycle = [0 for i in range(self.natom)] # 0 if atom is not in cycle, 1 otherwise

        for cycle_size in range(3, self.natom + 1):
            motif = ['X' for i in range(cycle_size)]
            instances = find_motif.start_motif(motif, self.natom, self.bond, self.atom, -1, [[k] for k in range(self.natom)])
            if len(instances) == 0:
                break
            for ins in instances:
                if self.bond[ins[0]][ins[-1]]:
                    #cycle found, check if it is new
                    new = 1
                    for cyc in self.cycle_chain:
                        if sorted(cyc) == sorted(ins):
                            new = 0
                    if new:
                        self.cycle_chain.append(ins)
                        for at in ins:
                            self.cycle[at] = 1
        ringSizes = []
        filteredRings = []
        if len(self.cycle_chain) > 1:
            for ring in self.cycle_chain:
                ringSize = len(ring)
                ringSizes.append(ringSize)
            ringSizes.sort()
            ringSizes.reverse()
            for size in ringSizes:
                for ring in self.cycle_chain:
                    if len(ring) == size:
                        filteredRings.append(ring)
            checkRings = filteredRings
            for i, ring in enumerate(checkRings):
                duplicateRing = [0] * len(ring)
                for k, a in enumerate(checkRings[i]):
                    j = i + 1
                    while j < len(checkRings):
                        for b in checkRings[j]:
                            if a == b:
                                duplicateRing[k] = 1
                        j = j + 1
                    sumDuplicateRing = sum(duplicateRing)
                    if sumDuplicateRing == len(checkRings[i]):
                        filteredRings.pop(i)
            self.cycle_chain = filteredRings
        return 0

    def calc_chemid(self):
        """ 
        The total id for a species.
        It is the sum of the atomids, plus a number for the multiplicity, Gaussian style.
        """
        self.chemid = int(0)
        self.atomid = [int(0) for i in range(self.natom)]
                      
        for i in range(self.natom):
            self.start_id(i) 
        
        for i in range(self.natom):
            self.chemid += self.atomid[i]
        self.chemid *= 10
        self.chemid += self.mult

        return 0
                                                                                                                        
    def start_id(self, i):
        """ 
        Initialize recursive loop for id.
        i is the index for the atom to start at.
        """
        
        
        visit = [0 for k in range(self.natom)]
        depth = 0
        atomid = int(0)
        
        self.atomid[i], visit = self.calc_atomid(visit, depth, i, atomid)
        # a, visit = self.calc_atomid(visit, depth, i, atomid, natom, atom)

        # self.atomid[i] = a
        
        return 0
                                
    def calc_atomid(self, visit, depth, i, atomid):
        """ Caclulate chemical ID for a given atom. """        
        
        if not hasattr(self,'bond'): 
            # recalculate the bond matrix only if it is not there yet
            self.bond_mx()
        maxdepth = 7
        digit = 3
        if depth == maxdepth: return atomid, visit

        atomid += constants.mass[self.atom[i]] * int(math.pow(10, digit * (maxdepth - 1 -depth)))
        
        visit[i] = 1
        
        for j in range(self.natom):
            if self.bond[i][j] > 0:
                if visit[j] == 0:
                    depth += 1
                    atomid, visit = self.calc_atomid(visit, depth, j, atomid)
                    depth -= 1
                    visit[j] = 0

        return atomid, visit

    def find_dihedral(self, findall=0): 
        """ 
        Identify unique rotatable bonds in the structure 
        No rotation around ring bonds and double and triple bonds.
        If all is set to 1, then redundant dihedrals are also found.
        """
        
        self.calc_chemid()
        if not hasattr(self, 'cycle_chain'):
            self.find_cycle()
        if len(self.bonds) == 0:
            self.bonds = [self.bond]
        self.dihed = []
        self.dihed_all = []
        hit = 0

        if self.natom < 4: return 0

        # a-b-c-d, rotation around b-c
        for b in range(self.natom):
            if hit == 1: hit = 0
            for c in range(b, self.natom):
                if hit == 1: hit = 0
                if all([bi[b][c] == 1 for bi in self.bonds]) and self.cycle[b] * self.cycle[c] == 0:
                    for a in range(self.natom):
                        if hit == 1: break
                        if self.bond[a][b] == 1 and a != c:
                            for d in range(self.natom):
                                if hit == 1: break
                                if self.bond[c][d] == 1 and d != b:
                                    dihedral_angle, warning = geometry.calc_dihedral(self.geom[a], self.geom[b], self.geom[c], self.geom[d])
                                    if warning == 0:
                                        if findall == 0:
                                            self.dihed.append([a, b, c, d])
                                            hit = 1 
                                        else:
                                            self.dihed_all.append([a, b, c, d])

        return 0

    def find_conf_dihedral(self):
        """
        Just keep those rotatable bonds that are needed for conformer search.
        This way we exclude things like methyl groups, t-butyl groups, etc.            
        The result is stored in self.conf_dihed.
        """
        
        self.find_dihedral()
        self.find_linear()
        self.conf_dihed = []
        dihed_sideb = []
        dihed_sidec = []

        for rotbond in range(len(self.dihed)):
            start = 0
            for i in range(self.natom):
                if np.count_nonzero(self.bond[self.dihed[rotbond][1]]) == 2:
                    dihed_sideb.append(self.dihed[rotbond][:])
                    break
                if i != self.dihed[rotbond][2] and self.bond[self.dihed[rotbond][1]][i] > 0:
                    if start == 0: 
                        base = self.atomid[i]
                        start = 1
                    elif self.atomid[i] != base: 
                        dihed_sideb.append(self.dihed[rotbond][:])
                        break
                        
        for rotbond in range(len(self.dihed)):
            start = 0
            for i in range(self.natom):
                if np.count_nonzero(self.bond[self.dihed[rotbond][2]]) == 2:
                    dihed_sidec.append(self.dihed[rotbond][:])
                    break
                if i != self.dihed[rotbond][1] and self.bond[self.dihed[rotbond][2]][i] > 0:
                    if start == 0: 
                        base = self.atomid[i]
                        start = 1
                    elif self.atomid[i] != base: 
                        dihed_sidec.append(self.dihed[rotbond][:])
                        break
        
        for b in range(len(dihed_sideb)):
            for c in range(len(dihed_sidec)):
                if dihed_sideb[b] == dihed_sidec[c]: self.conf_dihed.append(dihed_sideb[b][:])
 
        delete_rotor = []  # list of rotors to be deleted because of linearity
        for rotbond in self.conf_dihed: 
            for lin in self.linear:     
                if rotbond[0:3] == lin or rotbond[1:4] == lin:
                    delete_rotor.append(rotbond)
                    break
                if rotbond[0:3] == lin[::-1] or rotbond[1:4] == lin[::-1]:
                    delete_rotor.append(rotbond)
                    break

        for delrot in delete_rotor:
            self.conf_dihed.remove(delrot)
                
        return 0

    def find_angle(self):
        """
        Find all angles in a structure.
        """

        self.angle = []
        # a-b-c angle
        for b in range(self.natom):
            for a in range(self.natom):
                if any([bi[a][b] > 0 for bi in self.bonds]):
                    for c in range(self.natom):
                        if any([bi[b][c] > 0 for bi in self.bonds]) and c != a:
                            if c < a:
                                angle = [c, b, a]
                            else:
                                angle = [a, b, c]
                            if angle not in self.angle:
                                self.angle.append(angle)
        return 0 

    def find_bond(self):
        """
        Create a list of all bonds.
        """

        self.bondlist = []
        # a-b bond
        for a in range(self.natom):
            for b in range(a + 1, self.natom):
                if any([bi[a][b] > 0 for bi in self.bonds]):
                    self.bondlist.append([a, b])

        return 0

    def find_atom_eqv(self):
        """
        Determines which atoms are equivalent.
        """

        # this list contains a list of each set of equivalent atoms
        self.atom_eqv = []
        for atomi in range(self.natom):
            new_list = 1
            for list in self.atom_eqv:
                for atomj in list:
                    if self.atomid[atomi] == self.atomid[atomj] and not atomi in list:
                        if self.rigid_along_path(atomi,atomj):
                            break
                        else:
                            list.append(atomi)
                            new_list = 0
                            break
            if new_list:
                self.atom_eqv.append([atomi])
        
        return 0

    def rigid_along_path(self, atomi, atomj):
        """
        Method finds the shortest path between two atoms and checks if any atom along that
        pathway is rigid. An atom is rigid if it is in a cycle or is doubly bonded to another atom
        which has more than one neighbor. 
        """
        
        if self.bond[atomi][atomj] > 0:
            if self.bond[atomi][atomj] > 1:  # atoms are doubly bonded
                return 1
            elif self.cycle[atomi] == 1:  # atoms are in a cycle
                return 1
            else:
                return 0
        
        for chain_length in range(3, self.natom):
            motif = ['X' for i in range(chain_length)]
            instances = find_motif.start_motif(motif, self.natom, self.bond, self.atom, -1, [[k] for k in range(self.natom)])
            if len(instances) == 0:
                break
            for ins in instances:
                if (ins[0] == atomi and ins[-1] == atomj) or (ins[0] == atomj and ins[-1] == atomi):
                    for at in ins[1:-1]:
                        if self.cycle[at] == 1:
                            return 1
                        elif 2 in self.bond[at]:
                            double_neigh = [i for i, x in enumerate(self.bond[at]) if x == 2]
                            for neigh in double_neigh:
                                if sum(self.bond[neigh]) > 2:  # atom has at least on other neighbor
                                    return 1
                    return 0

        return 0
    

    def calc_chiral(self):
        """
        Calculate self.chiral. 0 if non-chiral, +1 or -1 if chiral. Each atom gets a label like this.
        """
        self.chiral = np.zeros(self.natom)
        # take min of resonance structure bonds
        # as those portions are planar and do not contribute to chirality
        # for the >C=C=C< case
        reduced_bond = self.bonds[0]
        for b in range(len(self.bonds) - 1):
            reduced_bond = np.minimum(reduced_bond, self.bonds[b + 1])
        for i in range(self.natom):
            if np.count_nonzero(reduced_bond[i] > 0) == 4:  # exactly 4 neighbors
                atids = []
                positions = np.empty((0, 3))
                for j in range(self.natom):
                    if reduced_bond[i][j] > 0:
                        atids.append(self.atomid[j])
                        positions = np.append(positions, [self.geom[j]], axis=0)
                if len(set(atids)) == 4:  # all are different
                    self.chiral[i] = self.calc_chiral_hand(self.geom[i], positions, atids)

            if np.count_nonzero(reduced_bond[i] == 2) > 0:  # has at least one double bond
                for dlen in range(2, 9, 2):  # up to 8, even number of double bonds in a row
                    motif = ['X' for j in range(dlen + 1)]
                    instances = find_motif.start_motif(motif, self.natom, reduced_bond, self.atom, i, self.atom_eqv)
                    bondpattern = [2 for d in range(dlen)]
                    
                    for instance in instances:
                        atids = []
                        if find_motif.bondfilter(instance, reduced_bond, bondpattern) == 0:
                            positions = np.empty((0, 3))
                            for j in range(self.natom):
                                if (reduced_bond[instance[0]][j] > 0 or reduced_bond[instance[-1]][j] > 0) and \
                                   (j not in instance):  # bonded to first or last atom in instance
                                    atids.append(self.atomid[j])
                                    positions = np.append(positions, [self.geom[j]], axis=0)
                            if len(set(atids)) == 4:
                                center = instance[int(dlen / 2)]
                                self.chiral[center] = self.calc_chiral_hand(self.geom[center], positions, atids)
        return self.chiral


    def calc_chiral_hand(self, center, ligands, atomids):
        """
        Calculate the handedness of a chiral center. 
        """

        largelig = np.argmax(atomids)
       
        aligned_geom = geometry.translate_and_rotate(np.concatenate(([center], ligands)), None, 0, largelig + 1)
        if aligned_geom[largelig + 1][2] < 0:
            mirror = -1
        else:
            mirror = 1
        aligned_ligands = np.delete(aligned_geom, [0, largelig + 1], 0)

        xyproj = aligned_ligands[:,:2]
        
        xangle = []
        for pt in xyproj:
            th = np.arccos(pt[0] / np.linalg.norm(pt))
            if pt[0] > 0 and pt[1] < 0:
                th = 2. * np.pi - th
            elif pt[0] < 0 and pt[1] < 0:
                th = 2. * np.pi - th
            elif pt[0] < 0 and pt[1] > 0:
                th = np.pi / 2. + th
            xangle.append(th)
        
        xorder = np.argsort(xangle)
        atomids.pop(largelig)
        idorder = np.argsort(atomids)
        
        zero_xorder = np.where(xorder == 0)
        zero_idorder = np.where(idorder == 0)
        
        xorder = np.roll(xorder, -zero_xorder[0])
        idorder = np.roll(idorder, -zero_idorder[0])

        if np.array_equal(xorder, idorder):
            hand = +1 * mirror
        else:
            hand = -1 * mirror
        
        return hand


    def find_linear(self):
        self.linear = []
        for ati in range(self.natom):
            for atj in range(self.natom):
                if self.bonds[0][ati][atj] > 0:
                    for atk in range(self.natom):
                        if self.bonds[0][atj][atk] > 0 and atk != ati:
                            alpha = geometry.calc_angle(self.geom[ati], self.geom[atj], self.geom[atk])
                            if alpha > 175. * np.pi / 180.:
                                if ati < atk:
                                    lin = [ati, atj, atk] 
                                else:
                                    lin = [atk, atj, ati] 
                                if lin not in self.linear:
                                    self.linear.append(lin)


def main():
    """
    This is the main object of the code, the stationary point
    """

if __name__ == "__main__":
    main()<|MERGE_RESOLUTION|>--- conflicted
+++ resolved
@@ -261,18 +261,9 @@
 
         if self.smiles == '':
             try:
-<<<<<<< HEAD
-                import rdkit
-                try:
-                    from kinbot.cheminfo import create_rdkit_mol
-                    mw, self.smiles = cheminfo.create_rdkit_mol(self.bonds[0], self.atom)
-                except ImportError:
-                    pass
-=======
                 from rdkit import Chem  # to quit the try loop if rdkit is not available
                 from kinbot.cheminfo import create_rdkit_mol
                 mw, self.smiles = cheminfo.create_rdkit_mol(self.bonds[0], self.atom)
->>>>>>> 99920ed1
             except ImportError:
                 #print('Warning: RDKit could not be imported.')
                 #print('Certain features or the whole code might not run properly.')
