import time
import os
import copy

import numpy as np
from ase import Atoms
from ase.db import connect
import rmsd
from sella import Sella, Constraints, Internals

from kinbot.ase_modules.calculators.{code} import {Code}

db = connect('{working_dir}/kinbot.db')
label = '{label}'
logfile = '{label}.log'

step0_geom = np.array({orig_geom})
init_geom = {init_geom}

mol = Atoms(symbols={atom}, positions=init_geom)
kwargs = {kwargs}
<<<<<<< HEAD
if '{Code}' == 'Gaussian':
    kwargs['chk'] = '{label}'.replace('vrctst/', '')
    mol.calc = {Code}(**kwargs)
    mol.get_potential_energy()
    kwargs['guess'] = 'Read'
=======
kwargs['chk'] = '{label}'.replace('vrctst/', '')
mol.calc = {Code}(**kwargs)
e = mol.get_potential_energy()
kwargs['guess'] = 'Read'
>>>>>>> fb25b462
mol.calc = {Code}(**kwargs)
mol_prev = copy.deepcopy(mol)

# RELAXED
scan_coo = {scan_coo}
scan_coo_equiv = {equiv}
scan_dist = np.linalg.norm(mol.positions[scan_coo[0]] - mol.positions[scan_coo[1]])

if os.path.isfile('{label}_sella.log'):
    os.remove('{label}_sella.log')
sella_kwargs = {sella_kwargs}
cons = Constraints(mol)
cons.fix_bond((scan_coo[0], scan_coo[1]))
# do not allow other equivalent point pairs to be closer than the one scanned
for sci in scan_coo_equiv[0]:
    for scj in scan_coo_equiv[1]:
        if [sci, scj] == scan_coo or [scj, sci] == scan_coo:
            continue
        cons.fix_bond((sci, scj), target=scan_dist, comparator='gt')
internals = Internals(mol)
internals.find_all_bonds()
# add scanned bond if missing from internals - may not have any effect in the end
hit = False
for bond in internals.internals['bonds']:
    if (bond.indices[0] == scan_coo[0] and bond.indices[1] == scan_coo[1]) or \
       (bond.indices[1] == scan_coo[0] and bond.indices[0] == scan_coo[1]):
        hit = True 
        break
if not hit:
    internals.add_bond((scan_coo[0], scan_coo[1]))

internals.find_all_angles()
internals.find_all_dihedrals()
opts = []
opt = Sella(mol,
            order=0,
            constraints=cons,
            internal=False,
            trajectory='{label}.traj', 
            logfile='{label}_sella.log',
            delta0=1.3e-3,
            **sella_kwargs)
opts.append(opt)
mol.calc.label = '{label}'
bonds = {bonds}
step0_distances = np.array([np.linalg.norm(step0_geom[bond[0]] 
                                           - step0_geom[bond[1]]) 
                            for bond in bonds])

energies = []
attempt = 0
fmax = 1.e-4
while 1:
    ok = True
    last = True  # take the last geometry, otherwise the one before that
    if {asymptote}:
        break
    try:
        for i in opts[attempt].irun(fmax=fmax, steps=100):
            # Break if constraint is lost (probably due to dummy atom)
            current_dist = np.linalg.norm(mol.positions[scan_coo[0]] 
                                          - mol.positions[scan_coo[1]])
            if abs(current_dist - scan_dist) > 0.01:
                ok = False
                fmax *= 3.
                print('constraint lost')
                break
            # Break if RMSD is larger than the maximum allowed.
            rmsd = rmsd.kabsch_rmsd(np.array(init_geom), mol.positions, 
                                    translate=True)
            if rmsd > {scan_deviation}:
                last = False
                print('rmsd is too large, optimization is stopped')
                break
            # Break if fragments break internal bonds.
            curr_distances = np.array([np.linalg.norm(mol.positions[bond[0]] 
                                                      - mol.positions[bond[1]])
                                       for bond in bonds])
            ratio = curr_distances / step0_distances
            if any([ri > 1.1 for ri in ratio]):
                ok = False
                print('a bond is more than 10% stretched, optimization is stopped')
<<<<<<< HEAD
                mol = mol_prev
                fix_new_bonds = [bonds[i] for i, ri in enumerate(ratio) if ri > 1.1]
                for b in fix_new_bonds:
                    cons.fix_bond(b)
                break
=======
                #break
>>>>>>> fb25b462
            mol_prev = copy.deepcopy(mol)
            e = mol.get_potential_energy() 
            energies.append(e)
            # when forces don't fully converge, but energy doesn't change anymore
            if len(energies) > 11 and np.std(energies[-10:]) < 1.e-7:
                break
    except (RuntimeError, AssertionError):
        ok = False
        pass

    if not ok:
        mol = copy.deepcopy(mol_prev)
<<<<<<< HEAD
=======
        cons = Constraints(mol)
        cons.fix_bond((scan_coo[0], scan_coo[1]))
        for sci in scan_coo_equiv[0]:
            for scj in scan_coo_equiv[1]:
                if [sci, scj] == scan_coo or [scj, sci] == scan_coo:
                    continue
                cons.fix_bond((sci, scj), target=scan_dist, comparator='lt')
        # give up internal coo optimization and losen convergence
        fmax *= 3.
>>>>>>> fb25b462
        opt = Sella(mol,
                    order=0,
                    constraints=cons,
                    internal=False,
                    trajectory='{label}.traj', 
                    logfile='{label}_sella.log',
                    **sella_kwargs)
        opts.append(opt)
        attempt += 1
    elif attempt == 3:
        break
    else:
        break

if not last:
    mol = mol_prev

db.write(mol, name='{label}',
         data={{'energy': e, 'status': 'normal'}})

with open('{label}.log', 'a') as f:
    f.write('done\n')

# FROZEN

# create fragment geometries from the relaxed scan and save scan atoms' position and index
coo_A = np.array([mol.positions[i] for i in {frag_maps}[0]])
coo_B = np.array([mol.positions[i] for i in {frag_maps}[1]])
try:
    scan_atom_A = {frag_maps}[0].index(scan_coo[0])
    scan_atom_B = {frag_maps}[1].index(scan_coo[1])
except ValueError:
    scan_atom_A = {frag_maps}[0].index(scan_coo_equiv[1])
    scan_atom_B = {frag_maps}[1].index(scan_coo_equiv[0])
scan_pos_A = coo_A[scan_atom_A]
scan_pos_B = coo_B[scan_atom_B]

# Move frozen fragments to own centroids (translation only)
coo_A_fr = np.array({froz_A_geom})
coo_B_fr = np.array({froz_B_geom})

# set pivot atom to 1
A_weight = copy.copy({frag_bonds_0}[scan_atom_A])
B_weight = copy.copy({frag_bonds_1}[scan_atom_B])
A_weight[scan_atom_A] = 1
B_weight[scan_atom_B] = 1 

# rotate fragments with weight
coo_A_fr, _ = rmsd.kabsch_weighted_fit(coo_A_fr, coo_A, W=A_weight)
coo_B_fr, _ = rmsd.kabsch_weighted_fit(coo_B_fr, coo_B, W=B_weight)

# move fragments back to scan position
coo_A_fr -= coo_A_fr[scan_atom_A] - scan_pos_A
coo_B_fr -= coo_B_fr[scan_atom_B] - scan_pos_B

# reassemble full geometry from frozen fragments
frozen_geom = np.zeros((len({atom}), 3))
for fi, fa in enumerate({frag_maps}[0]):
    frozen_geom[fa] = coo_A_fr[fi]
for fi, fb in enumerate({frag_maps}[1]):
    frozen_geom[fb] = coo_B_fr[fi]
    
# here creating the run for the frozen version of this geometry based on the fully optimized one
label = '{label}_fr'
logfile = '{label}_fr.log'
kwargs.pop('opt', None)
kwargs.pop('addsec', None)
kwargs['label'] = label
calc = Gaussian(**kwargs)
mol = Atoms(symbols={atom}, positions=frozen_geom)
mol.calc = calc
try:
    e = mol.get_potential_energy()  # single point energy
    db.write(mol, name=label, data={{'energy': e, 'status': 'normal'}})
except:
    db.write(mol, name=label, data={{'energy': 10., 'status': 'normal'}})

time.sleep(1)  
with open(logfile, 'a') as f:
    f.write('done\n')<|MERGE_RESOLUTION|>--- conflicted
+++ resolved
@@ -14,23 +14,16 @@
 label = '{label}'
 logfile = '{label}.log'
 
-step0_geom = np.array({orig_geom})
+step0_geom = np.array({step0_geom})
 init_geom = {init_geom}
 
 mol = Atoms(symbols={atom}, positions=init_geom)
 kwargs = {kwargs}
-<<<<<<< HEAD
 if '{Code}' == 'Gaussian':
     kwargs['chk'] = '{label}'.replace('vrctst/', '')
     mol.calc = {Code}(**kwargs)
     mol.get_potential_energy()
     kwargs['guess'] = 'Read'
-=======
-kwargs['chk'] = '{label}'.replace('vrctst/', '')
-mol.calc = {Code}(**kwargs)
-e = mol.get_potential_energy()
-kwargs['guess'] = 'Read'
->>>>>>> fb25b462
 mol.calc = {Code}(**kwargs)
 mol_prev = copy.deepcopy(mol)
 
@@ -57,7 +50,7 @@
 for bond in internals.internals['bonds']:
     if (bond.indices[0] == scan_coo[0] and bond.indices[1] == scan_coo[1]) or \
        (bond.indices[1] == scan_coo[0] and bond.indices[0] == scan_coo[1]):
-        hit = True 
+        hit = True
         break
 if not hit:
     internals.add_bond((scan_coo[0], scan_coo[1]))
@@ -69,15 +62,15 @@
             order=0,
             constraints=cons,
             internal=False,
-            trajectory='{label}.traj', 
+            trajectory='{label}.traj',
             logfile='{label}_sella.log',
             delta0=1.3e-3,
             **sella_kwargs)
 opts.append(opt)
 mol.calc.label = '{label}'
 bonds = {bonds}
-step0_distances = np.array([np.linalg.norm(step0_geom[bond[0]] 
-                                           - step0_geom[bond[1]]) 
+step0_distances = np.array([np.linalg.norm(step0_geom[bond[0]]
+                                           - step0_geom[bond[1]])
                             for bond in bonds])
 
 energies = []
@@ -90,40 +83,36 @@
         break
     try:
         for i in opts[attempt].irun(fmax=fmax, steps=100):
-            # Break if constraint is lost (probably due to dummy atom)
-            current_dist = np.linalg.norm(mol.positions[scan_coo[0]] 
+            # Stop if constraint is lost (probably due to dummy atom)
+            current_dist = np.linalg.norm(mol.positions[scan_coo[0]]
                                           - mol.positions[scan_coo[1]])
             if abs(current_dist - scan_dist) > 0.01:
                 ok = False
                 fmax *= 3.
                 print('constraint lost')
                 break
-            # Break if RMSD is larger than the maximum allowed.
-            rmsd = rmsd.kabsch_rmsd(np.array(init_geom), mol.positions, 
+            # Stop if RMSD is larger than the maximum allowed.
+            opt_rmsd = rmsd.kabsch_rmsd(np.array(init_geom), mol.positions,
                                     translate=True)
-            if rmsd > {scan_deviation}:
+            if opt_rmsd > {scan_deviation}:
                 last = False
                 print('rmsd is too large, optimization is stopped')
                 break
-            # Break if fragments break internal bonds.
-            curr_distances = np.array([np.linalg.norm(mol.positions[bond[0]] 
+            # Stop if fragments break internal bonds.
+            curr_distances = np.array([np.linalg.norm(mol.positions[bond[0]]
                                                       - mol.positions[bond[1]])
                                        for bond in bonds])
             ratio = curr_distances / step0_distances
             if any([ri > 1.1 for ri in ratio]):
                 ok = False
                 print('a bond is more than 10% stretched, optimization is stopped')
-<<<<<<< HEAD
                 mol = mol_prev
                 fix_new_bonds = [bonds[i] for i, ri in enumerate(ratio) if ri > 1.1]
                 for b in fix_new_bonds:
                     cons.fix_bond(b)
                 break
-=======
-                #break
->>>>>>> fb25b462
             mol_prev = copy.deepcopy(mol)
-            e = mol.get_potential_energy() 
+            e = mol.get_potential_energy()
             energies.append(e)
             # when forces don't fully converge, but energy doesn't change anymore
             if len(energies) > 11 and np.std(energies[-10:]) < 1.e-7:
@@ -134,8 +123,6 @@
 
     if not ok:
         mol = copy.deepcopy(mol_prev)
-<<<<<<< HEAD
-=======
         cons = Constraints(mol)
         cons.fix_bond((scan_coo[0], scan_coo[1]))
         for sci in scan_coo_equiv[0]:
@@ -145,12 +132,11 @@
                 cons.fix_bond((sci, scj), target=scan_dist, comparator='lt')
         # give up internal coo optimization and losen convergence
         fmax *= 3.
->>>>>>> fb25b462
         opt = Sella(mol,
                     order=0,
                     constraints=cons,
                     internal=False,
-                    trajectory='{label}.traj', 
+                    trajectory='{label}.traj',
                     logfile='{label}_sella.log',
                     **sella_kwargs)
         opts.append(opt)
@@ -191,7 +177,7 @@
 A_weight = copy.copy({frag_bonds_0}[scan_atom_A])
 B_weight = copy.copy({frag_bonds_1}[scan_atom_B])
 A_weight[scan_atom_A] = 1
-B_weight[scan_atom_B] = 1 
+B_weight[scan_atom_B] = 1
 
 # rotate fragments with weight
 coo_A_fr, _ = rmsd.kabsch_weighted_fit(coo_A_fr, coo_A, W=A_weight)
@@ -223,6 +209,6 @@
 except:
     db.write(mol, name=label, data={{'energy': 10., 'status': 'normal'}})
 
-time.sleep(1)  
+time.sleep(1)
 with open(logfile, 'a') as f:
     f.write('done\n')