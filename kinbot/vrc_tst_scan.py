import numpy as np
import time
import logging
import copy
import os
import stat

from ase.db import connect
from kinbot.stationary_pt import StationaryPoint
from kinbot import kb_path
from kinbot import geometry
from kinbot.molpro import Molpro
from kinbot.utils import queue_command 

logger = logging.getLogger('KinBot')


class VTS:
    """
    Class to run the scans for VRC-TST to eventually generate correction potentials
    """
    def __init__(self, well, par, qc):
        # instance of the VTS object
        self.well = well
        self.par = par
        self.qc = qc

        self.scan_reac = {}  # reaction object for reactions scanned 
        self.prod_chemids = []

    def calculate_correction_potentials(self):
        """
        The main driver for scanning the potential.
        """
        # structure of par['vrc_tst_scan']: {chemid1: ["reaction_name1","reaction_name2], chemid2: [...]} 
        for chemid, reactions in self.par['vrc_tst_scan'].items():
            if chemid == str(self.well.chemid):  # select the part of the input relevant for this kb
                self.opt_products(reactions)
                self.save_products(reactions)
                self.find_scan_coos(reactions)
                jobs = self.do_scan(reactions)
                self.energies(reactions)
        return

    def opt_products(self, reactions):
        """
        reac: name of reaction for which scan is needed
        Find the products based on the reaction name.
        Submit the optimizations for the fragments.
        Does not wait for the jobs to finish.
        """
     
        prod_chemid = []  # to avoid double submission
        for reac in reactions:
            hit = False  # reaction found in previously explored set
            for ro in self.well.reac_obj:
                if ro.instance_name == reac: 
                    hit = True
                    if len(ro.products) != 2:
                        logger.warning(f'There are {len(ro.products)} products for {reac}, cannot do scan if not bimolecular.')
                    else:
                        self.scan_reac[reac] = ro  # everything is there about the original reactions 
                        for prod in self.scan_reac[reac].products:
                            if prod.chemid in prod_chemid:
                                continue
                            else:  # submit at vrc_tst level, we have the geometry and everything else, mult etc.
                                prod_chemid.append(prod.chemid)    
                                self.qc.qc_vts_frag(prod)
            if not hit:
                logger.warning(f'Reaction {reac} requested to scan is not found in reaction list.')

        return

    def save_products(self, reactions):
        """
        Wait until all optimizations are done and save the geometries.
        Not everything is checked since no big changes are expected.
        """
      
        for reac in reactions:
            for prod in self.scan_reac[reac].products:
                # read geom
                job = f'vrctst/{str(prod.chemid)}_vts'
                status, geom = self.qc.get_qc_geom(job, prod.natom, wait=1, allow_error=1)
                # update geom in self.scan_reac[reac] values, this already saves it
                prod.geom = geom

        return

    def find_scan_coos(self, reactions):
        """
        Find bond to be scanned
        This is done in two ways
        - If it's a real well, then we use the bond of hom_sci, or the breaking ts bond (only 1 is allowed)
        - If it's a vdw well, then find the closest atoms between the two parts using the core function
        """

        #self.well.find_bond()
        for reac in reactions:
            # find the fragments from the IRCs
            self.scan_reac[reac].parts, self.scan_reac[reac].maps = self.scan_reac[reac].irc_prod.start_multi_molecular()
            self.scan_reac[reac].parts[0].characterize()
            self.scan_reac[reac].parts[1].characterize()
            self.match_order(reac)
            self.scan_reac[reac].irc_prod.find_bond()

            if 'hom_sci' in reac:
                ww = self.scan_reac[reac].instance_name.split('_')
                self.scan_reac[reac].scan_coo = [int(ww[-2]) - 1, int(ww[-1]) - 1]
                logger.info(f'Bond to be scanned for {reac} is {np.array(self.scan_reac[reac].scan_coo)+1}')
            elif self.scan_reac[reac].do_vdW:
                self.scan_reac[reac].scan_coo = [None, None]
                self.scan_reac[reac].scan_coo[0], self.scan_reac[reac].scan_coo[1] = \
                    self.scan_reac[reac].irc_prod.make_extra_bond(self.scan_reac[reac].parts, self.scan_reac[reac].maps)
            else:
                # adding up bond breaks only
                nreacbond = np.sum(np.array([b for bb in self.scan_reac[reac].ts.reac_bond for b in bb if b < 0])) / 2
                if nreacbond == 0:
                    logger.warning(f'No bond change detected, unable to determine scan coo for {reac}')
                    self.scan_reac[reac].scan_coo = False
                elif nreacbond < -1:
                    logger.warning(f'More than one bonds changed in {reac}, unable to determine scan coo for {reac}')
                    self.scan_reac[reac].scan_coo = False
                else:
                    hit = False
                    for i, bb in enumerate(self.scan_reac[reac].ts.reac_bond):
                        for j, b in bb:
                            if b < 0:
                                logger.info(f'Bond to be scanned for {reac} is {i+1}-{j+1}')
                                self.scan_reac[reac].scan_coo = [i, j]
                                hit = True
                                break
                        if hit:
                            break

        return

    def explicit(self, prod, atomid, equiv, mapping):
        '''
        Add user defined reaction centers to the equivalent list to forge communication between various entrances
        Now also adds equivalency based on resonance stabilized centers - this is automatic
        prod: product st_pt object
        atomid: the scan point's chemid in that product
        equiv: the list of equivalent atoms to be appended
        mapping: each element of this list tells which atom the fragment corresponds to in the scan object
        '''
        try:
            for ai in self.par['vrc_tst_scan_reac_cent'][str(prod.chemid)]: 
                if ai != atomid:
                    for ii, aii in enumerate(prod.atomid):
                        if aii == ai:
                            equiv.append(mapping[ii])
        except KeyError:
            pass
        
        # look over resonances and automatically add them
        for rad in prod.rads:
            if any(rad == 1) and mapping[list(rad).index(1)] not in equiv:  # rad is 1 at the radical
                equiv.append(mapping[list(rad).index(1)])

        return

    def match_order(self, reac):
        '''
        Keeps the object to be scanned intact, but rearranges the products and the atoms in the products so that:
        1. fragment0 of scan is product0
        2. in both fragments the order of the atoms, labeled by atomid, is identical
        It might still scramble chirality, but that is perhaps a very rare edge case?
        '''
        # match product ordering with scanned fragments' order 
        if self.scan_reac[reac].parts[0].chemid != self.scan_reac[reac].products[0].chemid:
            self.scan_reac[reac].products = list(reversed(self.scan_reac[reac].products))
        if self.scan_reac[reac].parts[0].chemid != self.scan_reac[reac].products[0].chemid:
            logger.warning(f'IRC prod and prod are not the same!')
        if self.scan_reac[reac].parts[1].chemid != self.scan_reac[reac].products[1].chemid:
            logger.warning(f'IRC prod and prod are not the same!')
        # match atom ordering of individual products with scanned fragment's atom order
        for fi, frag in enumerate(self.scan_reac[reac].parts):
            for ii, aid in enumerate(frag.atomid):
                if aid != self.scan_reac[reac].products[fi].atomid[ii]: 
                    # swap to something that works
                    pos = self.scan_reac[reac].products[fi].atomid[ii:].index(aid)
                    # need to swap atom and geom
                    self.scan_reac[reac].products[fi].geom[ii],  self.scan_reac[reac].products[fi].geom[pos] = \
                        self.scan_reac[reac].products[fi].geom[pos],  self.scan_reac[reac].products[fi].geom[ii]
                    self.scan_reac[reac].products[fi].atom[ii],  self.scan_reac[reac].products[fi].atom[pos] = \
                        self.scan_reac[reac].products[fi].atom[pos],  self.scan_reac[reac].products[fi].atom[ii]
                    self.scan_reac[reac].products[fi].characterize()
        return

    def do_scan(self, reactions):
        """
        There are two different scans to be made.
        1. relaxed scan: all degrees of freedom are optimized except the B-C distance that is scanned.
           Final geometry is saved in each step.. 
           The user can request that the RMSD < then a threshold during optimization..
           Also, if the optimization crashed, the last valid point is taken.
        2. frozen scan: no degrees of freedom are optimized.
           The frozen fragments are oriented in a way the minimizes RMSD relative to the relaxed scan.
        Following this, a high-level calculation is done on both set of geometries, just single pt.
        All of these calculations are invoked from a single template per point, and the points are run in sequence.
        """

        status = ['ready'] * len(reactions)
        step = np.zeros(len(reactions), dtype=int)
        geoms = []
        for reac in reactions:
            if not self.scan_reac[reac].do_vdW:
                geoms.append(self.scan_reac[reac].species.geom)
            else:
                geoms.append(self.scan_reac[reac].irc_prod.geom)
        jobs = [''] * len(reactions)
        equiv = []
        step0_geoms = [np.array(geoms[ri]) for ri in range(len(reactions))]

        while 1:
            for ri, reac in enumerate(reactions):
                if status[ri] == 'ready' and step[ri] < len(self.par['vrc_tst_scan_points']) + 1:
                    # shift geometries along the bond to next desired distance
                    # scanning between atoms A and B
                    pos_A = geoms[ri][self.scan_reac[reac].scan_coo[0]]
                    pos_B = geoms[ri][self.scan_reac[reac].scan_coo[1]]
                    dist_AB = np.linalg.norm(pos_B - pos_A)
                    vec_AB = geometry.unit_vector(np.array(pos_B) - np.array(pos_A))
                    # shift so that atom A is at origin
                    geoms[ri] = list(np.array(geoms[ri]) - np.array(pos_A)) 
                    # stretch frag B along B-A vector
                    if step < len(self.par['vrc_tst_scan_points']): 
                        shift = vec_AB * (self.par['vrc_tst_scan_points'][step[ri]] - dist_AB)
                        asymptote = False
                    else:
                        shift = vec_AB * (30. - dist_AB)
                        asymptote = True
                    for mi in self.scan_reac[reac].maps[1]:
                        geoms[ri][mi] = [gi + shift[i] for i, gi in enumerate(geoms[ri][mi])]
                    if step[ri] == 0:
                        # determine equivalent atoms
                        equiv_A = []
                        equiv_B = []
                        if self.scan_reac[reac].scan_coo[0] in self.scan_reac[reac].maps[0]:
                            # find the index of self.scan_reac[reac].scan_coo[0] in prod0 and give its atomid
                            index_A = np.where(self.scan_reac[reac].maps[0]==self.scan_reac[reac].scan_coo[0])[0][0]
                            atomid_A = self.scan_reac[reac].products[0].atomid[index_A]
                            for ii, mi in enumerate(self.scan_reac[reac].maps[0]):
                                if self.scan_reac[reac].products[0].atomid[ii] == atomid_A:
                                    equiv_A.append(mi)  
                            self.explicit(self.scan_reac[reac].products[0], atomid_A, equiv_A, self.scan_reac[reac].maps[0])
                            index_B = np.where(self.scan_reac[reac].maps[1]==self.scan_reac[reac].scan_coo[1])[0][0]
                            atomid_B = self.scan_reac[reac].products[1].atomid[index_B]
                            for ii, mi in enumerate(self.scan_reac[reac].maps[1]):
                                if self.scan_reac[reac].products[1].atomid[ii] == atomid_B:
                                    equiv_B.append(mi)  
                            self.explicit(self.scan_reac[reac].products[1], atomid_B, equiv_B, self.scan_reac[reac].maps[1])

                        else:
                            # find the index of self.scan_reac[reac].scan_coo[0] in prod0 and give its atomid
                            index_A = np.where(self.scan_reac[reac].maps[1]==self.scan_reac[reac].scan_coo[0])[0][0]
                            atomid_A = self.scan_reac[reac].products[1].atomid[index_A]
                            for ii, mi in enumerate(self.scan_reac[reac].maps[1]):
                                if self.scan_reac[reac].products[1].atomid[ii] == atomid_A:
                                    equiv_A.append(mi)  
                            self.explicit(self.scan_reac[reac].products[1], atomid_A, equiv_A, self.scan_reac[reac].maps[1])
                            index_B = np.where(self.scan_reac[reac].maps[0]==self.scan_reac[reac].scan_coo[1])[0][0]
                            atomid_B = self.scan_reac[reac].products[0].atomid[index_B]
                            for ii, mi in enumerate(self.scan_reac[reac].maps[0]):
                                if self.scan_reac[reac].products[0].atomid[ii] == atomid_B:
                                    equiv_B.append(mi)  
                            self.explicit(self.scan_reac[reac].products[0], atomid_B, equiv_B, self.scan_reac[reac].maps[0])

                        equiv.append([equiv_A, equiv_B])

                    
                    jobs[ri] = self.qc.qc_vts(self.scan_reac[reac], 
                                              geoms[ri], 
                                              step[ri],
                                              equiv[ri],
<<<<<<< HEAD
                                              step0_geoms[ri].tolist()
=======
                                              asymptote,  # needed for alignment of rigid fragments later
>>>>>>> fb25b462
                                              )
                    logger.info(f'\trunning {jobs[ri]}')
                    status[ri] = 'running'
                elif status[ri] == 'running':
                    _, geom = self.qc.get_qc_geom(jobs[ri], self.scan_reac[reac].species.natom, allow_error=1)
                    qcst = self.qc.check_qc(jobs[ri])
                    if qcst in ['normal', 'error']:
                        status[ri] = 'ready'
                        step[ri] += 1
                        geoms[ri] = copy.deepcopy(geom)
                elif step[ri] == len(self.par['vrc_tst_scan_points']) + 1:
                    status[ri] = 'done'
            if len([st for st in status if st == 'done']) == len(reactions):
                break
            else:
                time.sleep(1)

        return(jobs)

    def energies(self, reactions):
        '''
        Create and submit molpro calculations
        '''
        cmd, ext = queue_command(self.par['queuing'])
        batch_submit = ''
        db = connect('kinbot.db')
        for reac in reactions:
            for step in range(len(self.par['vrc_tst_scan_points']) + 1):
                for sample in [False, True]:
                    if sample:
                        if step < len(self.par['vrc_tst_scan_points']):
                            job = f'{reac}_vts_pt{str(step).zfill(2)}_fr'
                        else:
                            job = f'{reac}_vts_pt_asymptote_fr'
                    else:
                        if step < len(self.par['vrc_tst_scan_points']):
                            job = f'{reac}_vts_pt{str(step).zfill(2)}'
                        else:
                            continue  # this calculation is not meaningful, at large distance the _fr is valid only
                    *_, last_row = db.select(name=f'vrctst/{job}', sort='-1')
                    scan_spec = StationaryPoint.from_ase_atoms(last_row.toatoms()) 
                    scan_spec.characterize()
                     
                    molp = Molpro(scan_spec, self.par)
                    molp.create_molpro_input(name=job, VTS=True, sample=sample)
                    molp.create_molpro_submit(name=job, VTS=True)
                    if not molp.get_molpro_energy(self.par['vrc_tst_scan_molpro_key'], name=f'vrctst/{job}', VTS=True)[0]:
                        batch_submit += f'{cmd} {job}.{ext}\n'
            
        batch = f'vrctst/molpro/batch_vts_{self.par["queuing"]}.sub'
        if self.par['queuing'] != 'local':
            with open(batch, 'w') as f:
                f.write(batch_submit)
            os.chmod(batch, stat.S_IRWXU)  # read, write, execute by owner
        return<|MERGE_RESOLUTION|>--- conflicted
+++ resolved
@@ -274,11 +274,8 @@
                                               geoms[ri], 
                                               step[ri],
                                               equiv[ri],
-<<<<<<< HEAD
+                                              asymptote,  # needed for alignment of rigid fragments later
                                               step0_geoms[ri].tolist()
-=======
-                                              asymptote,  # needed for alignment of rigid fragments later
->>>>>>> fb25b462
                                               )
                     logger.info(f'\trunning {jobs[ri]}')
                     status[ri] = 'running'
