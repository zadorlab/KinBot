--- conflicted
+++ resolved
@@ -6,48 +6,22 @@
 from ase.calculators.gaussian import Gaussian
 from ase.db import connect
 from kinbot import reader_gauss
-<<<<<<< HEAD
-
-db = connect('{working_dir}/kinbot.db')
-
-=======
 
 db = connect('{working_dir}/kinbot.db')
 label = '{label}'
 logfile = '{label}.log'
 
->>>>>>> e862e3fa
 mol = Atoms(symbols={atom}, positions={geom})
 
 kwargs = {kwargs}
 Gaussian.command = '{qc_command} < PREFIX.com > PREFIX.log'
 calc = Gaussian(**kwargs)
-<<<<<<< HEAD
-mol.set_calculator(calc)
-=======
 mol.calc = calc
->>>>>>> e862e3fa
 
 success = True
 
 try:
     e = mol.get_potential_energy() # use the Gaussian optimizer
-<<<<<<< HEAD
-    #Positions (geom) updated in ase/ases/io/gaussian.py code    
-    db.write(mol, name='{label}', data={{'energy': e,'status': 'normal'}})
-except:
-    mol.positions = reader_gauss.read_geom('{label}.log', mol, dummy)
-    if mol.positions is not None:
-        db.write(mol, name='{label}', data={{'status': 'normal'}}) #although there is an error, continue from the final geometry
-    else:
-        db.write(mol, name='{label}', data={{'status': 'error'}})
-        success = False
-
-with open('{label}.log', 'a') as f:
-    f.write('done\n')
-
-if success:
-=======
     mol.positions = reader_gauss.read_geom(logfile, mol)
     db.write(mol, name=label, data={{'energy': e,'status': 'normal'}})
 except:
@@ -64,25 +38,10 @@
 if success:
     label = '{label}_prod'
     logfile = '{label}_prod.log'
->>>>>>> e862e3fa
     # start the product optimization
     prod_kwargs = {prod_kwargs}
     calc_prod = Gaussian(**prod_kwargs)
     mol_prod = Atoms(symbols={atom}, positions=mol.positions)
-<<<<<<< HEAD
-    mol_prod.set_calculator(calc_prod)
-    try:
-        e = mol_prod.get_potential_energy() # use the Gaussian optimizer
-        db.write(mol, name='{label}_prod', data={{'energy': e,'status': 'normal'}})
-    except RuntimeError: 
-        mol_prod.positions = reader_gauss.read_geom('{label}_prod.log', mol_prod, dummy)
-        if mol_prod.positions is not None:
-            db.write(mol_prod, name='{label}_prod', data={{'status': 'normal'}}) 
-        else:
-            db.write(mol_prod, name='{label}_prod', data={{'status': 'error'}})
-
-    with open('{label}_prod.log', 'a') as f:
-=======
     mol_prod.calc = calc_prod
     try:
         e = mol_prod.get_potential_energy() # use the Gaussian optimizer
@@ -96,5 +55,4 @@
             db.write(mol_prod, name=label, data={{'status': 'error'}})
 
     with open(logfile, 'a') as f:
->>>>>>> e862e3fa
         f.write('done\n')