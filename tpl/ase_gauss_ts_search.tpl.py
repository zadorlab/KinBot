--- conflicted
+++ resolved
@@ -8,53 +8,13 @@
 
 db = connect('{working_dir}/kinbot.db')
 
-dummy = None
 scan = {scan}
-<<<<<<< HEAD
-=======
 bimol = {bimol}
->>>>>>> e862e3fa
 mol = Atoms(symbols={atom}, positions={geom})
 
 kwargs = {kwargs}
 Gaussian.command = '{qc_command} < PREFIX.com > PREFIX.log'
 calc = Gaussian(**kwargs)
-<<<<<<< HEAD
-mol.set_calculator(calc)
-
-try:
-    e = mol.get_potential_energy() # use the Gaussian optimizer (task optimize)
-    db.write(mol, name='{label}', data={{'energy': e,'status': 'normal'}})
-except RuntimeError: 
-    try:
-        mol.positions = reader_gauss.read_geom('{label}.log', mol, dummy)
-        e = mol.get_potential_energy() # use the Gaussian optimizer
-        db.write(mol, name='{label}', data={{'energy': e,'status': 'normal'}})
-    except:
-        try:
-            mol.positions = reader_gauss.read_geom('{label}.log', mol, dummy)
-            e = mol.get_potential_energy() # use the Gaussian optimizer
-            db.write(mol, name='{label}', data={{'energy': e,'status': 'normal'}})
-        except:
-            try:
-                mol.positions = reader_gauss.read_geom('{label}.log', mol, dummy)
-                del kwargs['opt']  # this is when we give up optimization!!
-                calc = Gaussian(**kwargs)
-                e = mol.get_potential_energy() 
-                db.write(mol, name='{label}', data={{'energy': e,'status': 'normal'}})
-            except: 
-                if scan == 0:
-                    db.write(mol, name = '{label}', data = {{'status': 'error'}})
-                elif scan == 1:
-                    # exception for scan-type calculations
-                    # write final geometry and energy even if all tries failed
-                    mol.positions = reader_gauss.read_geom('{label}.log', mol, dummy)
-                    e = reader_gauss.read_energy('{label}.log')
-                    if mol.positions is not None and e is not None: 
-                        db.write(mol, name='{label}', data={{'energy': e,'status': 'normal'}})
-                    else:
-                        db.write(mol, name='{label}', data={{'status': 'error'}})
-=======
 mol.calc = calc
 
 for tr in range({ntrial}):
@@ -84,7 +44,6 @@
             db.write(mol, name='{label}', data={{'energy': e,'status': 'normal'}})
         except: 
             db.write(mol, name = '{label}', data = {{'status': 'error'}})
->>>>>>> e862e3fa
 
 with open(f'{label}.log','a') as f:
     f.write('done\n')